--- conflicted
+++ resolved
@@ -351,62 +351,6 @@
     foreach_unary_op_<Round>(tensors);
 }
 
-<<<<<<< HEAD
-template<typename T>
-struct Trunc {
-    __device__ T operator()(T t) const { return std::trunc(t); }
-};
-
-std::vector<Tensor> foreach_tensor_frac_cuda(TensorList tensors) {
-    check_foreach_api_restrictions(tensors);
-
-    if (!can_use_fast_route(tensors)) {
-        return at::native::foreach_tensor_frac_slow(tensors);
-    }
-
-    std::vector<std::vector<at::Tensor>> tensor_lists;
-    std::vector<at::Tensor> vec_res;
-    vec_res.reserve(tensors.size());
-    for (const auto& t: tensors) {
-        vec_res.emplace_back(at::native::empty_like(t));
-    }
-
-    tensor_lists.emplace_back(tensors.vec());
-    tensor_lists.emplace_back(std::move(vec_res));
-
-    AT_DISPATCH_FLOATING_TYPES_AND_HALF(tensors[0].scalar_type(), "foreach_unary_op_cuda", [&]() {
-        using opmath_t = get_opmath_t<scalar_t>::opmath_t;
-        multi_tensor_apply<2>(tensor_lists,
-                              FracFunctor<scalar_t,
-                                          /* depth */ 2,
-                                          /* r_args_depth */ 1, 
-                                          /* res_arg_index */ 1>(),
-                              Trunc<opmath_t>());
-    });
-    return tensor_lists[1];
-}
-
-void foreach_tensor_frac_cuda_(TensorList tensors) {
-    check_foreach_api_restrictions(tensors);
-
-    if (!can_use_fast_route(tensors)) {
-        return at::native::foreach_tensor_frac_slow_(tensors);
-    }
-
-    std::vector<std::vector<at::Tensor>> tensor_lists;
-    tensor_lists.emplace_back(tensors.vec());
-
-    AT_DISPATCH_FLOATING_TYPES_AND_HALF(tensors[0].scalar_type(), "foreach_unary_op_cuda_", [&]() {
-        using opmath_t = get_opmath_t<scalar_t>::opmath_t;
-        multi_tensor_apply<1>(tensor_lists,
-                              FracFunctor<scalar_t,
-                                          /* depth */ 1,
-                                          /* r_args_depth */ 1, 
-                                          /* res_arg_index */ 0>(),
-                              Trunc<opmath_t>());
-    });
-}
-=======
 // Abs have to go via slow path in case of a complex type.
 // This is because foreach kernels can't return a different dtype than passed, while 
 // abs with complex input will produce float output.
@@ -447,5 +391,58 @@
     foreach_unary_op_complex_bfloat16_<Abs>(tensors);
 }
 
->>>>>>> b3b1c273
+template<typename T>
+struct Trunc {
+    __device__ T operator()(T t) const { return std::trunc(t); }
+};
+
+std::vector<Tensor> foreach_tensor_frac_cuda(TensorList tensors) {
+    check_foreach_api_restrictions(tensors);
+
+    if (!can_use_fast_route(tensors)) {
+        return at::native::foreach_tensor_frac_slow(tensors);
+    }
+
+    std::vector<std::vector<at::Tensor>> tensor_lists;
+    std::vector<at::Tensor> vec_res;
+    vec_res.reserve(tensors.size());
+    for (const auto& t: tensors) {
+        vec_res.emplace_back(at::native::empty_like(t));
+    }
+
+    tensor_lists.emplace_back(tensors.vec());
+    tensor_lists.emplace_back(std::move(vec_res));
+
+    AT_DISPATCH_FLOATING_TYPES_AND_HALF(tensors[0].scalar_type(), "foreach_unary_op_cuda", [&]() {
+        using opmath_t = get_opmath_t<scalar_t>::opmath_t;
+        multi_tensor_apply<2>(tensor_lists,
+                              FracFunctor<scalar_t,
+                                          /* depth */ 2,
+                                          /* r_args_depth */ 1, 
+                                          /* res_arg_index */ 1>(),
+                              Trunc<opmath_t>());
+    });
+    return tensor_lists[1];
+}
+
+void foreach_tensor_frac_cuda_(TensorList tensors) {
+    check_foreach_api_restrictions(tensors);
+
+    if (!can_use_fast_route(tensors)) {
+        return at::native::foreach_tensor_frac_slow_(tensors);
+    }
+
+    std::vector<std::vector<at::Tensor>> tensor_lists;
+    tensor_lists.emplace_back(tensors.vec());
+
+    AT_DISPATCH_FLOATING_TYPES_AND_HALF(tensors[0].scalar_type(), "foreach_unary_op_cuda_", [&]() {
+        using opmath_t = get_opmath_t<scalar_t>::opmath_t;
+        multi_tensor_apply<1>(tensor_lists,
+                              FracFunctor<scalar_t,
+                                          /* depth */ 1,
+                                          /* r_args_depth */ 1, 
+                                          /* res_arg_index */ 0>(),
+                              Trunc<opmath_t>());
+    });
+}
 }} // namespace at::native