# See README.md in this directory for more guidance

# *********NB: _cast_* operators are DEPRECATED and will be removed
# eventually. These were previously used before TorchScript IR supported
# representing ScalarType's. They are now superseded by usage of
# `aten::to()`. The ops remain here for backward compatibility purposes.

# DEPRECATED. DO NOT USE
- func: _cast_Byte(Tensor self, bool non_blocking=False) -> Tensor
  variants: function

# DEPRECATED. DO NOT USE
- func: _cast_Char(Tensor self, bool non_blocking=False) -> Tensor
  variants: function

# DEPRECATED. DO NOT USE
- func: _cast_Double(Tensor self, bool non_blocking=False) -> Tensor
  variants: function

# DEPRECATED. DO NOT USE
- func: _cast_Float(Tensor self, bool non_blocking=False) -> Tensor
  variants: function

# DEPRECATED. DO NOT USE
- func: _cast_Int(Tensor self, bool non_blocking=False) -> Tensor
  variants: function

# DEPRECATED. DO NOT USE
- func: _cast_Long(Tensor self, bool non_blocking=False) -> Tensor
  variants: function

# DEPRECATED. DO NOT USE
- func: _cast_Short(Tensor self, bool non_blocking=False) -> Tensor
  variants: function

# DEPRECATED. DO NOT USE
- func: _cast_Half(Tensor self, bool non_blocking=False) -> Tensor
  variants: function

# Computes the gradient of current tensor w.r.t. graph leaves.
- func: _backward(Tensor self, Tensor[] inputs, Tensor? gradient=None, bool? retain_graph=None, bool create_graph=False) -> ()
  manual_cpp_binding: True
  variants: method

# DEPRECATED. Sets the tensor data held by this `Variable` to be the same as
# `new_data`.  It requires that `new_data` and `Variable` have compatible tensor
# type, by checking `_has_compatible_shallow_copy_type(this, new_data)`.
#
# This function is deprecated because it doesn't really make sense in a world
# where Variables *are* Tensors (as opposed to them containing tensors, which
# is what the previous interpretation was.)
- func: set_data(Tensor(a!) self, Tensor new_data) -> ()
  manual_cpp_binding: True
  variants: method

- func: data(Tensor self) -> Tensor
  manual_cpp_binding: True
  variants: method

# True if this `Variable` is a leaf and thus does not have a `grad_fn`.
- func: is_leaf(Tensor self) -> bool
  manual_cpp_binding: True
  variants: method

# Returns the output index of this variable from the forward operation that
# produced it.  Conversely, it returns the input index of the gradient `Node` to
# which this `Variable` is connected (because in the gradient computation,
# inputs and outputs switch meaning).  For example:
#
#   y0, y1, y2 = f(x)
#   assert y0.output_nr == 0
#   assert y1.output_nr == 1
#   assert y2.output_nr == 2
#
- func: output_nr(Tensor self) -> int
  manual_cpp_binding: True
  variants: method

- func: _version(Tensor self) -> int
  manual_cpp_binding: True
  variants: method

- func: requires_grad_(Tensor(a!) self, bool requires_grad=True) -> Tensor(a!)
  manual_cpp_binding: True
  variants: method

# Enables .grad attribute for non-leaf Tensors.
- func: retain_grad(Tensor(a!) self) -> ()
  manual_cpp_binding: True
  variants: method

- func: retains_grad(Tensor self) -> bool
  manual_cpp_binding: True
  variants: method

- func: _fw_primal(Tensor(a) self, int level) -> Tensor(a)
  variants: method
  dispatch:
    CompositeExplicitAutograd: _fw_primal

- func: _make_dual(Tensor(a) primal, Tensor tangent, int level) -> Tensor(a)
  variants: function

- func: _unpack_dual(Tensor(a) dual, int level) -> (Tensor(a) primal, Tensor tangent)
  variants: function

- func: rename_(Tensor(a!) self, Dimname[]? names) -> Tensor(a!)
  variants: method

- func: rename(Tensor(a) self, Dimname[]? names) -> Tensor(a)
  variants: method

- func: align_to(Tensor(a) self, Dimname[] names) -> Tensor(a)
  variants: method

- func: align_to.ellipsis_idx(Tensor(a) self, Dimname[] order, int ellipsis_idx) -> Tensor(a)
  variants: method

- func: align_as(Tensor self, Tensor other) -> Tensor
  variants: method

- func: align_tensors(Tensor[] tensors) -> Tensor[]

# Not assert because it's a keyword; not Assert because FX already
# took that syntax
# TODO: need to specify this is side-effectful somehow
- func: _assert_async(Tensor self) -> ()
  dispatch:
    CPU: _assert_async_cpu
    CUDA: _assert_async_cuda

- func: refine_names(Tensor(a) self, Dimname[] names) -> Tensor(a)
  variants: method

- func: _use_cudnn_ctc_loss(Tensor log_probs, Tensor targets, int[] input_lengths, int[] target_lengths, int blank) -> bool
  device_check: NoCheck  # Tensor arguments allowed to be on different devices, see also _cudnn_ctc_loss
  dispatch:
    CUDA: _use_cudnn_ctc_loss

- func: _cudnn_ctc_loss(Tensor log_probs, Tensor targets, int[] input_lengths, int[] target_lengths, int blank, bool deterministic, bool zero_infinity) -> (Tensor, Tensor)
  device_check: NoCheck  # log_probs is expected to be on CUDA while targets is expected to be on CPU
  dispatch:
    CUDA: _cudnn_ctc_loss

- func: _use_cudnn_rnn_flatten_weight() -> bool

- func: _cudnn_rnn_flatten_weight(Tensor[] weight_arr, int weight_stride0, int input_size, int mode, int hidden_size, int proj_size, int num_layers, bool batch_first, bool bidirectional) -> Tensor
  dispatch:
    CUDA: _cudnn_rnn_flatten_weight

- func: _cudnn_rnn(Tensor input, Tensor[] weight, int weight_stride0, Tensor? weight_buf, Tensor hx, Tensor? cx, int mode, int hidden_size, int proj_size, int num_layers, bool batch_first, float dropout, bool train, bool bidirectional, int[] batch_sizes, Tensor? dropout_state) -> (Tensor, Tensor, Tensor, Tensor, Tensor)
  # rnn_tanh may or may not redispatch to _cudnn_rnn based on algorithm and build. Thus it might hit dispatch or kernel device check.
  # Disable dispatch time device check for consistent behavior.
  device_check: NoCheck
  dispatch:
    CUDA: _cudnn_rnn

- func: _cudnn_rnn_backward(Tensor input, Tensor[] weight, int weight_stride0, Tensor weight_buf, Tensor hx, Tensor? cx, Tensor output, Tensor? grad_output, Tensor? grad_hy, Tensor? grad_cy, int mode, int hidden_size, int proj_size, int num_layers, bool batch_first, float dropout, bool train, bool bidirectional, int[] batch_sizes, Tensor? dropout_state, Tensor reserve, bool[4] output_mask) -> (Tensor, Tensor, Tensor, Tensor[])
  dispatch:
    CUDA: _cudnn_rnn_backward

- func: _cudnn_init_dropout_state(float dropout, bool train, int dropout_seed, *, ScalarType? dtype=None, Layout? layout=None, Device? device=None, bool? pin_memory=False) -> Tensor
  dispatch:
    CUDA: _cudnn_init_dropout_state

- func: _debug_has_internal_overlap(Tensor self) -> int
  variants: function

- func: _fused_dropout(Tensor self, float p, Generator? generator=None) -> (Tensor, Tensor)
  variants: function
  dispatch:
    CUDA: fused_dropout_cuda

- func: _masked_scale(Tensor self, Tensor mask, float scale) -> Tensor
  variants: function
  dispatch:
    CUDA: masked_scale_cuda

- func: _sobol_engine_draw(Tensor quasi, int n, Tensor sobolstate, int dimension, int num_generated, ScalarType? dtype) -> (Tensor, Tensor)

- func: _sobol_engine_ff_(Tensor(a!) self, int n, Tensor sobolstate, int dimension, int num_generated) -> Tensor(a!)

- func: _sobol_engine_scramble_(Tensor(a!) self, Tensor ltm, int dimension) -> Tensor(a!)

- func: _sobol_engine_initialize_state_(Tensor(a!) self, int dimension) -> Tensor(a!)

- func: _reshape_from_tensor(Tensor self, Tensor shape) -> Tensor

- func: _shape_as_tensor(Tensor self) -> Tensor

- func: dropout(Tensor input, float p, bool train) -> Tensor

- func: dropout_(Tensor(a!) self, float p, bool train) -> Tensor(a!)

- func: feature_dropout(Tensor input, float p, bool train) -> Tensor

- func: feature_dropout_(Tensor(a!) self, float p, bool train) -> Tensor(a!)

- func: alpha_dropout(Tensor input, float p, bool train) -> Tensor

- func: alpha_dropout_(Tensor(a!) self, float p, bool train) -> Tensor(a!)

- func: feature_alpha_dropout(Tensor input, float p, bool train) -> Tensor

- func: feature_alpha_dropout_(Tensor(a!) self, float p, bool train) -> Tensor(a!)

- func: abs(Tensor self) -> Tensor
  device_check: NoCheck   # TensorIterator
  variants: function, method
  dispatch:
    CompositeExplicitAutograd: abs

- func: abs_(Tensor(a!) self) -> Tensor(a!)
  device_check: NoCheck   # TensorIterator
  variants: function, method
  dispatch:
    CompositeExplicitAutograd: abs_

- func: abs.out(Tensor self, *, Tensor(a!) out) -> Tensor(a!)
  device_check: NoCheck   # TensorIterator
  dispatch:
    CPU, CUDA: abs_out

# Note [Adding an alias]
# To add an alias do the following:
#
# 1) Copy the original functions native_functions.yaml entry, but replace the
#      original function's name with their own and delete any dispatch
#      keys for the aliases. Specifying a dispatch key will prevent
#      autograd from recording the operations the alias performs, which
#      will stop it from "inheriting" the original operation's autograd behavior.
# 2) Implement the corresponding functions and have them redispatch to the
#      original function.
# 3) Add entries for the alias (and original function, if needed) to
#      aten/src/ATen/core/interned_strings.h
#      (This may require removing an entry from ATen/core/aten_interned_strings.h.)
# 4) Add docstrings to the new function that reference the original function,
#      and document the method as usual (if it exists.)
#    (See torch/_torch_docs.py and docs/source/torch.rst if adding a function,
#     torch/_tensor_docs.py and docs/source/tensors.rst if adding a method,
#     or module-specific doc bindings (like torch/linalg/__init__.py) if
#     adding an alias in a namespace.)
# 5) Update torch/overrides.py consistent with the original function.
# 6) Update the alias_map in torch/csrc/jit/passes/normalize_ops.cpp.
# 7) Add aliases argument to existing OpInfo/UnaryUfuncInfo or create new OpInfo/UnaryUfuncInfo entry
# in op_db list in torch/testing/_internal/common_methods_invocations.py
#
# See torch.absolute, an alias for torch.abs, as an example.

# Absolute, alias for abs
- func: absolute(Tensor self) -> Tensor
  device_check: NoCheck   # TensorIterator
  variants: function, method

- func: absolute_(Tensor(a!) self) -> Tensor(a!)
  device_check: NoCheck   # TensorIterator
  variants: method

- func: absolute.out(Tensor self, *, Tensor(a!) out) -> Tensor(a!)
  device_check: NoCheck   # TensorIterator

- func: angle(Tensor self) -> Tensor
  device_check: NoCheck   # TensorIterator
  variants: function, method
  dispatch:
    CPU, CUDA: angle

- func: angle.out(Tensor self, *, Tensor(a!) out) -> Tensor(a!)
  device_check: NoCheck   # TensorIterator
  dispatch:
    CPU, CUDA: angle_out

- func: view_as_real(Tensor(a) self) -> Tensor(a)
  variants: function
  dispatch:
    CPU, CUDA: view_as_real

- func: view_as_complex(Tensor(a) self) -> Tensor(a)
  variants: function
  dispatch:
    CPU, CUDA: view_as_complex

- func: sgn(Tensor self) -> Tensor
  variants: function, method
  structured_delegate: sgn.out

- func: sgn_(Tensor(a!) self) -> Tensor(a!)
  variants: method
  structured_delegate: sgn.out

- func: sgn.out(Tensor self, *, Tensor(a!) out) -> Tensor(a!)
  structured: True
  structured_inherits: TensorIteratorBase
  dispatch:
    CPU, CUDA: sgn_out

- func: real(Tensor(a) self) -> Tensor(a)
  device_check: NoCheck   # TensorIterator
  variants: function

- func: imag(Tensor(a) self) -> Tensor(a)
  device_check: NoCheck   # TensorIterator
  variants: function

- func: _conj(Tensor(a) self) -> Tensor(a)
  variants: function, method
  dispatch:
    CompositeExplicitAutograd: _conj

- func: conj(Tensor(a) self) -> Tensor(a)
  variants: function, method
  manual_cpp_binding: True

- func: _conj_physical(Tensor self) -> Tensor
  variants: function, method
  dispatch:
    CompositeExplicitAutograd: _conj_physical

- func: conj_physical(Tensor self) -> Tensor
  variants: function, method

- func: conj_physical.out(Tensor self, *, Tensor(a!) out) -> Tensor(a!)
  dispatch:
    CPU, CUDA: conj_physical_out
    SparseCPU, SparseCUDA: conj_physical_out_sparse

- func: conj_physical_(Tensor(a!) self) -> Tensor(a!)
  variants: function, method
  dispatch:
    CompositeExplicitAutograd: conj_physical_

- func: resolve_conj(Tensor(a) self) -> Tensor(a)
  variants: function, method

- func: resolve_neg(Tensor(a) self) -> Tensor(a)
  variants: function, method

- func: _neg_view(Tensor(a) self) -> Tensor(a)
  variants: function, method
  dispatch:
    CompositeExplicitAutograd: _neg_view

- func: acos(Tensor self) -> Tensor
  device_check: NoCheck   # TensorIterator
  variants: function, method
  structured_delegate: acos.out

- func: acos_(Tensor(a!) self) -> Tensor(a!)
  device_check: NoCheck   # TensorIterator
  variants: function, method
  structured_delegate: acos.out

- func: acos.out(Tensor self, *, Tensor(a!) out) -> Tensor(a!)
  device_check: NoCheck   # TensorIterator
  structured: True
  structured_inherits: TensorIteratorBase
  dispatch:
    CPU, CUDA: acos_out

# arccos, alias of acos
- func: arccos(Tensor self) -> Tensor
  variants: function, method

- func: arccos_(Tensor(a!) self) -> Tensor(a!)
  variants: function, method

- func: arccos.out(Tensor self, *, Tensor(a!) out) -> Tensor(a!)

- func: avg_pool1d(Tensor self, int[1] kernel_size, int[1] stride=[], int[1] padding=0, bool ceil_mode=False, bool count_include_pad=True) -> Tensor

- func: adaptive_avg_pool1d(Tensor self, int[1] output_size) -> Tensor

# Return: (Tensor output, Tensor indices)
- func: adaptive_max_pool1d(Tensor self, int[1] output_size) -> (Tensor, Tensor)

- func: add.Tensor(Tensor self, Tensor other, *, Scalar alpha=1) -> Tensor
  device_check: NoCheck   # TensorIterator
  structured_delegate: add.out
  variants: function, method
  dispatch:
    SparseCPU, SparseCUDA: add_sparse
    SparseCsrCPU, SparseCsrCUDA: add_sparse_csr
    MkldnnCPU: mkldnn_add

- func: add_.Tensor(Tensor(a!) self, Tensor other, *, Scalar alpha=1) -> Tensor(a!)
  device_check: NoCheck   # TensorIterator
  variants: method
  structured_delegate: add.out
  dispatch:
    SparseCPU, SparseCUDA: add_sparse_
    SparseCsrCPU, SparseCsrCUDA: add_sparse_csr_
    MkldnnCPU: mkldnn_add_

- func: add.out(Tensor self, Tensor other, *, Scalar alpha=1, Tensor(a!) out) -> Tensor(a!)
  device_check: NoCheck   # TensorIterator
  structured: True
  structured_inherits: TensorIteratorBase
  dispatch:
    CPU, CUDA: add_out
    SparseCPU: add_out_sparse_cpu
    SparseCUDA: add_out_sparse_cuda
    SparseCsrCPU: add_out_sparse_csr_cpu
    SparseCsrCUDA: add_out_sparse_csr_cuda
    MkldnnCPU: mkldnn_add_out

- func: _add_relu.Tensor(Tensor self, Tensor other, *, Scalar alpha=1) -> Tensor
  variants: function
  dispatch:
    CPU: add_relu

- func: _add_relu_.Tensor(Tensor(a!) self, Tensor other, *, Scalar alpha=1) -> Tensor(a!)
  variants: function
  dispatch:
    CPU: add_relu_

- func: _add_relu.out(Tensor self, Tensor other, *, Scalar alpha=1, Tensor(a!) out) -> Tensor(a!)
  variants: function
  dispatch:
    CPU: add_relu_out

- func: _add_relu.Scalar(Tensor self, Scalar other, Scalar alpha=1) -> Tensor
  variants: function
  dispatch:
    CPU: add_relu

- func: _add_relu_.Scalar(Tensor(a!) self, Scalar other, Scalar alpha=1) -> Tensor(a!)
  variants: function
  dispatch:
    CPU: add_relu_

# For C++ only, until we have conversion from C++ numbers to Tensor
- func: add.Scalar(Tensor self, Scalar other, Scalar alpha=1) -> Tensor
  device_check: NoCheck   # TensorIterator
  variants: function, method
  dispatch:
    CompositeExplicitAutograd: add

- func: add_.Scalar(Tensor(a!) self, Scalar other, Scalar alpha=1) -> Tensor(a!)
  device_check: NoCheck   # TensorIterator
  variants: method
  dispatch:
    CompositeExplicitAutograd: add_

- func: addmv(Tensor self, Tensor mat, Tensor vec, *, Scalar beta=1, Scalar alpha=1) -> Tensor
  structured_delegate: addmv.out
  variants: function, method

- func: addmv_(Tensor(a!) self, Tensor mat, Tensor vec, *, Scalar beta=1, Scalar alpha=1) -> Tensor(a!)
  structured_delegate: addmv.out
  variants: function, method

- func: addmv.out(Tensor self, Tensor mat, Tensor vec, *, Scalar beta=1, Scalar alpha=1, Tensor(a!) out) -> Tensor(a!)
  structured: True
  dispatch:
    CPU: addmv_out_cpu
    CUDA: addmv_out_cuda
    SparseCsrCPU: addmv_out_sparse_csr
    SparseCsrCUDA: addmv_out_sparse_csr_cuda

- func: addr(Tensor self, Tensor vec1, Tensor vec2, *, Scalar beta=1, Scalar alpha=1) -> Tensor
  variants: function, method
  dispatch:
    CPU, CUDA: addr
    CompositeImplicitAutograd: math_addr

- func: addr_(Tensor(a!) self, Tensor vec1, Tensor vec2, *, Scalar beta=1, Scalar alpha=1) -> Tensor(a!)
  variants: method
  dispatch:
    CompositeExplicitAutograd: addr_

- func: addr.out(Tensor self, Tensor vec1, Tensor vec2, *, Scalar beta=1, Scalar alpha=1, Tensor(a!) out) -> Tensor(a!)
  dispatch:
    CPU, CUDA: addr_out
    CompositeImplicitAutograd: math_addr_out

- func: affine_grid_generator(Tensor theta, int[] size, bool align_corners) -> Tensor
  variants: function
  dispatch:
    CompositeExplicitAutograd: affine_grid_generator

- func: affine_grid_generator_backward(Tensor grad, int[] size, bool align_corners) -> Tensor
  variants: function

- func: all.dim(Tensor self, int dim, bool keepdim=False) -> Tensor
  device_check: NoCheck   # TensorIterator
  structured_delegate: all.out
  variants: function, method

- func: all.out(Tensor self, int dim, bool keepdim=False, *, Tensor(a!) out) -> Tensor(a!)
  device_check: NoCheck   # TensorIterator
  structured: True
  precomputed:
  - dim -> int dim
  dispatch:
    CPU, CUDA: all_out

- func: all.dimname(Tensor self, Dimname dim, bool keepdim=False) -> Tensor
  device_check: NoCheck   # TensorIterator
  variants: function, method

- func: all.dimname_out(Tensor self, Dimname dim, bool keepdim=False, *, Tensor(a!) out) -> Tensor(a!)
  device_check: NoCheck   # TensorIterator

- func: allclose(Tensor self, Tensor other, float rtol=1e-05, float atol=1e-08, bool equal_nan=False) -> bool
  variants: function, method

- func: any.dim(Tensor self, int dim, bool keepdim=False) -> Tensor
  device_check: NoCheck   # TensorIterator
  structured_delegate: any.out
  variants: function, method

- func: any.out(Tensor self, int dim, bool keepdim=False, *, Tensor(a!) out) -> Tensor(a!)
  device_check: NoCheck   # TensorIterator
  structured: True
  precomputed:
  - dim -> int dim
  dispatch:
    CPU, CUDA: any_out

- func: any.dimname(Tensor self, Dimname dim, bool keepdim=False) -> Tensor
  device_check: NoCheck   # TensorIterator
  variants: function, method

- func: any.dimname_out(Tensor self, Dimname dim, bool keepdim=False, *, Tensor(a!) out) -> Tensor(a!)
  device_check: NoCheck   # TensorIterator

- func: arange(Scalar end, *, ScalarType? dtype=None, Layout? layout=None, Device? device=None, bool? pin_memory=None) -> Tensor

- func: arange.start(Scalar start, Scalar end, *, ScalarType? dtype=None, Layout? layout=None, Device? device=None, bool? pin_memory=None) -> Tensor

- func: arange.start_step(Scalar start, Scalar end, Scalar step, *, ScalarType? dtype=None, Layout? layout=None, Device? device=None, bool? pin_memory=None) -> Tensor

- func: arange.out(Scalar end, *, Tensor(a!) out) -> Tensor(a!)

- func: arange.start_out(Scalar start, Scalar end, Scalar step=1, *, Tensor(a!) out) -> Tensor(a!)
  dispatch:
    CPU, Meta: arange_out
    CUDA: arange_cuda_out

# This function is a temporary hack to allow tracing of arange like constructs with dynamic
# bounds on arange.  Normal arange is not traceable because it does not take any tensor inputs;
# if the range you need is based on another tensor, calling this function directly will
# preserve tracing.  Get rid of this when arange can directly take tensors for bounds
# (so that it can be traced directly).
- func: _dim_arange(Tensor like, int dim) -> Tensor

- func: argmax(Tensor self, int? dim=None, bool keepdim=False) -> Tensor
  structured_delegate: argmax.out
  device_check: NoCheck   # TensorIterator
  variants: function, method

- func: argmax.out(Tensor self, int? dim=None, bool keepdim=False, *, Tensor(a!) out) -> Tensor(a!)
  structured: True
  dispatch:
    CPU, CUDA: argmax_out

- func: argmin(Tensor self, int? dim=None, bool keepdim=False) -> Tensor
  structured_delegate: argmin.out
  device_check: NoCheck   # TensorIterator
  variants: function, method

- func: argmin.out(Tensor self, int? dim=None, bool keepdim=False, *, Tensor(a!) out) -> Tensor(a!)
  structured: True
  dispatch:
    CPU, CUDA: argmin_out

- func: acosh(Tensor self) -> Tensor
  variants: function, method
  structured_delegate: acosh.out

- func: acosh_(Tensor(a!) self) -> Tensor(a!)
  variants: function, method
  structured_delegate: acosh.out

- func: acosh.out(Tensor self, *, Tensor(a!) out) -> Tensor(a!)
  structured: True
  structured_inherits: TensorIteratorBase
  dispatch:
    CPU, CUDA: acosh_out

# arccosh, alias for acosh
- func: arccosh(Tensor self) -> Tensor
  variants: function, method

- func: arccosh_(Tensor(a!) self) -> Tensor(a!)
  variants: function, method

- func: arccosh.out(Tensor self, *, Tensor(a!) out) -> Tensor(a!)

- func: asinh(Tensor self) -> Tensor
  variants: function, method
  structured_delegate: asinh.out

- func: asinh_(Tensor(a!) self) -> Tensor(a!)
  variants: function, method
  structured_delegate: asinh.out

- func: asinh.out(Tensor self, *, Tensor(a!) out) -> Tensor(a!)
  structured: True
  structured_inherits: TensorIteratorBase
  dispatch:
    CPU, CUDA: asinh_out

# arcsinh, alias for asinh
- func: arcsinh(Tensor self) -> Tensor
  variants: function, method

- func: arcsinh_(Tensor(a!) self) -> Tensor(a!)
  variants: function, method

- func: arcsinh.out(Tensor self, *, Tensor(a!) out) -> Tensor(a!)

- func: atanh(Tensor self) -> Tensor
  structured_delegate: atanh.out
  variants: function, method

- func: atanh_(Tensor(a!) self) -> Tensor(a!)
  structured_delegate: atanh.out
  variants: function, method

- func: atanh.out(Tensor self, *, Tensor(a!) out) -> Tensor(a!)
  structured: True
  structured_inherits: TensorIteratorBase
  dispatch:
    CPU, CUDA: atanh_out

# arctanh, alias for atanh
- func: arctanh(Tensor self) -> Tensor
  variants: function, method

- func: arctanh_(Tensor(a!) self) -> Tensor(a!)
  variants: function, method

- func: arctanh.out(Tensor self, *, Tensor(a!) out) -> Tensor(a!)

- func: as_strided(Tensor(a) self, int[] size, int[] stride, int? storage_offset=None) -> Tensor(a)
  variants: function, method
  dispatch:
    CPU, CUDA, Meta: as_strided_tensorimpl
    QuantizedCPU, QuantizedCUDA: as_strided_qtensorimpl
  device_check: NoCheck
  device_guard: False

- func: as_strided_(Tensor(a!) self, int[] size, int[] stride, int? storage_offset=None) -> Tensor(a!)
  use_const_ref_for_mutable_tensors: True
  variants: function, method
  device_check: NoCheck
  device_guard: False
  tags: inplace_view
  dispatch:
    CompositeExplicitAutograd: as_strided_

- func: asin(Tensor self) -> Tensor
  device_check: NoCheck   # TensorIterator
  variants: function, method
  structured_delegate: asin.out
  dispatch:
    SparseCPU, SparseCUDA: asin_sparse

- func: asin_(Tensor(a!) self) -> Tensor(a!)
  device_check: NoCheck   # TensorIterator
  variants: function, method
  structured_delegate: asin.out
  dispatch:
    SparseCPU, SparseCUDA: asin_sparse_

- func: asin.out(Tensor self, *, Tensor(a!) out) -> Tensor(a!)
  device_check: NoCheck   # TensorIterator
  structured: True
  structured_inherits: TensorIteratorBase
  dispatch:
    CPU, CUDA: asin_out
    SparseCPU, SparseCUDA: asin_out_sparse

# arcsin, alias of asin
- func: arcsin(Tensor self) -> Tensor
  variants: function, method

- func: arcsin_(Tensor(a!) self) -> Tensor(a!)
  variants: function, method

- func: arcsin.out(Tensor self, *, Tensor(a!) out) -> Tensor(a!)

- func: atan(Tensor self) -> Tensor
  device_check: NoCheck   # TensorIterator
  structured_delegate: atan.out
  variants: function, method

- func: atan_(Tensor(a!) self) -> Tensor(a!)
  device_check: NoCheck   # TensorIterator
  structured_delegate: atan.out
  variants: function, method

- func: atan.out(Tensor self, *, Tensor(a!) out) -> Tensor(a!)
  device_check: NoCheck   # TensorIterator
  structured: True
  structured_inherits: TensorIteratorBase
  dispatch:
    CPU, CUDA: atan_out

# arctan, alias of atan
- func: arctan(Tensor self) -> Tensor
  variants: function, method

- func: arctan_(Tensor(a!) self) -> Tensor(a!)
  variants: function, method

- func: arctan.out(Tensor self, *, Tensor(a!) out) -> Tensor(a!)

- func: atleast_1d(Tensor self) -> Tensor
  variants: function

- func: atleast_1d.Sequence(Tensor[] tensors) -> Tensor[]

- func: atleast_2d(Tensor self) -> Tensor
  variants: function

- func: atleast_2d.Sequence(Tensor[] tensors) -> Tensor[]
  variants: function

- func: atleast_3d(Tensor self) -> Tensor
  variants: function

- func: atleast_3d.Sequence(Tensor[] tensors) -> Tensor[]
  variants: function

- func: baddbmm(Tensor self, Tensor batch1, Tensor batch2, *, Scalar beta=1, Scalar alpha=1) -> Tensor
  variants: function, method
  structured_delegate: baddbmm.out

- func: baddbmm_(Tensor(a!) self, Tensor batch1, Tensor batch2, *, Scalar beta=1, Scalar alpha=1) -> Tensor(a!)
  variants: method
  structured_delegate: baddbmm.out

- func: baddbmm.out(Tensor self, Tensor batch1, Tensor batch2, *, Scalar beta=1, Scalar alpha=1, Tensor(a!) out) -> Tensor(a!)
  structured: True
  variants: function
  dispatch:
    CPU: baddbmm_out_cpu
    CUDA: baddbmm_out_cuda

- func: bartlett_window(int window_length, *, ScalarType? dtype=None, Layout? layout=None, Device? device=None, bool? pin_memory=None) -> Tensor

- func: bartlett_window.periodic(int window_length, bool periodic, *, ScalarType? dtype=None, Layout? layout=None, Device? device=None, bool? pin_memory=None) -> Tensor

- func: batch_norm(Tensor input, Tensor? weight, Tensor? bias, Tensor? running_mean, Tensor? running_var, bool training, float momentum, float eps, bool cudnn_enabled) -> Tensor

- func: quantized_batch_norm(Tensor input, Tensor? weight, Tensor? bias, Tensor mean, Tensor var, float eps, float output_scale, int output_zero_point) -> Tensor
  dispatch:
    QuantizedCPU: quantized_batch_norm

- func: _batch_norm_impl_index(Tensor input, Tensor? weight, Tensor? bias, Tensor? running_mean, Tensor? running_var, bool training, float momentum, float eps, bool cudnn_enabled) -> (Tensor, Tensor, Tensor, Tensor, int)

- func: _batch_norm_impl_index_backward(int impl_index, Tensor input, Tensor grad_output, Tensor? weight, Tensor? running_mean, Tensor? running_var, Tensor? save_mean, Tensor? save_var_transform, bool train, float eps, bool[3] output_mask, Tensor reservedSpace) -> (Tensor, Tensor, Tensor)

# Sample bernoulli with values in `self` as probability.
- func: bernoulli(Tensor self, *, Generator? generator=None) -> Tensor
  device_check: NoCheck   # TensorIterator
  variants: function, method
  dispatch:
    CompositeExplicitAutograd: bernoulli

- func: bernoulli.out(Tensor self, *, Generator? generator=None, Tensor(a!) out) -> Tensor(a!)
  device_check: NoCheck   # TensorIterator
  variants: function
  dispatch:
    CPU, CUDA: bernoulli_out

- func: bernoulli_.Tensor(Tensor(a!) self, Tensor p, *, Generator? generator=None) -> Tensor(a!)
  device_check: NoCheck   # TensorIterator
  variants: method
  dispatch:
    CPU, CUDA: bernoulli_

- func: bernoulli_.float(Tensor(a!) self, float p=0.5, *, Generator? generator=None) -> Tensor(a!)
  device_check: NoCheck   # TensorIterator
  variants: method
  dispatch:
    CPU, CUDA: bernoulli_

# This out-of-place version isn't used explicitly, but needed by jit.
# There is no default valid on `p` here because it would introduce ambiguity
# with `bernoulli(Tensor self, *, Generator? generator=None)` declaration.
- func: bernoulli.p(Tensor self, float p, *, Generator? generator=None) -> Tensor
  device_check: NoCheck   # TensorIterator
  variants: function, method

- func: bilinear(Tensor input1, Tensor input2, Tensor weight, Tensor? bias) -> Tensor

- func: binary_cross_entropy(Tensor self, Tensor target, Tensor? weight=None, int reduction=Mean) -> Tensor
  device_check: NoCheck   # TensorIterator
  python_module: nn
  variants: function
  dispatch:
    CPU: binary_cross_entropy_cpu
    CUDA: binary_cross_entropy_cuda

- func: binary_cross_entropy.out(Tensor self, Tensor target, Tensor? weight=None, int reduction=Mean, *, Tensor(a!) out) -> Tensor(a!)
  device_check: NoCheck   # TensorIterator
  python_module: nn
  variants: function
  dispatch:
    CPU: binary_cross_entropy_out_cpu
    CUDA: binary_cross_entropy_out_cuda

- func: binary_cross_entropy_backward(Tensor grad_output, Tensor self, Tensor target, Tensor? weight=None, int reduction=Mean) -> Tensor
  python_module: nn
  variants: function
  dispatch:
    CPU: binary_cross_entropy_backward_cpu
    CUDA: binary_cross_entropy_backward_cuda

- func: binary_cross_entropy_backward.grad_input(Tensor grad_output, Tensor self, Tensor target, Tensor? weight=None, int reduction=Mean, *, Tensor(a!) grad_input) -> Tensor(a!)
  python_module: nn
  variants: function
  dispatch:
    CPU: binary_cross_entropy_backward_out_cpu
    CUDA: binary_cross_entropy_backward_out_cuda

- func: binary_cross_entropy_with_logits(Tensor self, Tensor target, Tensor? weight=None, Tensor? pos_weight=None, int reduction=Mean) -> Tensor
  device_check: NoCheck   # TensorIterator
  variants: function
  dispatch:
    CompositeExplicitAutograd: binary_cross_entropy_with_logits

- func: binary_cross_entropy_with_logits_backward(Tensor grad_output, Tensor self, Tensor target, Tensor? weight=None, Tensor? pos_weight=None, int reduction=Mean) -> Tensor
  variants: function

- func: bincount(Tensor self, Tensor? weights=None, int minlength=0) -> Tensor
  variants: function, method
  dispatch:
    CPU: _bincount_cpu
    CUDA: _bincount_cuda

- func: bitwise_not(Tensor self) -> Tensor
  device_check: NoCheck   # TensorIterator
  structured_delegate: bitwise_not.out
  variants: function, method

- func: bitwise_not_(Tensor(a!) self) -> Tensor(a!)
  device_check: NoCheck   # TensorIterator
  structured_delegate: bitwise_not.out
  variants: method

- func: bitwise_not.out(Tensor self, *, Tensor(a!) out) -> Tensor(a!)
  device_check: NoCheck   # TensorIterator
  structured: True
  structured_inherits: TensorIteratorBase
  dispatch:
    CPU, CUDA: bitwise_not_out

- func: copysign.out(Tensor self, Tensor other, *, Tensor(a!) out) -> Tensor(a!)
  device_check: NoCheck   # TensorIterator
  structured: True
  structured_inherits: TensorIteratorBase
  dispatch:
    CPU, CUDA: copysign_out

- func: copysign.Tensor(Tensor self, Tensor other) -> Tensor
  device_check: NoCheck   # TensorIterator
  variants: function, method
  structured_delegate: copysign.out

- func: copysign_.Tensor(Tensor(a!) self, Tensor other) -> Tensor(a!)
  device_check: NoCheck   # TensorIterator
  variants: method
  structured_delegate: copysign.out

- func: copysign.Scalar(Tensor self, Scalar other) -> Tensor
  variants: function, method
  dispatch:
    CompositeExplicitAutograd: copysign

- func: copysign_.Scalar(Tensor(a!) self, Scalar other) -> Tensor(a!)
  variants: method
  dispatch:
    CompositeExplicitAutograd: copysign_

- func: copysign.Scalar_out(Tensor self, Scalar other, *, Tensor(a!) out) -> Tensor(a!)
  dispatch:
    CompositeExplicitAutograd: copysign_out

- func: logical_not(Tensor self) -> Tensor
  device_check: NoCheck   # TensorIterator
  variants: function, method

- func: logical_not_(Tensor(a!) self) -> Tensor(a!)
  device_check: NoCheck   # TensorIterator
  variants: method

- func: logical_not.out(Tensor self, *, Tensor(a!) out) -> Tensor(a!)
  device_check: NoCheck   # TensorIterator
  dispatch:
    CPU, CUDA: logical_not_out

- func: logical_xor(Tensor self, Tensor other) -> Tensor
  device_check: NoCheck   # TensorIterator
  variants: function, method

- func: logical_xor_(Tensor(a!) self, Tensor other) -> Tensor(a!)
  device_check: NoCheck   # TensorIterator
  variants: method

- func: logical_xor.out(Tensor self, Tensor other, *, Tensor(a!) out) -> Tensor(a!)
  device_check: NoCheck   # TensorIterator
  dispatch:
    CPU, CUDA: logical_xor_out

- func: logical_and(Tensor self, Tensor other) -> Tensor
  device_check: NoCheck   # TensorIterator
  variants: function, method

- func: logical_and_(Tensor(a!) self, Tensor other) -> Tensor(a!)
  device_check: NoCheck   # TensorIterator
  variants: method

- func: logical_and.out(Tensor self, Tensor other, *, Tensor(a!) out) -> Tensor(a!)
  device_check: NoCheck   # TensorIterator
  dispatch:
    CPU, CUDA: logical_and_out

- func: logical_or(Tensor self, Tensor other) -> Tensor
  device_check: NoCheck   # TensorIterator
  variants: function, method

- func: logical_or_(Tensor(a!) self, Tensor other) -> Tensor(a!)
  device_check: NoCheck   # TensorIterator
  variants: method

- func: logical_or.out(Tensor self, Tensor other, *, Tensor(a!) out) -> Tensor(a!)
  device_check: NoCheck   # TensorIterator
  dispatch:
    CPU, CUDA: logical_or_out

- func: blackman_window(int window_length, *, ScalarType? dtype=None, Layout? layout=None, Device? device=None, bool? pin_memory=None) -> Tensor

- func: blackman_window.periodic(int window_length, bool periodic, *, ScalarType? dtype=None, Layout? layout=None, Device? device=None, bool? pin_memory=None) -> Tensor

- func: bmm(Tensor self, Tensor mat2) -> Tensor
  structured_delegate: bmm.out
  variants: function, method
  dispatch:
    SparseCPU: bmm_sparse_cpu
    SparseCUDA: bmm_sparse_cuda

- func: bmm.out(Tensor self, Tensor mat2, *, Tensor(a!) out) -> Tensor(a!)
  structured: True
  variants: function
  dispatch:
    CPU: bmm_out_cpu
    CUDA: bmm_out_cuda
    SparseCPU: bmm_out_sparse_cpu
    SparseCUDA: bmm_out_sparse_cuda

- func: broadcast_tensors(Tensor[] tensors) -> Tensor[]
  device_check: NoCheck
  device_guard: False

- func: broadcast_to(Tensor(a) self, int[] size) -> Tensor(a)
  variants: function, method

- func: cat(Tensor[] tensors, int dim=0) -> Tensor
  dispatch:
    CompositeExplicitAutograd: cat

- func: cat.out(Tensor[] tensors, int dim=0, *, Tensor(a!) out) -> Tensor(a!)
  dispatch:
    CompositeExplicitAutograd: cat_out

- func: cat.names(Tensor[] tensors, Dimname dim) -> Tensor

- func: cat.names_out(Tensor[] tensors, Dimname dim, *, Tensor(a!) out) -> Tensor(a!)

# alias for torch.cat
- func: concat(Tensor[] tensors, int dim=0) -> Tensor

- func: concat.out(Tensor[] tensors, int dim=0, *, Tensor(a!) out) -> Tensor(a!)

- func: concat.names(Tensor[] tensors, Dimname dim) -> Tensor

- func: concat.names_out(Tensor[] tensors, Dimname dim, *, Tensor(a!) out) -> Tensor(a!)

- func: block_diag(Tensor[] tensors) -> Tensor
  variants: function

- func: ceil(Tensor self) -> Tensor
  device_check: NoCheck   # TensorIterator
  structured_delegate: ceil.out
  variants: function, method
  dispatch:
    CompositeExplicitAutograd: ceil

- func: ceil_(Tensor(a!) self) -> Tensor(a!)
  device_check: NoCheck   # TensorIterator
  structured_delegate: ceil.out
  variants: function, method
  dispatch:
    CompositeExplicitAutograd: ceil_

- func: ceil.out(Tensor self, *, Tensor(a!) out) -> Tensor(a!)
  device_check: NoCheck   # TensorIterator
  structured: True
  structured_inherits: TensorIteratorBase
  dispatch:
    CPU, CUDA: ceil_out

# alias for torch.linalg.multi_dot
- func: chain_matmul(Tensor[] matrices) -> Tensor
  variants: function

# alias for torch.linalg.multi_dot
- func: chain_matmul.out(Tensor[] matrices, *, Tensor(a!) out) -> Tensor(a!)

- func: unsafe_chunk(Tensor self, int chunks, int dim=0) -> Tensor[]
  variants: function, method
  device_check: NoCheck
  device_guard: False

- func: chunk(Tensor(a -> *) self, int chunks, int dim=0) -> Tensor(a)[]
  variants: function, method
  device_check: NoCheck
  device_guard: False

- func: tensor_split.sections(Tensor(a -> *) self, int sections, int dim=0) -> Tensor(a)[]
  variants: function, method

- func: tensor_split.indices(Tensor(a -> *) self, int[] indices, int dim=0) -> Tensor(a)[]
  variants: function, method

- func: tensor_split.tensor_indices_or_sections(Tensor(a -> *) self, Tensor tensor_indices_or_sections, int dim=0) -> Tensor(a)[]
  variants: function, method

- func: clamp(Tensor self, Scalar? min=None, Scalar? max=None) -> Tensor
  device_check: NoCheck   # TensorIterator
  variants: function, method
  cpp_no_default_args: ['min']
  structured_delegate: clamp.out
  dispatch:
    QuantizedCPU: clamp_quantized_cpu

- func: clamp.Tensor(Tensor self, Tensor? min=None, Tensor? max=None) -> Tensor
  variants: function, method
  dispatch:
    CPU, CUDA: clamp

- func: clamp_(Tensor(a!) self, Scalar? min=None, Scalar? max=None) -> Tensor(a!)
  device_check: NoCheck   # TensorIterator
  variants: function, method
  cpp_no_default_args: ['min']
  structured_delegate: clamp.out
  dispatch:
    CompositeExplicitAutograd: clamp_

- func: clamp_.Tensor(Tensor(a!) self, Tensor? min=None, Tensor? max=None) -> Tensor(a!)
  variants: function, method
  dispatch:
    CompositeExplicitAutograd: clamp_

- func: clamp.out(Tensor self, Scalar? min=None, Scalar? max=None, *, Tensor(a!) out) -> Tensor(a!)
  device_check: NoCheck   # TensorIterator
  cpp_no_default_args: ['min']
  structured: True
  structured_inherits: TensorIteratorBase
  dispatch:
    CPU, CUDA: clamp_out

- func: clamp.Tensor_out(Tensor self, Tensor? min=None, Tensor? max=None, *, Tensor(a!) out) -> Tensor(a!)
  device_check: NoCheck   # TensorIterator
  dispatch:
    CPU, CUDA: clamp_out

- func: clamp_max(Tensor self, Scalar max) -> Tensor
  device_check: NoCheck   # TensorIterator
  variants: function, method
  dispatch:
    CompositeExplicitAutograd: clamp_max

- func: clamp_max.Tensor(Tensor self, Tensor max) -> Tensor
  variants: function, method
  dispatch:
    CompositeExplicitAutograd: clamp_max

- func: clamp_max_(Tensor(a!) self, Scalar max) -> Tensor(a!)
  device_check: NoCheck   # TensorIterator
  variants: function, method
  dispatch:
    CompositeExplicitAutograd: clamp_max_

- func: clamp_max_.Tensor(Tensor(a!) self, Tensor max) -> Tensor(a!)
  variants: function, method
  dispatch:
    CompositeExplicitAutograd: clamp_max_

- func: clamp_max.out(Tensor self, Scalar max, *, Tensor(a!) out) -> Tensor(a!)
  device_check: NoCheck   # TensorIterator
  dispatch:
    CPU, CUDA: clamp_max_out

- func: clamp_max.Tensor_out(Tensor self, Tensor max, *, Tensor(a!) out) -> Tensor(a!)
  dispatch:
    CPU, CUDA: clamp_max_out

- func: clamp_min(Tensor self, Scalar min) -> Tensor
  device_check: NoCheck   # TensorIterator
  variants: function, method
  dispatch:
    CompositeExplicitAutograd: clamp_min

- func: clamp_min.Tensor(Tensor self, Tensor min) -> Tensor
  variants: function, method
  dispatch:
    CompositeExplicitAutograd: clamp_min

- func: clamp_min_(Tensor(a!) self, Scalar min) -> Tensor(a!)
  device_check: NoCheck   # TensorIterator
  variants: function, method
  dispatch:
    CompositeExplicitAutograd: clamp_min_

- func: clamp_min_.Tensor(Tensor(a!) self, Tensor min) -> Tensor(a!)
  variants: function, method
  dispatch:
    CompositeExplicitAutograd: clamp_min_

- func: clamp_min.out(Tensor self, Scalar min, *, Tensor(a!) out) -> Tensor(a!)
  device_check: NoCheck   # TensorIterator
  dispatch:
    CPU, CUDA: clamp_min_out

- func: clamp_min.Tensor_out(Tensor self, Tensor min, *, Tensor(a!) out) -> Tensor(a!)
  dispatch:
    CPU, CUDA: clamp_min_out

# clip is an alias for clamp
- func: clip(Tensor self, Scalar? min=None, Scalar? max=None) -> Tensor
  cpp_no_default_args: ['min']
  variants: function, method

- func: clip.Tensor(Tensor self, Tensor? min=None, Tensor? max=None) -> Tensor
  variants: function, method

- func: clip_(Tensor(a!) self, Scalar? min=None, Scalar? max=None) -> Tensor(a!)
  cpp_no_default_args: ['min']
  variants: function, method

- func: clip_.Tensor(Tensor(a!) self, Tensor? min=None, Tensor? max=None) -> Tensor(a!)
  variants: function, method

- func: clip.out(Tensor self, Scalar? min=None, Scalar? max=None, *, Tensor(a!) out) -> Tensor(a!)
  cpp_no_default_args: ['min']

- func: clip.Tensor_out(Tensor self, Tensor? min=None, Tensor? max=None, *, Tensor(a!) out) -> Tensor(a!)

- func: cudnn_is_acceptable(Tensor self) -> bool
  device_check: NoCheck
  device_guard: False

- func: complex(Tensor real, Tensor imag) -> Tensor
  variants: function
  dispatch:
    CompositeExplicitAutograd: complex

- func: complex.out(Tensor real, Tensor imag, *, Tensor(a!) out) -> Tensor(a!)
  dispatch:
    CPU, CUDA: complex_out

- func: polar(Tensor abs, Tensor angle) -> Tensor
  variants: function
  dispatch:
    CompositeExplicitAutograd: polar

- func: polar.out(Tensor abs, Tensor angle, *, Tensor(a!) out) -> Tensor(a!)
  dispatch:
    CPU, CUDA: polar_out

- func: constant_pad_nd(Tensor self, int[] pad, Scalar value=0) -> Tensor
  variants: function
  dispatch:
    CompositeExplicitAutograd: constant_pad_nd

- func: contiguous(Tensor(a) self, *, MemoryFormat memory_format=contiguous_format) -> Tensor(a)
  variants: method
  manual_cpp_binding: True

- func: convolution(Tensor input, Tensor weight, Tensor? bias, int[] stride, int[] padding, int[] dilation, bool transposed, int[] output_padding, int groups) -> Tensor

- func: convolution_overrideable(Tensor input, Tensor weight, Tensor? bias, int[] stride, int[] padding, int[] dilation, bool transposed, int[] output_padding, int groups) -> Tensor
  dispatch:
    CompositeExplicitAutograd: convolution_overrideable

- func: convolution_backward_overrideable(Tensor grad_output, Tensor input, Tensor weight, int[] stride, int[] padding, int[] dilation, bool transposed, int[] output_padding, int groups, bool[3] output_mask) -> (Tensor grad_input, Tensor grad_weight, Tensor grad_bias)
  dispatch:
    CompositeExplicitAutograd: convolution_backward_overrideable

- func: _convolution(Tensor input, Tensor weight, Tensor? bias, int[] stride, int[] padding, int[] dilation, bool transposed, int[] output_padding, int groups, bool benchmark, bool deterministic, bool cudnn_enabled, bool allow_tf32) -> Tensor

- func: _convolution.deprecated(Tensor input, Tensor weight, Tensor? bias, int[] stride, int[] padding, int[] dilation, bool transposed, int[] output_padding, int groups, bool benchmark, bool deterministic, bool cudnn_enabled) -> Tensor

- func: _convolution_mode(Tensor input, Tensor weight, Tensor? bias, int[] stride, str padding, int[] dilation, int groups) -> Tensor

- func: _convolution_nogroup(Tensor input, Tensor weight, Tensor? bias, int[] stride, int[] padding, int[] dilation, bool transposed, int[] output_padding) -> Tensor

- func: _convolution_double_backward(Tensor? ggI, Tensor? ggW, Tensor? ggb, Tensor gO, Tensor weight, Tensor self, int[] stride, int[] padding, int[] dilation, bool transposed, int[] output_padding, int groups, bool benchmark, bool deterministic, bool cudnn_enabled, bool allow_tf32, bool[3] output_mask) -> (Tensor, Tensor, Tensor)

- func: conv1d(Tensor input, Tensor weight, Tensor? bias=None, int[1] stride=1, int[1] padding=0, int[1] dilation=1, int groups=1) -> Tensor

- func: conv2d(Tensor input, Tensor weight, Tensor? bias=None, int[2] stride=1, int[2] padding=0, int[2] dilation=1, int groups=1) -> Tensor

- func: conv3d(Tensor input, Tensor weight, Tensor? bias=None, int[3] stride=1, int[3] padding=0, int[3] dilation=1, int groups=1) -> Tensor

- func: conv1d.padding(Tensor input, Tensor weight, Tensor? bias=None, int[1] stride=1, str padding="valid", int[1] dilation=1, int groups=1) -> Tensor
  cpp_no_default_args: ['bias', 'stride', 'padding']

- func: conv2d.padding(Tensor input, Tensor weight, Tensor? bias=None, int[2] stride=1, str padding="valid", int[2] dilation=1, int groups=1) -> Tensor
  cpp_no_default_args: ['bias', 'stride', 'padding']

- func: conv3d.padding(Tensor input, Tensor weight, Tensor? bias=None, int[3] stride=1, str padding="valid", int[3] dilation=1, int groups=1) -> Tensor
  cpp_no_default_args: ['bias', 'stride', 'padding']

- func: conv_tbc(Tensor self, Tensor weight, Tensor bias, int pad=0) -> Tensor
  dispatch:
    CompositeExplicitAutograd: conv_tbc

- func: conv_tbc_backward(Tensor self, Tensor input, Tensor weight, Tensor bias, int pad) -> (Tensor, Tensor, Tensor)

# NB: we inherit the goofy argument order from PyTorch torch.nn.functional
- func: conv_transpose1d(Tensor input, Tensor weight, Tensor? bias=None, int[1] stride=1, int[1] padding=0, int[1] output_padding=0, int groups=1, int[1] dilation=1) -> Tensor

- func: conv_transpose2d.input(Tensor input, Tensor weight, Tensor? bias=None, int[2] stride=1, int[2] padding=0, int[2] output_padding=0, int groups=1, int[2] dilation=1) -> Tensor

- func: conv_transpose3d.input(Tensor input, Tensor weight, Tensor? bias=None, int[3] stride=1, int[3] padding=0, int[3] output_padding=0, int groups=1, int[3] dilation=1) -> Tensor

- func: copy_(Tensor(a!) self, Tensor src, bool non_blocking=False) -> Tensor(a!)
  variants: method
  device_check: NoCheck
  device_guard: False
  dispatch:
    MkldnnCPU: copy_mkldnn_
    SparseCPU, SparseCUDA, SparseHIP, SparseXPU: copy_sparse_wrapper_
    CompositeExplicitAutograd: copy_
    SparseCsrCPU, SparseCsrCUDA: copy_sparse_csr_

- func: _copy_from(Tensor self, Tensor dst, bool non_blocking=False) -> Tensor
  dispatch: {}

# We need this to be able to properly copy from a CPU to an XLA tensor with different sizes.
# See https://github.com/pytorch/xla/issues/2881
- func: _copy_from_and_resize(Tensor self, Tensor dst) -> Tensor
  dispatch: {}

- func: cos(Tensor self) -> Tensor
  device_check: NoCheck   # TensorIterator
  variants: function, method
  structured_delegate: cos.out

- func: cos_(Tensor(a!) self) -> Tensor(a!)
  device_check: NoCheck   # TensorIterator
  variants: function, method
  structured_delegate: cos.out

- func: cos.out(Tensor self, *, Tensor(a!) out) -> Tensor(a!)
  device_check: NoCheck   # TensorIterator
  structured: True
  structured_inherits: TensorIteratorBase
  dispatch:
    CPU, CUDA: cos_out

- func: cosh(Tensor self) -> Tensor
  device_check: NoCheck   # TensorIterator
  variants: function, method
  structured_delegate: cosh.out

- func: cosh_(Tensor(a!) self) -> Tensor(a!)
  device_check: NoCheck   # TensorIterator
  variants: function, method
  structured_delegate: cosh.out

- func: cosh.out(Tensor self, *, Tensor(a!) out) -> Tensor(a!)
  device_check: NoCheck   # TensorIterator
  structured: True
  structured_inherits: TensorIteratorBase
  dispatch:
    CPU, CUDA: cosh_out

- func: cosine_embedding_loss(Tensor input1, Tensor input2, Tensor target, float margin=0.0, int reduction=Mean) -> Tensor

- func: count_nonzero.dim_IntList(Tensor self, int[] dim) -> Tensor
  variants: function, method
  dispatch:
    CPU: count_nonzero_cpu
    CUDA: count_nonzero_cuda

- func: count_nonzero(Tensor self, int? dim=None) -> Tensor
  variants: function, method
  dispatch:
    CompositeExplicitAutograd: count_nonzero

- func: cov(Tensor self, *, int correction=1, Tensor? fweights=None, Tensor? aweights=None) -> Tensor
  variants: function, method

- func: corrcoef(Tensor self) -> Tensor
  variants: function, method

- func: cudnn_affine_grid_generator(Tensor theta, int N, int C, int H, int W) -> Tensor grid
  dispatch:
    CUDA: cudnn_affine_grid_generator_forward

# TODO: Why do I have to call this grad?!
- func: cudnn_affine_grid_generator_backward(Tensor grad, int N, int C, int H, int W) -> Tensor grad_theta
  dispatch:
    CUDA: cudnn_affine_grid_generator_backward

- func: cudnn_batch_norm(Tensor input, Tensor weight, Tensor? bias, Tensor? running_mean, Tensor? running_var, bool training, float exponential_average_factor, float epsilon) -> (Tensor, Tensor, Tensor, Tensor)
  dispatch:
    CUDA: cudnn_batch_norm

# NB: You can only use this if you used cudnn_batch_norm training=True
- func: cudnn_batch_norm_backward(Tensor input, Tensor grad_output, Tensor weight, Tensor? running_mean, Tensor? running_var, Tensor? save_mean, Tensor? save_var, float epsilon, Tensor reserveSpace) -> (Tensor, Tensor, Tensor)
  dispatch:
    CUDA: cudnn_batch_norm_backward

- func: cudnn_convolution.deprecated(Tensor self, Tensor weight, Tensor? bias, int[] padding, int[] stride, int[] dilation, int groups, bool benchmark, bool deterministic) -> Tensor
  dispatch:
    CUDA: cudnn_convolution_deprecated

- func: cudnn_convolution.deprecated2(Tensor self, Tensor weight, int[] padding, int[] stride, int[] dilation, int groups, bool benchmark, bool deterministic) -> Tensor
  dispatch:
    CUDA: cudnn_convolution_deprecated2

- func: cudnn_convolution(Tensor self, Tensor weight, int[] padding, int[] stride, int[] dilation, int groups, bool benchmark, bool deterministic, bool allow_tf32) -> Tensor
  dispatch:
    CUDA: cudnn_convolution

- func: cudnn_convolution_backward_input(int[] self_size, Tensor grad_output, Tensor weight, int[] padding, int[] stride, int[] dilation, int groups, bool benchmark, bool deterministic, bool allow_tf32) -> Tensor
  dispatch:
    CUDA: cudnn_convolution_backward_input

- func: cudnn_convolution_backward(Tensor self, Tensor grad_output, Tensor weight, int[] padding, int[] stride, int[] dilation, int groups, bool benchmark, bool deterministic, bool allow_tf32, bool[2] output_mask) -> (Tensor, Tensor)
  dispatch:
    CUDA: cudnn_convolution_backward

- func: cudnn_convolution_backward_weight(int[] weight_size, Tensor grad_output, Tensor self, int[] padding, int[] stride, int[] dilation, int groups, bool benchmark, bool deterministic, bool allow_tf32) -> Tensor
  dispatch:
    CUDA: cudnn_convolution_backward_weight

- func: cudnn_convolution_transpose.deprecated(Tensor self, Tensor weight, Tensor? bias, int[] padding, int[] output_padding, int[] stride, int[] dilation, int groups, bool benchmark, bool deterministic) -> Tensor
  dispatch:
    CUDA: cudnn_convolution_transpose_deprecated

- func: cudnn_convolution_transpose.deprecated2(Tensor self, Tensor weight, int[] padding, int[] output_padding, int[] stride, int[] dilation, int groups, bool benchmark, bool deterministic) -> Tensor
  dispatch:
    CUDA: cudnn_convolution_transpose_deprecated2

- func: cudnn_convolution_transpose(Tensor self, Tensor weight, int[] padding, int[] output_padding, int[] stride, int[] dilation, int groups, bool benchmark, bool deterministic, bool allow_tf32) -> Tensor
  dispatch:
    CUDA: cudnn_convolution_transpose

# NB: output_padding not strictly needed here, but it's helpful for the float
# backwards
- func: cudnn_convolution_transpose_backward(Tensor self, Tensor grad_output, Tensor weight, int[] padding, int[] output_padding, int[] stride, int[] dilation, int groups, bool benchmark, bool deterministic, bool allow_tf32, bool[2] output_mask) -> (Tensor, Tensor)
  dispatch:
    CUDA: cudnn_convolution_transpose_backward

- func: cudnn_convolution_transpose_backward_input(Tensor grad_output, Tensor weight, int[] padding, int[] stride, int[] dilation, int groups, bool benchmark, bool deterministic, bool allow_tf32) -> Tensor
  dispatch:
    CUDA: cudnn_convolution_transpose_backward_input

- func: cudnn_convolution_transpose_backward_weight(int[] weight_size, Tensor grad_output, Tensor self, int[] padding, int[] stride, int[] dilation, int groups, bool benchmark, bool deterministic, bool allow_tf32) -> Tensor
  dispatch:
    CUDA: cudnn_convolution_transpose_backward_weight

- func: cudnn_convolution_relu(Tensor self, Tensor weight, Tensor? bias, int[] stride, int[] padding, int[] dilation, int groups) -> Tensor
  dispatch:
    CUDA: cudnn_convolution_relu

- func: cudnn_convolution_add_relu(Tensor self, Tensor weight, Tensor z, Scalar? alpha, Tensor? bias, int[] stride, int[] padding, int[] dilation, int groups) -> Tensor
  dispatch:
    CUDA: cudnn_convolution_add_relu

# NB: input is special cased in a way I don't quite understand
- func: cudnn_grid_sampler(Tensor self, Tensor grid) -> Tensor output
  dispatch:
    CUDA: cudnn_grid_sampler_forward

- func: cudnn_grid_sampler_backward(Tensor self, Tensor grid, Tensor grad_output) -> (Tensor grad_self, Tensor grad_grid)
  dispatch:
    CUDA: cudnn_grid_sampler_backward

- func: cummax(Tensor self, int dim) -> (Tensor values, Tensor indices)
  device_check: NoCheck   # TensorIterator
  variants: function, method
  dispatch:
    CompositeExplicitAutograd: cummax

- func: cummax.out(Tensor self, int dim, *, Tensor(a!) values, Tensor(b!) indices) -> (Tensor(a!) values, Tensor(b!) indices)
  device_check: NoCheck   # TensorIterator
  dispatch:
    CompositeExplicitAutograd: cummax_out

- func: cummax.dimname(Tensor self, Dimname dim) -> (Tensor values, Tensor indices)
  device_check: NoCheck   # TensorIterator
  variants: function, method

- func: cummax.dimname_out(Tensor self, Dimname dim, *, Tensor(a!) values, Tensor(b!) indices) -> (Tensor(a!) values, Tensor(b!) indices)
  device_check: NoCheck   # TensorIterator

- func: _cummax_helper(Tensor self, Tensor(a!) values, Tensor(b!) indices, int dim) -> ()
  variants: function
  dispatch:
    CPU: cummax_helper_cpu
    CUDA: cummax_helper_cuda

- func: cummin(Tensor self, int dim) -> (Tensor values, Tensor indices)
  device_check: NoCheck   # TensorIterator
  variants: function, method
  dispatch:
    CompositeExplicitAutograd: cummin

- func: cummin.out(Tensor self, int dim, *, Tensor(a!) values, Tensor(b!) indices) -> (Tensor(a!) values, Tensor(b!) indices)
  device_check: NoCheck   # TensorIterator
  dispatch:
    CompositeExplicitAutograd: cummin_out

- func: cummin.dimname(Tensor self, Dimname dim) -> (Tensor values, Tensor indices)
  device_check: NoCheck   # TensorIterator
  variants: function, method

- func: cummin.dimname_out(Tensor self, Dimname dim, *, Tensor(a!) values, Tensor(b!) indices) -> (Tensor(a!) values, Tensor(b!) indices)
  device_check: NoCheck   # TensorIterator

- func: _cummin_helper(Tensor self, Tensor(a!) values, Tensor(b!) indices, int dim) -> ()
  variants: function
  dispatch:
    CPU: cummin_helper_cpu
    CUDA: cummin_helper_cuda

- func: cummaxmin_backward(Tensor grad, Tensor input, Tensor indices, int dim) -> Tensor
  variants: function
  device_check: NoCheck
  device_guard: False

- func: cumprod(Tensor self, int dim, *, ScalarType? dtype=None) -> Tensor
  structured_delegate: cumprod.out
  device_check: NoCheck   # TensorIterator
  variants: function, method

- func: cumprod_(Tensor(a!) self, int dim, *, ScalarType? dtype=None) -> Tensor(a!)
  structured_delegate: cumprod.out
  variants: method

- func: cumprod.out(Tensor self, int dim, *, ScalarType? dtype=None, Tensor(a!) out) -> Tensor(a!)
  structured: True
  device_check: NoCheck   # TensorIterator
  dispatch:
    CPU, CUDA: cumprod_out

- func: cumprod.dimname(Tensor self, Dimname dim, *, ScalarType? dtype=None) -> Tensor
  device_check: NoCheck   # TensorIterator
  variants: function, method

- func: cumprod_.dimname(Tensor(a!) self, Dimname dim, *, ScalarType? dtype=None) -> Tensor(a!)
  variants: method

- func: cumprod.dimname_out(Tensor self, Dimname dim, *, ScalarType? dtype=None, Tensor(a!) out) -> Tensor(a!)
  device_check: NoCheck   # TensorIterator

- func: cumprod_backward(Tensor grad, Tensor input, int dim, Tensor output) -> Tensor
  variants: function
  device_check: NoCheck
  device_guard: False

- func: cumsum(Tensor self, int dim, *, ScalarType? dtype=None) -> Tensor
  structured_delegate: cumsum.out
  device_check: NoCheck   # TensorIterator
  variants: function, method

- func: cumsum_(Tensor(a!) self, int dim, *, ScalarType? dtype=None) -> Tensor(a!)
  structured_delegate: cumsum.out
  variants: method

- func: cumsum.out(Tensor self, int dim, *, ScalarType? dtype=None, Tensor(a!) out) -> Tensor(a!)
  structured: True
  device_check: NoCheck   # TensorIterator
  dispatch:
    CPU, CUDA: cumsum_out

- func: cumsum.dimname(Tensor self, Dimname dim, *, ScalarType? dtype=None) -> Tensor
  device_check: NoCheck   # TensorIterator
  variants: function, method

- func: cumsum_.dimname(Tensor(a!) self, Dimname dim, *, ScalarType? dtype=None) -> Tensor(a!)
  variants: method

- func: cumsum.dimname_out(Tensor self, Dimname dim, *, ScalarType? dtype=None, Tensor(a!) out) -> Tensor(a!)
  device_check: NoCheck   # TensorIterator

- func: cumulative_trapezoid.x(Tensor y, Tensor x, *, int dim=-1) -> Tensor

- func: cumulative_trapezoid.dx(Tensor y, *, Scalar dx=1, int dim=-1) -> Tensor

- func: ctc_loss.IntList(Tensor log_probs, Tensor targets, int[] input_lengths, int[] target_lengths, int blank=0, int reduction=Mean, bool zero_infinity=False) -> Tensor

# convenience function that converts to intlists for you
- func: ctc_loss.Tensor(Tensor log_probs, Tensor targets, Tensor input_lengths, Tensor target_lengths, int blank=0, int reduction=Mean, bool zero_infinity=False) -> Tensor

- func: _ctc_loss(Tensor log_probs, Tensor targets, int[] input_lengths, int[] target_lengths, int blank=0, bool zero_infinity=False) -> (Tensor, Tensor)
  dispatch:
    CPU: ctc_loss_cpu
    CUDA: ctc_loss_gpu

- func: _ctc_loss_backward(Tensor grad, Tensor log_probs, Tensor targets, int[] input_lengths, int[] target_lengths, Tensor neg_log_likelihood, Tensor log_alpha, int blank, bool zero_infinity=False) -> Tensor
  dispatch:
    CPU: ctc_loss_backward_cpu
    CUDA: ctc_loss_backward_gpu

- func: diag_embed(Tensor self, int offset=0, int dim1=-2, int dim2=-1) -> Tensor
  variants: function, method

- func: diagflat(Tensor self, int offset=0) -> Tensor
  variants: function, method

- func: diagonal(Tensor(a) self, int offset=0, int dim1=0, int dim2=1) -> Tensor(a)
  variants: function, method
  dispatch:
    CompositeExplicitAutograd: diagonal

- func: diagonal.Dimname(Tensor(a) self, *, Dimname outdim, Dimname dim1, Dimname dim2, int offset=0) -> Tensor(a)
  variants: function, method

- func: diagonal_backward(Tensor grad_output, int[] input_sizes, int offset, int dim1, int dim2) -> Tensor
  variants: function
  device_check: NoCheck
  device_guard: False
  dispatch:
    CompositeExplicitAutograd: diagonal_backward

- func: fill_diagonal_(Tensor(a!) self, Scalar fill_value, bool wrap=False) -> Tensor(a!)
  variants: method

- func: diff(Tensor self, int n=1, int dim=-1, Tensor? prepend=None, Tensor? append=None) -> Tensor
  variants: function, method

- func: diff.out(Tensor self, int n=1, int dim=-1, Tensor? prepend=None, Tensor? append=None, *, Tensor(a!) out) -> Tensor(a!)
  variants: function

- func: gradient.scalarint(Tensor self, *, Scalar? spacing=None, int? dim=None, int edge_order=1) -> Tensor[]
  variants: function

- func: gradient.scalararray(Tensor self, *, Scalar spacing, int[] dim, int edge_order=1) -> Tensor[]
  variants: function

- func: gradient.array(Tensor self, *, int[] dim, int edge_order=1) -> Tensor[]
  variants: function

- func: gradient.scalarrayint(Tensor self, *, Scalar[] spacing, int? dim=None, int edge_order=1) -> Tensor[]
  variants: function

- func: gradient.scalarrayarray(Tensor self, *, Scalar[] spacing, int[] dim, int edge_order=1) -> Tensor[]
  variants: function

- func: gradient.tensorarrayint(Tensor self, *, Tensor[] spacing, int? dim=None, int edge_order=1) -> Tensor[]
  variants: function

- func: gradient.tensorarray(Tensor self, *, Tensor[] spacing, int[] dim, int edge_order=1) -> Tensor[]
  variants: function

- func: div.Tensor(Tensor self, Tensor other) -> Tensor
  device_check: NoCheck   # TensorIterator
  variants: function, method
  structured_delegate: div.out
  dispatch:
    SparseCPU, SparseCUDA: div_sparse

- func: div_.Tensor(Tensor(a!) self, Tensor other) -> Tensor(a!)
  device_check: NoCheck   # TensorIterator
  variants: method
  structured_delegate: div.out
  dispatch:
    SparseCPU, SparseCUDA: div_sparse_

- func: div.out(Tensor self, Tensor other, *, Tensor(a!) out) -> Tensor(a!)
  device_check: NoCheck   # TensorIterator
  structured: True
  structured_inherits: TensorIteratorBase
  dispatch:
    CPU, CUDA: div_out
    SparseCPU, SparseCUDA: div_out_sparse_zerodim

- func: div.Tensor_mode(Tensor self, Tensor other, *, str? rounding_mode) -> Tensor
  device_check: NoCheck   # TensorIterator
  variants: function, method
  structured_delegate: div.out_mode
  dispatch:
    SparseCPU, SparseCUDA: div_sparse

- func: div_.Tensor_mode(Tensor(a!) self, Tensor other, *, str? rounding_mode) -> Tensor(a!)
  device_check: NoCheck   # TensorIterator
  variants: method
  structured_delegate: div.out_mode
  dispatch:
    SparseCPU, SparseCUDA: div_sparse_

- func: div.out_mode(Tensor self, Tensor other, *, str? rounding_mode, Tensor(a!) out) -> Tensor(a!)
  device_check: NoCheck   # TensorIterator
  structured: True
  structured_inherits: TensorIteratorBase
  dispatch:
    CPU, CUDA: div_out_mode
    SparseCPU, SparseCUDA: div_out_sparse_zerodim

# For C++ only, until we have conversion from C++ numbers to Tensor
- func: div.Scalar(Tensor self, Scalar other) -> Tensor
  device_check: NoCheck   # TensorIterator
  variants: function, method
  dispatch:
    CompositeExplicitAutograd: div

- func: div_.Scalar(Tensor(a!) self, Scalar other) -> Tensor(a!)
  device_check: NoCheck   # TensorIterator
  variants: method
  dispatch:
    CompositeExplicitAutograd: div_

- func: div.Scalar_mode(Tensor self, Scalar other, *, str? rounding_mode) -> Tensor
  variants: function, method
  dispatch:
    CompositeExplicitAutograd: div

- func: div_.Scalar_mode(Tensor(a!) self, Scalar other, *, str? rounding_mode) -> Tensor(a!)
  variants: method
  dispatch:
    CompositeExplicitAutograd: div_

# divide, alias for div
- func: divide.Tensor(Tensor self, Tensor other) -> Tensor
  variants: function, method

- func: divide_.Tensor(Tensor(a!) self, Tensor other) -> Tensor(a!)
  variants: method

- func: divide.out(Tensor self, Tensor other, *, Tensor(a!) out) -> Tensor(a!)

- func: divide.Scalar(Tensor self, Scalar other) -> Tensor
  variants: function, method

- func: divide_.Scalar(Tensor(a!) self, Scalar other) -> Tensor(a!)
  variants: method

- func: divide.Tensor_mode(Tensor self, Tensor other, *, str? rounding_mode) -> Tensor
  variants: function, method

- func: divide_.Tensor_mode(Tensor(a!) self, Tensor other, *, str? rounding_mode) -> Tensor(a!)
  variants: method

- func: divide.out_mode(Tensor self, Tensor other, *, str? rounding_mode, Tensor(a!) out) -> Tensor(a!)

- func: divide.Scalar_mode(Tensor self, Scalar other, *, str? rounding_mode) -> Tensor
  variants: function, method

- func: divide_.Scalar_mode(Tensor(a!) self, Scalar other, *, str? rounding_mode) -> Tensor(a!)
  variants: method

  # true_divide, an alias for div
- func: true_divide.Tensor(Tensor self, Tensor other) -> Tensor
  device_check: NoCheck   # TensorIterator
  variants: function, method

- func: true_divide_.Tensor(Tensor(a!) self, Tensor other) -> Tensor(a!)
  device_check: NoCheck   # TensorIterator
  variants: method

- func: true_divide.out(Tensor self, Tensor other, *, Tensor(a!) out) -> Tensor(a!)
  device_check: NoCheck   # TensorIterator

- func: true_divide.Scalar(Tensor self, Scalar other) -> Tensor
  device_check: NoCheck   # TensorIterator
  variants: function, method

- func: true_divide_.Scalar(Tensor(a!) self, Scalar other) -> Tensor(a!)
  device_check: NoCheck   # TensorIterator
  variants: method

- func: dot(Tensor self, Tensor tensor) -> Tensor
  variants: function, method
  dispatch:
    CPU: dot
    CUDA: dot_cuda

- func: dot.out(Tensor self, Tensor tensor, *, Tensor(a!) out) -> Tensor(a!)
  dispatch:
    CompositeExplicitAutograd: dot_out

- func: vdot(Tensor self, Tensor other) -> Tensor
  variants: function, method
  dispatch:
    CPU: vdot
    CUDA: vdot_cuda

- func: vdot.out(Tensor self, Tensor other, *, Tensor(a!) out) -> Tensor(a!)
  dispatch:
    CompositeExplicitAutograd: vdot_out

- func: einsum(str equation, Tensor[] tensors) -> Tensor

- func: embedding(Tensor weight, Tensor indices, int padding_idx=-1, bool scale_grad_by_freq=False, bool sparse=False) -> Tensor
  dispatch:
    CompositeExplicitAutograd: embedding

- func: embedding_backward(Tensor grad, Tensor indices, int num_weights, int padding_idx, bool scale_grad_by_freq, bool sparse) -> Tensor

- func: embedding_dense_backward(Tensor grad_output, Tensor indices, int num_weights, int padding_idx, bool scale_grad_by_freq) -> Tensor
  dispatch:
    CPU: embedding_dense_backward_cpu
    CUDA: embedding_dense_backward_cuda

- func: embedding_renorm_(Tensor(a!) self, Tensor indices, float max_norm, float norm_type) -> Tensor(a!)
  dispatch:
    CPU: embedding_renorm_cpu_
    CUDA: embedding_renorm_cuda_

- func: embedding_sparse_backward(Tensor grad, Tensor indices, int num_weights, int padding_idx, bool scale_grad_by_freq) -> Tensor

# NOTE [ embedding_bag Native Functions ]
# The `_embedding_bag.*` variants assume that input tensors except for `weight`,
# e.g. `indices` and `offsets` (and `offset2bag`), are contiguous.
# We really only need to enforce this for `_embedding_bag` (the forward) because
# the backward inputs are the same as forward ones.
# The above `embedding_bag` wrapper is created to achieve this, e.g.,
# applying indices = indices.contiguous().
# The backward functions apply a check that these input tensors are contiguous.


- func: _embedding_bag_forward_only(Tensor weight, Tensor indices, Tensor offsets, bool scale_grad_by_freq=False, int mode=0, bool sparse=False, Tensor? per_sample_weights=None, bool include_last_offset=False, int padding_idx=-1) -> (Tensor, Tensor, Tensor, Tensor)
  dispatch:
    CPU: _embedding_bag_forward_only_cpu
    CUDA: _embedding_bag_forward_only_cuda

- func: _rowwise_prune(Tensor weight, Tensor mask, ScalarType compressed_indices_dtype) -> (Tensor, Tensor)

# row_stack is the alias of vstack
- func: row_stack(Tensor[] tensors) -> Tensor

- func: row_stack.out(Tensor[] tensors, *, Tensor(a!) out) -> Tensor(a!)

- func: embedding_bag(Tensor weight, Tensor indices, Tensor offsets, bool scale_grad_by_freq=False, int mode=0, bool sparse=False, Tensor? per_sample_weights=None, bool include_last_offset=False) -> (Tensor, Tensor, Tensor, Tensor)

# To keep backward and forward compatibility, and to avoid ambiguity with the
# original signature above, scale_grad_by_freq, mode, sparse,
# per_sample_weights, and include_last_offset parameters do not have default
# values. Once the original signature is removed, default values can be added.
- func: embedding_bag.padding_idx(Tensor weight, Tensor indices, Tensor offsets, bool scale_grad_by_freq, int mode, bool sparse, Tensor? per_sample_weights, bool include_last_offset, int? padding_idx) -> (Tensor, Tensor, Tensor, Tensor)

- func: _embedding_bag(Tensor weight, Tensor indices, Tensor offsets, bool scale_grad_by_freq=False, int mode=0, bool sparse=False, Tensor? per_sample_weights=None, bool include_last_offset=False, int padding_idx=-1) -> (Tensor, Tensor, Tensor, Tensor)
  dispatch:
    CPU: _embedding_bag_cpu
    CUDA: _embedding_bag_cuda

- func: _embedding_bag_backward(Tensor grad, Tensor indices, Tensor offsets, Tensor offset2bag, Tensor bag_size, Tensor maximum_indices, int num_weights, bool scale_grad_by_freq, int mode, bool sparse, Tensor? per_sample_weights, int padding_idx=-1) -> Tensor

- func: _embedding_bag_sparse_backward(Tensor grad, Tensor indices, Tensor offsets, Tensor offset2bag, Tensor bag_size, int num_weights, bool scale_grad_by_freq, int mode, Tensor? per_sample_weights, int padding_idx=-1) -> Tensor

- func: _embedding_bag_dense_backward(Tensor grad, Tensor indices, Tensor offset2bag, Tensor bag_size, Tensor maximum_indices, int num_weights, bool scale_grad_by_freq, int mode, Tensor? per_sample_weights, int padding_idx=-1) -> Tensor
  dispatch:
    CPU: _embedding_bag_dense_backward_cpu
    CUDA: _embedding_bag_dense_backward_cuda

- func: _embedding_bag_per_sample_weights_backward(Tensor grad, Tensor weight, Tensor indices, Tensor offsets, Tensor offset2bag, int mode, int padding_idx=-1) -> Tensor
  dispatch:
    CPU: _embedding_bag_per_sample_weights_backward_cpu
    CUDA: _embedding_bag_per_sample_weights_backward_cuda

- func: empty.names(int[] size, *, Dimname[]? names, ScalarType? dtype=None, Layout? layout=None, Device? device=None, bool? pin_memory=None, MemoryFormat? memory_format=None) -> Tensor
  device_check: NoCheck
  device_guard: False

- func: empty.memory_format(int[] size, *, ScalarType? dtype=None, Layout? layout=None, Device? device=None, bool? pin_memory=None, MemoryFormat? memory_format=None) -> Tensor
  dispatch:
    CPU: empty_cpu
    CUDA: empty_cuda
    Meta: empty_meta
    MkldnnCPU: empty_mkldnn
    SparseCPU, SparseCUDA: empty_sparse
    SparseCsrCPU, SparseCsrCUDA: empty_sparse_csr

# We do not make new_empty a composite that calls into new_empty_strided, as the strided version
# is significantly more difficult to implement by different backends
- func: new_empty(Tensor self, int[] size, *, ScalarType? dtype=None, Layout? layout=None, Device? device=None, bool? pin_memory=None) -> Tensor
  variants: method
  dispatch:
    CompositeExplicitAutograd: new_empty

- func: new_empty_strided(Tensor self, int[] size, int[] stride, *, ScalarType? dtype=None, Layout? layout=None, Device? device=None, bool? pin_memory=None) -> Tensor
  variants: method
  dispatch:
    CompositeExplicitAutograd: new_empty_strided

- func: new_full(Tensor self, int[] size, Scalar fill_value, *, ScalarType? dtype=None, Layout? layout=None, Device? device=None, bool? pin_memory=None) -> Tensor
  variants: method

- func: new_zeros(Tensor self, int[] size, *, ScalarType? dtype=None, Layout? layout=None, Device? device=None, bool? pin_memory=None) -> Tensor
  variants: method

- func: new_ones(Tensor self, int[] size, *, ScalarType? dtype=None, Layout? layout=None, Device? device=None, bool? pin_memory=None) -> Tensor
  variants: method

# other overrides are to provide a more helpful error message that dtype is required
- func: _empty_affine_quantized(int[] size, *, ScalarType? dtype=None, Layout? layout=None, Device? device=None, bool? pin_memory=None, float scale=1, int zero_point=0, MemoryFormat? memory_format=contiguous_format) -> Tensor
  dispatch:
    CPU: empty_affine_quantized_other_backends_stub
    QuantizedCPU, QuantizedCUDA: empty_affine_quantized

# it's a factory function receiving a tensor argument, thus overriding explicitly
# other overrides are to provide a more helpful error message that dtype is required
- func: _empty_per_channel_affine_quantized(int[] size, *, Tensor scales, Tensor zero_points, int axis, ScalarType? dtype=None, Layout? layout=None, Device? device=None, bool? pin_memory=None, MemoryFormat? memory_format=contiguous_format) -> Tensor
  category_override: factory
  dispatch:
    CPU: empty_per_channel_affine_quantized_other_backends_stub
    QuantizedCPU, QuantizedCUDA: empty_per_channel_affine_quantized

- func: resize_(Tensor(a!) self, int[] size, *, MemoryFormat? memory_format=None) -> Tensor(a!)
  use_const_ref_for_mutable_tensors: True
  variants: method
  device_check: NoCheck
  device_guard: False
  dispatch:
    CPU, Meta: resize_
    CUDA: resize_cuda_
    QuantizedCPU: quantized_resize_cpu_
    SparseCsrCPU, SparseCsrCUDA: resize_sparse_csr_

- func: empty_quantized(int[] size, Tensor qtensor, *, ScalarType? dtype=None, Layout? layout=None, Device? device=None, bool? pin_memory=None, MemoryFormat? memory_format=None) -> Tensor
  category_override: factory
  variants: function
  dispatch:
    QuantizedCPU, QuantizedCUDA: empty_quantized

- func: empty.out(int[] size, *, MemoryFormat? memory_format=None, Tensor(a!) out) -> Tensor(a!)
  device_check: NoCheck
  device_guard: False

- func: empty_like(Tensor self, *, ScalarType? dtype=None, Layout? layout=None, Device? device=None, bool? pin_memory=None, MemoryFormat? memory_format=None) -> Tensor
  device_check: NoCheck
  device_guard: False
  dispatch:
    CompositeExplicitAutograd: empty_like

- func: empty_strided(int[] size, int[] stride, *, ScalarType? dtype=None, Layout? layout=None, Device? device=None, bool? pin_memory=None) -> Tensor
  dispatch:
    CPU: empty_strided_cpu
    CUDA: empty_strided_cuda
    Meta: empty_strided_meta

- func: erf(Tensor self) -> Tensor
  device_check: NoCheck   # TensorIterator
  structured_delegate: erf.out
  variants: function, method

- func: erf_(Tensor(a!) self) -> Tensor(a!)
  device_check: NoCheck   # TensorIterator
  structured_delegate: erf.out
  variants: function, method

- func: erf.out(Tensor self, *, Tensor(a!) out) -> Tensor(a!)
  device_check: NoCheck   # TensorIterator
  structured: True
  structured_inherits: TensorIteratorBase
  dispatch:
    CPU, CUDA: erf_out

- func: erfc(Tensor self) -> Tensor
  device_check: NoCheck   # TensorIterator
  structured_delegate: erfc.out
  variants: function, method

- func: erfc_(Tensor(a!) self) -> Tensor(a!)
  device_check: NoCheck   # TensorIterator
  structured_delegate: erfc.out
  variants: function, method

- func: erfc.out(Tensor self, *, Tensor(a!) out) -> Tensor(a!)
  device_check: NoCheck   # TensorIterator
  structured: True
  structured_inherits: TensorIteratorBase
  dispatch:
    CPU, CUDA: erfc_out

- func: exp(Tensor self) -> Tensor
  device_check: NoCheck   # TensorIterator
  structured_delegate: exp.out
  variants: function, method

- func: exp_(Tensor(a!) self) -> Tensor(a!)
  device_check: NoCheck   # TensorIterator
  structured_delegate: exp.out
  variants: function, method

- func: exp.out(Tensor self, *, Tensor(a!) out) -> Tensor(a!)
  device_check: NoCheck   # TensorIterator
  structured: True
  structured_inherits: TensorIteratorBase
  dispatch:
    CPU, CUDA: exp_out

- func: exp2(Tensor self) -> Tensor
  structured_delegate: exp2.out
  variants: function, method

- func: exp2_(Tensor(a!) self) -> Tensor(a!)
  structured_delegate: exp2.out
  variants: function, method

- func: exp2.out(Tensor self, *, Tensor(a!) out) -> Tensor(a!)
  structured: True
  structured_inherits: TensorIteratorBase
  dispatch:
    CPU, CUDA: exp2_out

- func: expm1(Tensor self) -> Tensor
  device_check: NoCheck   # TensorIterator
  structured_delegate: expm1.out
  variants: function, method

- func: expm1_(Tensor(a!) self) -> Tensor(a!)
  device_check: NoCheck   # TensorIterator
  structured_delegate: expm1.out
  variants: function, method

- func: expm1.out(Tensor self, *, Tensor(a!) out) -> Tensor(a!)
  device_check: NoCheck   # TensorIterator
  structured: True
  structured_inherits: TensorIteratorBase
  dispatch:
    CPU, CUDA: expm1_out

- func: expand(Tensor(a) self, int[] size, *, bool implicit=False) -> Tensor(a)
  variants: method  # This is method-only to match the previous tensor API. In the future we could make this a function too.
  device_check: NoCheck
  device_guard: False
  dispatch:
    CompositeExplicitAutograd: expand

- func: expand_as(Tensor(a) self, Tensor other) -> Tensor(a)
  variants: method  # This is method-only to match the previous tensor API. In the future we could make this a function too.
  device_check: NoCheck
  device_guard: False

- func: eye(int n, *, ScalarType? dtype=None, Layout? layout=None, Device? device=None, bool? pin_memory=None) -> Tensor

- func: eye.m(int n, int m, *, ScalarType? dtype=None, Layout? layout=None, Device? device=None, bool? pin_memory=None) -> Tensor

- func: eye.out(int n, *, Tensor(a!) out) -> Tensor(a!)
  dispatch:
    CPU: eye_out_cpu
    CUDA: eye_out_cuda

- func: eye.m_out(int n, int m, *, Tensor(a!) out) -> Tensor(a!)
  dispatch:
    CPU: eye_out_cpu
    CUDA: eye_out_cuda

- func: flatten.using_ints(Tensor(a) self, int start_dim=0, int end_dim=-1) -> Tensor(a)
  variants: function, method

- func: flatten.named_out_dim(Tensor(a) self, int start_dim, int end_dim, Dimname out_dim) -> Tensor(a)
  variants: function, method

- func: flatten.using_names(Tensor(a) self, Dimname start_dim, Dimname end_dim, Dimname out_dim) -> Tensor(a)
  variants: function, method

- func: flatten.DimnameList(Tensor(a) self, Dimname[] dims, Dimname out_dim) -> Tensor(a)
  variants: function, method

- func: unflatten.int(Tensor(a) self, int dim, int[] sizes, Dimname[]? names=None) -> Tensor(a)
  variants: method

- func: unflatten.Dimname(Tensor(a) self, Dimname dim, int[] sizes, Dimname[] names) -> Tensor(a)
  variants: method

- func: fill_.Scalar(Tensor(a!) self, Scalar value) -> Tensor(a!)
  device_check: NoCheck   # TensorIterator
  variants: function, method
  dispatch:
    CPU, CUDA, QuantizedCPU, QuantizedCUDA: fill_
    Meta: fill_meta_

- func: fill_.Tensor(Tensor(a!) self, Tensor value) -> Tensor(a!)
  device_check: NoCheck   # TensorIterator
  variants: function, method
  dispatch:
    CPU, CUDA, QuantizedCPU, QuantizedCUDA: fill_
    Meta: fill_meta_

- func: floor(Tensor self) -> Tensor
  device_check: NoCheck   # TensorIterator
  structured_delegate: floor.out
  variants: function, method
  dispatch:
    CompositeExplicitAutograd: floor

- func: floor_(Tensor(a!) self) -> Tensor(a!)
  device_check: NoCheck   # TensorIterator
  structured_delegate: floor.out
  variants: function, method
  dispatch:
    CompositeExplicitAutograd: floor_

- func: floor.out(Tensor self, *, Tensor(a!) out) -> Tensor(a!)
  device_check: NoCheck   # TensorIterator
  structured: True
  structured_inherits: TensorIteratorBase
  dispatch:
    CPU, CUDA: floor_out

- func: floor_divide(Tensor self, Tensor other) -> Tensor
  device_check: NoCheck   # TensorIterator
  variants: function, method
  dispatch:
    CPU, CUDA: floor_divide
    SparseCPU, SparseCUDA: floor_divide_sparse

- func: floor_divide_.Tensor(Tensor(a!) self, Tensor other) -> Tensor(a!)
  device_check: NoCheck   # TensorIterator
  variants: method
  dispatch:
    CPU, CUDA: floor_divide_
    SparseCPU, SparseCUDA: floor_divide_sparse_

- func: floor_divide.out(Tensor self, Tensor other, *, Tensor(a!) out) -> Tensor(a!)
  device_check: NoCheck   # TensorIterator
  dispatch:
    CPU, CUDA: floor_divide_out
    SparseCPU, SparseCUDA: floor_divide_out_sparse_zerodim

- func: floor_divide.Scalar(Tensor self, Scalar other) -> Tensor
  device_check: NoCheck   # TensorIterator
  variants: function, method

- func: floor_divide_.Scalar(Tensor(a!) self, Scalar other) -> Tensor(a!)
  device_check: NoCheck   # TensorIterator
  variants: method

- func: frac(Tensor self) -> Tensor
  device_check: NoCheck   # TensorIterator
  structured_delegate: frac.out
  variants: function, method

- func: frac_(Tensor(a!) self) -> Tensor(a!)
  device_check: NoCheck   # TensorIterator
  structured_delegate: frac.out
  variants: function, method

- func: frac.out(Tensor self, *, Tensor(a!) out) -> Tensor(a!)
  device_check: NoCheck   # TensorIterator
  structured: True
  structured_inherits: TensorIteratorBase
  dispatch:
    CPU, CUDA: frac_out

- func: full.names(int[] size, Scalar fill_value, *, Dimname[]? names, ScalarType? dtype=None, Layout? layout=None, Device? device=None, bool? pin_memory=None) -> Tensor
  device_check: NoCheck
  device_guard: False

- func: full(int[] size, Scalar fill_value, *, ScalarType? dtype=None, Layout? layout=None, Device? device=None, bool? pin_memory=None) -> Tensor

- func: full.out(int[] size, Scalar fill_value, *, Tensor(a!) out) -> Tensor(a!)

- func: full_like(Tensor self, Scalar fill_value, *, ScalarType? dtype=None, Layout? layout=None, Device? device=None, bool? pin_memory=None, MemoryFormat? memory_format=None) -> Tensor

- func: from_file(str filename, bool? shared=None, int? size=0, *, ScalarType? dtype=None, Layout? layout=None, Device? device=None, bool? pin_memory=None) -> Tensor
  dispatch:
    CPU: from_file

- func: gcd.out(Tensor self, Tensor other, *, Tensor(a!) out) -> Tensor(a!)
  structured: True
  structured_inherits: TensorIteratorBase
  dispatch:
    CPU, CUDA: gcd_out

- func: gcd(Tensor self, Tensor other) -> Tensor
  structured_delegate: gcd.out
  variants: function, method

- func: gcd_(Tensor(a!) self, Tensor other) -> Tensor(a!)
  structured_delegate: gcd.out
  variants: function, method

- func: lcm.out(Tensor self, Tensor other, *, Tensor(a!) out) -> Tensor(a!)
  structured: True
  structured_inherits: TensorIteratorBase
  dispatch:
    CPU, CUDA: lcm_out

- func: lcm(Tensor self, Tensor other) -> Tensor
  structured_delegate: lcm.out
  variants: function, method

- func: lcm_(Tensor(a!) self, Tensor other) -> Tensor(a!)
  structured_delegate: lcm.out
  variants: function, method

# NOTE [ grid_sampler Native Functions ]
# `grid_sampler` does all the shape checking and then dispatches to one of
# `cudnn_grid_sampler`, `grid_sampler_2d`, or `grid_sampler_3d`, each of which
# has the corresponding backward defined as native functions as well. Therefore,
# in these functions and their backwards, no more shape checking is done.
#
# There is also _grid_sampler_2d_backward_cpu_fallback which is an
# implementation detail of grid_sampler_2d and is only exposed here for testing
# purposes.
#
# Additionally, arguments `padding_mode` and `interpolation_mode` are cast to
# enums defined in `native/GridSampler.h`. `cudnn_grid_sampler` doesn't take in
# `interpolation_mode` because it only supports Bilinear interpolation mode.
# Nor does it take in `align_corners` because it only supports the mode
# `align_corners = True`.
- func: grid_sampler(Tensor input, Tensor grid, int interpolation_mode, int padding_mode, bool align_corners) -> Tensor

- func: grid_sampler_2d(Tensor input, Tensor grid, int interpolation_mode, int padding_mode, bool align_corners) -> Tensor
  dispatch:
    CPU, QuantizedCPU: grid_sampler_2d_cpu
    CUDA: grid_sampler_2d_cuda

# `grid_sampler_2d_backward` takes in `output_mask` to optimize performance for
# the case where `input` doesn't require gradient. Gradient for `grid` is always
# computed (only `output_mask[0]` is checked by the implementations).
- func: grid_sampler_2d_backward(Tensor grad_output, Tensor input, Tensor grid, int interpolation_mode, int padding_mode, bool align_corners, bool[2] output_mask) -> (Tensor, Tensor)
  dispatch:
    CPU: grid_sampler_2d_backward_cpu
    CUDA: grid_sampler_2d_backward_cuda

# See NOTE [ grid_sample CPU fallback ]
- func: _grid_sampler_2d_cpu_fallback(Tensor input, Tensor grid, int interpolation_mode, int padding_mode, bool align_corners) -> Tensor
  dispatch:
    CompositeExplicitAutograd: _grid_sampler_2d_cpu_fallback

- func: _grid_sampler_2d_cpu_fallback_backward(Tensor grad_output, Tensor input, Tensor grid, int interpolation_mode, int padding_mode, bool align_corners) -> (Tensor, Tensor)

- func: grid_sampler_3d(Tensor input, Tensor grid, int interpolation_mode, int padding_mode, bool align_corners) -> Tensor
  dispatch:
    CPU: grid_sampler_3d_cpu
    CUDA: grid_sampler_3d_cuda

- func: grid_sampler_3d_backward(Tensor grad_output, Tensor input, Tensor grid, int interpolation_mode, int padding_mode, bool align_corners) -> (Tensor, Tensor)
  dispatch:
    CPU: grid_sampler_3d_backward_cpu
    CUDA: grid_sampler_3d_backward_cuda

- func: hann_window(int window_length, *, ScalarType? dtype=None, Layout? layout=None, Device? device=None, bool? pin_memory=None) -> Tensor

- func: hann_window.periodic(int window_length, bool periodic, *, ScalarType? dtype=None, Layout? layout=None, Device? device=None, bool? pin_memory=None) -> Tensor

- func: hamming_window(int window_length, *, ScalarType? dtype=None, Layout? layout=None, Device? device=None, bool? pin_memory=None) -> Tensor

- func: hamming_window.periodic(int window_length, bool periodic, *, ScalarType? dtype=None, Layout? layout=None, Device? device=None, bool? pin_memory=None) -> Tensor

- func: hamming_window.periodic_alpha(int window_length, bool periodic, float alpha, *, ScalarType? dtype=None, Layout? layout=None, Device? device=None, bool? pin_memory=None) -> Tensor

- func: hamming_window.periodic_alpha_beta(int window_length, bool periodic, float alpha, float beta, *, ScalarType? dtype=None, Layout? layout=None, Device? device=None, bool? pin_memory=None) -> Tensor

- func: kaiser_window(int window_length, *, ScalarType? dtype=None, Layout? layout=None, Device? device=None, bool? pin_memory=None) -> Tensor

- func: kaiser_window.periodic(int window_length, bool periodic, *, ScalarType? dtype=None, Layout? layout=None, Device? device=None, bool? pin_memory=None) -> Tensor

- func: kaiser_window.beta(int window_length, bool periodic, float beta, *, ScalarType? dtype=None, Layout? layout=None, Device? device=None, bool? pin_memory=None) -> Tensor

- func: hinge_embedding_loss(Tensor self, Tensor target, float margin=1.0, int reduction=Mean) -> Tensor

- func: group_norm(Tensor input, int num_groups, Tensor? weight=None, Tensor? bias=None, float eps=1e-05, bool cudnn_enabled=True) -> Tensor

- func: native_group_norm(Tensor input, Tensor? weight, Tensor? bias, int N, int C, int HxW, int group, float eps) -> (Tensor, Tensor, Tensor)
  dispatch:
    CPU, CUDA: native_group_norm
    CompositeImplicitAutograd: math_group_norm

- func: native_group_norm_backward(Tensor grad_out, Tensor input, Tensor mean, Tensor rstd, Tensor? weight, int N, int C, int HxW, int group, bool[3] output_mask) -> (Tensor, Tensor, Tensor)
  dispatch:
    CPU, CUDA: native_group_norm_backward

# Real to complex forward FFT
- func: _fft_r2c(Tensor self, int[] dim, int normalization, bool onesided) -> Tensor
  variants: function
  dispatch:
    CPU: _fft_r2c_mkl
    CUDA: _fft_r2c_cufft

- func: _fft_r2c.out(Tensor self, int[] dim, int normalization, bool onesided, *, Tensor(a!) out) -> Tensor(a!)
  variants: function
  dispatch:
    CPU: _fft_r2c_mkl_out
    CUDA: _fft_r2c_cufft_out

# Complex to real inverse FFT
- func: _fft_c2r(Tensor self, int[] dim, int normalization, int last_dim_size) -> Tensor
  variants: function
  dispatch:
    CPU: _fft_c2r_mkl
    CUDA: _fft_c2r_cufft

- func: _fft_c2r.out(Tensor self, int[] dim, int normalization, int last_dim_size, *, Tensor(a!) out) -> Tensor(a!)
  variants: function
  dispatch:
    CPU: _fft_c2r_mkl_out
    CUDA: _fft_c2r_cufft_out

# Standard complex to complex FFT (forward or backward)
- func: _fft_c2c(Tensor self, int[] dim, int normalization, bool forward) -> Tensor
  variants: function
  dispatch:
    CPU: _fft_c2c_mkl
    CUDA: _fft_c2c_cufft

- func: _fft_c2c.out(Tensor self, int[] dim, int normalization, bool forward, *, Tensor(a!) out) -> Tensor(a!)
  variants: function
  dispatch:
    CPU: _fft_c2c_mkl_out
    CUDA: _fft_c2c_cufft_out

- func: _cufft_get_plan_cache_size(int device_index) -> int

- func: _cufft_get_plan_cache_max_size(int device_index) -> int

- func: _cufft_set_plan_cache_max_size(int device_index, int max_size) -> ()

- func: _cufft_clear_plan_cache(int device_index) -> ()

- func: index.Tensor(Tensor self, Tensor?[] indices) -> Tensor
  device_check: NoCheck   # TensorIterator
  variants: function, method
  dispatch:
    CPU, CUDA: index
    QuantizedCPU: quantized_index
  # NB: This function is special-cased in tools/autograd/gen_variable_type.py
  # NB: The following functions are declared in aten/src/ATen/templates/TensorBody.h and defined in aten/src/ATen/TensorIndexing.cpp:
  # - Tensor Tensor::index(ArrayRef<TensorIndex> indices)
  # - Tensor Tensor::index(std::initializer_list<TensorIndex> indices)

- func: index_copy_(Tensor(a!) self, int dim, Tensor index, Tensor source) -> Tensor(a!)
  variants: method
  dispatch:
    CompositeExplicitAutograd: index_copy_

- func: index_copy(Tensor self, int dim, Tensor index, Tensor source) -> Tensor
  variants: function, method

- func: index_copy_.dimname(Tensor(a!) self, Dimname dim, Tensor index, Tensor source) -> Tensor(a!)
  variants: method

- func: index_copy.dimname(Tensor self, Dimname dim, Tensor index, Tensor source) -> Tensor
  variants: function, method

- func: index_put_(Tensor(a!) self, Tensor?[] indices, Tensor values, bool accumulate=False) -> Tensor(a!)
  device_check: NoCheck   # delegate to _index_put_impl_, which leverages TensorIterator
  variants: function, method
  dispatch:
    CompositeExplicitAutograd: index_put_
  # NB: The following functions are declared in aten/src/ATen/templates/TensorBody.h and defined in aten/src/ATen/TensorIndexing.cpp:
  # - Tensor & Tensor::index_put_(ArrayRef<TensorIndex> indices, Tensor const & rhs)
  # - Tensor & Tensor::index_put_(ArrayRef<TensorIndex> indices, Scalar v)
  # - Tensor & Tensor::index_put_(std::initializer_list<TensorIndex> indices, Tensor const & rhs)
  # - Tensor & Tensor::index_put_(std::initializer_list<TensorIndex> indices, Scalar v)

- func: index_put(Tensor self, Tensor?[] indices, Tensor values, bool accumulate=False) -> Tensor
  device_check: NoCheck   # delegate to _index_put_impl_ after clone, which leverages TensorIterator
  variants: function, method

- func: _index_put_impl_(Tensor(a!) self, Tensor?[] indices, Tensor values, bool accumulate=False, bool unsafe=False) -> Tensor(a!)
  device_check: NoCheck   # TensorIterator
  variants: function
  dispatch:
    CPU, CUDA: _index_put_impl_

- func: instance_norm(Tensor input, Tensor? weight, Tensor? bias, Tensor? running_mean, Tensor? running_var, bool use_input_stats, float momentum, float eps, bool cudnn_enabled) -> Tensor
  variants: function

- func: inverse(Tensor self) -> Tensor
  variants: function, method
  dispatch:
    CompositeExplicitAutograd: inverse

- func: inverse.out(Tensor self, *, Tensor(a!) out) -> Tensor(a!)
  dispatch:
    CompositeExplicitAutograd: inverse_out

- func: _inverse_helper(Tensor self) -> Tensor
  variants: function
  dispatch:
    CPU: _inverse_helper_cpu
    CUDA: _inverse_helper_cuda

- func: isclose(Tensor self, Tensor other, float rtol=1e-05, float atol=1e-08, bool equal_nan=False) -> Tensor
  variants: function, method

- func: isin.Tensor_Tensor_out(Tensor elements, Tensor test_elements, *, bool assume_unique=False, bool invert=False, Tensor(a!) out) -> Tensor(a!)
  variants: function
  structured: True
  dispatch:
    CPU, CUDA: isin_Tensor_Tensor_out

- func: isin.Tensor_Tensor(Tensor elements, Tensor test_elements, *, bool assume_unique=False, bool invert=False) -> Tensor
  variants: function
  structured_delegate: isin.Tensor_Tensor_out

- func: isin.Tensor_Scalar_out(Tensor elements, Scalar test_element, *, bool assume_unique=False, bool invert=False, Tensor(a!) out) -> Tensor(a!)
  variants: function
  structured: True
  dispatch:
    CPU, CUDA: isin_Tensor_Scalar_out

- func: isin.Tensor_Scalar(Tensor elements, Scalar test_element, *, bool assume_unique=False, bool invert=False) -> Tensor
  variants: function
  structured_delegate: isin.Tensor_Scalar_out

- func: isin.Scalar_Tensor_out(Scalar element, Tensor test_elements, *, bool assume_unique=False, bool invert=False, Tensor(a!) out) -> Tensor(a!)
  variants: function
  structured: True
  dispatch:
    CPU, CUDA: isin_Scalar_Tensor_out

- func: isin.Scalar_Tensor(Scalar element, Tensor test_elements, *, bool assume_unique=False, bool invert=False) -> Tensor
  variants: function
  structured_delegate: isin.Scalar_Tensor_out

- func: isnan(Tensor self) -> Tensor
  variants: function, method
  device_check: NoCheck
  device_guard: False
  dispatch:
    CPU, CUDA: isnan
    SparseCPU, SparseCUDA: isnan_sparse

- func: is_distributed(Tensor self) -> bool
  variants: function, method
  device_check: NoCheck
  device_guard: False

- func: is_floating_point(Tensor self) -> bool
  variants: function, method
  device_check: NoCheck
  device_guard: False
  manual_cpp_binding: True

- func: is_complex(Tensor self) -> bool
  variants: function, method
  device_check: NoCheck
  device_guard: False
  manual_cpp_binding: True

- func: is_conj(Tensor self) -> bool
  variants: function, method
  device_guard: False
  manual_cpp_binding: True

- func: is_neg(Tensor self) -> bool
  variants: function, method
  device_guard: False
  manual_cpp_binding: True

- func: isreal(Tensor self) -> Tensor
  variants: function, method

- func: is_nonzero(Tensor self) -> bool
  variants: function, method
  device_check: NoCheck
  device_guard: False

- func: is_same_size(Tensor self, Tensor other) -> bool
  variants: function, method
  device_check: NoCheck
  device_guard: False

- func: is_signed(Tensor self) -> bool
  variants: function, method
  device_check: NoCheck
  device_guard: False
  manual_cpp_binding: True

- func: is_inference(Tensor self) -> bool
  variants: function, method
  device_check: NoCheck
  device_guard: False
  manual_cpp_binding: True

- func: kl_div(Tensor self, Tensor target, int reduction=Mean, *, bool log_target=False) -> Tensor
  dispatch:
    CompositeExplicitAutograd: kl_div

- func: kl_div_backward(Tensor grad_output, Tensor self, Tensor target, int reduction=Mean, *, bool log_target=False) -> Tensor
  dispatch:
    CPU: kl_div_backward_cpu
    CUDA: kl_div_backward_cuda

- func: kron(Tensor self, Tensor other) -> Tensor
  variants: function, method

- func: kron.out(Tensor self, Tensor other, *, Tensor(a!) out) -> Tensor(a!)

- func: kthvalue(Tensor self, int k, int dim=-1, bool keepdim=False) -> (Tensor values, Tensor indices)
  variants: function, method
  dispatch:
    CompositeExplicitAutograd: kthvalue

- func: kthvalue.values(Tensor self, int k, int dim=-1, bool keepdim=False, *, Tensor(a!) values, Tensor(b!) indices) -> (Tensor(a!) values, Tensor(b!) indices)
  dispatch:
    CPU: kthvalue_out_cpu
    CUDA: kthvalue_out_cuda

- func: kthvalue.dimname(Tensor self, int k, Dimname dim, bool keepdim=False) -> (Tensor values, Tensor indices)
  variants: function, method

- func: kthvalue.dimname_out(Tensor self, int k, Dimname dim, bool keepdim=False, *, Tensor(a!) values, Tensor(b!) indices) -> (Tensor(a!) values, Tensor(b!) indices)

- func: layer_norm(Tensor input, int[] normalized_shape, Tensor? weight=None, Tensor? bias=None, float eps=1e-05, bool cudnn_enable=True) -> Tensor

- func: native_layer_norm(Tensor input, int[] normalized_shape, Tensor? weight, Tensor? bias, float eps) -> (Tensor, Tensor, Tensor)
  dispatch:
    CPU: layer_norm_cpu
    CUDA: layer_norm_cuda
    CompositeImplicitAutograd: math_native_layer_norm

- func: native_layer_norm_backward(Tensor grad_out, Tensor input, int[] normalized_shape, Tensor mean, Tensor rstd, Tensor? weight, Tensor? bias, bool[3] output_mask) -> (Tensor, Tensor, Tensor)
  dispatch:
    CPU: layer_norm_backward_cpu
    CUDA: layer_norm_backward_cuda

- func: nan_to_num(Tensor self, float? nan=None, float? posinf=None, float? neginf=None) -> Tensor
  variants: function, method
  dispatch:
    CompositeExplicitAutograd: nan_to_num

- func: nan_to_num_(Tensor(a!) self, float? nan=None, float? posinf=None, float? neginf=None) -> Tensor(a!)
  variants: function, method
  dispatch:
    CompositeExplicitAutograd: nan_to_num_

- func: nan_to_num.out(Tensor self, float? nan=None, float? posinf=None, float? neginf=None, *, Tensor(a!) out) -> Tensor(a!)
  dispatch:
    CPU, CUDA: nan_to_num_out

- func: linear(Tensor input, Tensor weight, Tensor? bias=None) -> Tensor
  python_module: nn

- func: linear.out(Tensor input, Tensor weight, Tensor? bias=None, *, Tensor(a!) out) -> Tensor(a!)
  python_module: nn

- func: mkldnn_linear(Tensor self, Tensor weight, Tensor? bias=None) -> Tensor
  python_module: nn
  dispatch:
    MkldnnCPU: mkldnn_linear

- func: mkldnn_linear_backward_input(int[] input_size, Tensor grad_output, Tensor weight) -> Tensor
  dispatch:
    MkldnnCPU: mkldnn_linear_backward_input

- func: mkldnn_linear_backward_weights(Tensor grad_output, Tensor input, Tensor weight, bool bias_defined) -> (Tensor, Tensor)
  dispatch:
    MkldnnCPU: mkldnn_linear_backward_weights

- func: mkldnn_linear_backward(Tensor self, Tensor grad_output, Tensor weight, bool[3] output_mask) -> (Tensor, Tensor, Tensor)
  dispatch:
    MkldnnCPU: mkldnn_linear_backward

- func: fbgemm_linear_int8_weight_fp32_activation(Tensor input, Tensor weight, Tensor packed, Tensor col_offsets, Scalar weight_scale, Scalar weight_zero_point, Tensor bias) -> Tensor

- func: fbgemm_linear_int8_weight(Tensor input, Tensor weight, Tensor packed, Tensor col_offsets, Scalar weight_scale, Scalar weight_zero_point, Tensor bias) -> Tensor

- func: fbgemm_linear_quantize_weight(Tensor input) -> (Tensor, Tensor, float, int)

- func: fbgemm_pack_gemm_matrix_fp16(Tensor input) -> Tensor

- func: fbgemm_linear_fp16_weight_fp32_activation(Tensor input, Tensor packed_weight, Tensor bias) -> Tensor

- func: fbgemm_linear_fp16_weight(Tensor input, Tensor packed_weight, Tensor bias) -> Tensor

- func: fbgemm_pack_quantized_matrix(Tensor input) -> Tensor

- func: fbgemm_pack_quantized_matrix.KN(Tensor input, int K, int N) -> Tensor

- func: ldexp.Tensor(Tensor self, Tensor other) -> Tensor
  variants: function, method

- func: ldexp_(Tensor(a!) self, Tensor other) -> Tensor(a!)
  variants: function, method

- func: ldexp.out(Tensor self, Tensor other, *, Tensor(a!) out) -> Tensor(a!)

- func: linspace(Scalar start, Scalar end, int? steps=None, *, ScalarType? dtype=None, Layout? layout=None, Device? device=None, bool? pin_memory=None) -> Tensor

- func: linspace.out(Scalar start, Scalar end, int? steps=None, *, Tensor(a!) out) -> Tensor(a!)
  dispatch:
    CPU, Meta: linspace_out
    CUDA: linspace_cuda_out

- func: log(Tensor self) -> Tensor
  device_check: NoCheck   # TensorIterator
  structured_delegate: log.out
  variants: function, method

- func: log_(Tensor(a!) self) -> Tensor(a!)
  device_check: NoCheck   # TensorIterator
  structured_delegate: log.out
  variants: function, method

- func: log.out(Tensor self, *, Tensor(a!) out) -> Tensor(a!)
  device_check: NoCheck   # TensorIterator
  structured: True
  structured_inherits: TensorIteratorBase
  dispatch:
    CPU, CUDA: log_out

- func: log10(Tensor self) -> Tensor
  device_check: NoCheck   # TensorIterator
  structured_delegate: log10.out
  variants: function, method

- func: log10_(Tensor(a!) self) -> Tensor(a!)
  device_check: NoCheck   # TensorIterator
  structured_delegate: log10.out
  variants: function, method

- func: log10.out(Tensor self, *, Tensor(a!) out) -> Tensor(a!)
  device_check: NoCheck   # TensorIterator
  structured: True
  structured_inherits: TensorIteratorBase
  dispatch:
    CPU, CUDA: log10_out

- func: log1p(Tensor self) -> Tensor
  device_check: NoCheck   # TensorIterator
  structured_delegate: log1p.out
  variants: function, method
  dispatch:
    SparseCPU, SparseCUDA: log1p_sparse

- func: log1p_(Tensor(a!) self) -> Tensor(a!)
  device_check: NoCheck   # TensorIterator
  structured_delegate: log1p.out
  variants: function, method
  dispatch:
    SparseCPU, SparseCUDA: log1p_sparse_

- func: log1p.out(Tensor self, *, Tensor(a!) out) -> Tensor(a!)
  device_check: NoCheck   # TensorIterator
  structured: True
  structured_inherits: TensorIteratorBase
  dispatch:
    CPU, CUDA: log1p_out
    SparseCPU, SparseCUDA: log1p_out_sparse

- func: log2(Tensor self) -> Tensor
  device_check: NoCheck   # TensorIterator
  structured_delegate: log2.out
  variants: function, method

- func: log2_(Tensor(a!) self) -> Tensor(a!)
  device_check: NoCheck   # TensorIterator
  structured_delegate: log2.out
  variants: function, method

- func: log2.out(Tensor self, *, Tensor(a!) out) -> Tensor(a!)
  device_check: NoCheck   # TensorIterator
  structured: True
  structured_inherits: TensorIteratorBase
  dispatch:
    CPU, CUDA: log2_out

- func: logaddexp.out(Tensor self, Tensor other, *, Tensor(a!) out) -> Tensor(a!)
  structured: True
  structured_inherits: TensorIteratorBase
  dispatch:
    CPU, CUDA: logaddexp_out

- func: logaddexp(Tensor self, Tensor other) -> Tensor
  variants: method, function
  structured_delegate: logaddexp.out
  dispatch:
    CompositeExplicitAutograd: logaddexp

- func: logaddexp2.out(Tensor self, Tensor other, *, Tensor(a!) out) -> Tensor(a!)
  structured: True
  structured_inherits: TensorIteratorBase
  dispatch:
    CPU, CUDA: logaddexp2_out

- func: logaddexp2(Tensor self, Tensor other) -> Tensor
  variants: method, function
  structured_delegate: logaddexp2.out
  dispatch:
    CompositeExplicitAutograd: logaddexp2

- func: xlogy.Tensor(Tensor self, Tensor other) -> Tensor
  device_check: NoCheck   # TensorIterator
  structured_delegate: xlogy.OutTensor
  variants: function, method

- func: xlogy.Scalar_Self(Scalar self, Tensor other) -> Tensor
  device_check: NoCheck   # TensorIterator
  variants: function
  dispatch:
    CompositeExplicitAutograd: xlogy

- func: xlogy.Scalar_Other(Tensor self, Scalar other) -> Tensor
  device_check: NoCheck   # TensorIterator
  variants: function, method
  dispatch:
    CompositeExplicitAutograd: xlogy

# xlogy: inplace variant
- func: xlogy_.Tensor(Tensor(a!) self, Tensor other) -> Tensor(a!)
  device_check: NoCheck   # TensorIterator
  variants: function, method
  structured_delegate: xlogy.OutTensor

- func: xlogy_.Scalar_Other(Tensor(a!) self, Scalar other) -> Tensor(a!)
  device_check: NoCheck   # TensorIterator
  variants: function, method
  dispatch:
    CompositeExplicitAutograd: xlogy_

# xlogy: out variant
- func: xlogy.OutTensor(Tensor self, Tensor other, *, Tensor(a!) out) -> Tensor(a!)
  device_check: NoCheck   # TensorIterator
  structured: True
  structured_inherits: TensorIteratorBase
  variants: function
  dispatch:
    CPU, CUDA: xlogy_out

- func: xlogy.OutScalar_Self(Scalar self, Tensor other, *, Tensor(a!) out) -> Tensor(a!)
  device_check: NoCheck   # TensorIterator
  variants: function
  dispatch:
    CompositeExplicitAutograd: xlogy_out

- func: xlogy.OutScalar_Other(Tensor self, Scalar other, *, Tensor(a!) out) -> Tensor(a!)
  device_check: NoCheck   # TensorIterator
  variants: function
  dispatch:
    CompositeExplicitAutograd: xlogy_out

- func: logdet(Tensor self) -> Tensor
  variants: function, method
  dispatch:
    CompositeExplicitAutograd: logdet

- func: logspace(Scalar start, Scalar end, int? steps=None, float base=10.0, *, ScalarType? dtype=None, Layout? layout=None, Device? device=None, bool? pin_memory=None) -> Tensor

- func: logspace.out(Scalar start, Scalar end, int? steps=None, float base=10.0, *, Tensor(a!) out) -> Tensor(a!)
  dispatch:
    CPU, Meta: logspace_out
    CUDA: logspace_cuda_out

# log_softmax allows positional dtype, unlike most operators, because kwonly is BC-breaking when loading jit models.
- func: log_softmax.int(Tensor self, int dim, ScalarType? dtype=None) -> Tensor
  variants: function, method

- func: log_softmax.Dimname(Tensor self, Dimname dim, *, ScalarType? dtype=None) -> Tensor
  variants: function, method

- func: _log_softmax(Tensor self, int dim, bool half_to_float) -> Tensor
  structured_delegate: _log_softmax.out

- func: _log_softmax.out(Tensor self, int dim, bool half_to_float, *, Tensor(a!) out) -> Tensor(a!)
  structured: True
  dispatch:
    CPU: log_softmax_cpu_out
    CUDA: log_softmax_cuda_out

- func: _log_softmax_backward_data(Tensor grad_output, Tensor output, int dim, ScalarType input_dtype) -> Tensor
  structured_delegate: _log_softmax_backward_data.out

- func: _log_softmax_backward_data.out(Tensor grad_output, Tensor output, int dim, ScalarType input_dtype, *, Tensor(a!) out) -> Tensor(a!)
  structured: True
  dispatch:
    CPU: log_softmax_backward_cpu_out
    CUDA: log_softmax_backward_cuda_out

- func: _logcumsumexp(Tensor self, int dim) -> Tensor
  dispatch:
    CPU: _logcumsumexp_cpu
    CUDA: _logcumsumexp_cuda

- func: _logcumsumexp.out(Tensor self, int dim, *, Tensor(a!) out) -> Tensor(a!)
  dispatch:
    CPU: _logcumsumexp_out_cpu
    CUDA: _logcumsumexp_out_cuda

- func: logcumsumexp(Tensor self, int dim) -> Tensor
  variants: function, method
  dispatch:
    CompositeExplicitAutograd: logcumsumexp

- func: logcumsumexp.out(Tensor self, int dim, *, Tensor(a!) out) -> Tensor(a!)
  dispatch:
    CompositeExplicitAutograd: logcumsumexp_out

- func: logcumsumexp.dimname(Tensor self, Dimname dim) -> Tensor
  variants: function, method

- func: logcumsumexp.dimname_out(Tensor self, Dimname dim, *, Tensor(a!) out) -> Tensor(a!)

- func: logsumexp(Tensor self, int[1] dim, bool keepdim=False) -> Tensor
  device_check: NoCheck   # TensorIterator
  variants: function, method
  dispatch:
    CompositeExplicitAutograd: logsumexp

- func: logsumexp.out(Tensor self, int[1] dim, bool keepdim=False, *, Tensor(a!) out) -> Tensor(a!)
  device_check: NoCheck   # TensorIterator
  dispatch:
    CompositeExplicitAutograd: logsumexp_out

- func: logsumexp.names(Tensor self, Dimname[1] dim, bool keepdim=False) -> Tensor
  device_check: NoCheck   # TensorIterator
  variants: function, method

- func: logsumexp.names_out(Tensor self, Dimname[1] dim, bool keepdim=False, *, Tensor(a!) out) -> Tensor(a!)
  device_check: NoCheck   # TensorIterator

- func: margin_ranking_loss(Tensor input1, Tensor input2, Tensor target, float margin=0.0, int reduction=Mean) -> Tensor

- func: matmul(Tensor self, Tensor other) -> Tensor
  variants: function, method

- func: matmul.out(Tensor self, Tensor other, *, Tensor(a!) out) -> Tensor(a!)

- func: matrix_rank.tol(Tensor self, float tol, bool symmetric=False) -> Tensor

- func: matrix_rank(Tensor self, bool symmetric=False) -> Tensor

# Alias to linalg.matrix_power
- func: matrix_power(Tensor self, int n) -> Tensor
  variants: function, method

# Alias to linalg.matrix_power
- func: matrix_power.out(Tensor self, int n, *, Tensor(a!) out) -> Tensor(a!)

# Alias to linalg.matrix_exp
- func: matrix_exp(Tensor self) -> Tensor
  variants: function, method

# This function should be deprecated in favor of differential_analytic_matrix_function in FunctionsManual.cpp
- func: matrix_exp_backward(Tensor self, Tensor grad) -> Tensor

# DEPRECATED: Use torch.aminmax instead
- func: _aminmax(Tensor self) -> (Tensor, Tensor)
  dispatch:
    CPU, CUDA: _aminmax_all

# DEPRECATED: Use torch.aminmax instead
- func: _aminmax.dim(Tensor self, int dim, bool keepdim=False) -> (Tensor, Tensor)
  dispatch:
    CPU, CUDA: _aminmax

- func: aminmax(Tensor self, *, int? dim=None, bool keepdim=False) -> (Tensor min, Tensor max)
  device_check: NoCheck   # TensorIterator
  structured_delegate: aminmax.out
  variants: function, method

- func: aminmax.out(Tensor self, *, int? dim=None, bool keepdim=False, Tensor(a!) min, Tensor(b!) max) -> (Tensor(a!) min, Tensor(b!) max)
  device_check: NoCheck   # TensorIterator
  structured: True
  dispatch:
    CPU, CUDA: aminmax_out

- func: _compute_linear_combination(Tensor input, Tensor coefficients) -> Tensor
  dispatch:
    CPU, CUDA: _compute_linear_combination

- func: _compute_linear_combination.out(Tensor input, Tensor coefficients, *, Tensor(a!) out) -> Tensor(a!)
  dispatch:
    CPU, CUDA: _compute_linear_combination_out

- func: max.dim(Tensor self, int dim, bool keepdim=False) -> (Tensor values, Tensor indices)
  device_check: NoCheck   # TensorIterator
  structured_delegate: max.dim_max
  variants: function, method
  dispatch:
    QuantizedCPU, QuantizedCUDA: qmax

- func: max.dim_max(Tensor self, int dim, bool keepdim=False, *, Tensor(a!) max, Tensor(b!) max_values) -> (Tensor(a!) values, Tensor(b!) indices)
  device_check: NoCheck   # TensorIterator
  structured: True
  precomputed:
  - dim -> int dim
  dispatch:
    CPU, CUDA: max_out

- func: max.names_dim(Tensor self, Dimname dim, bool keepdim=False) -> (Tensor values, Tensor indices)
  device_check: NoCheck   # TensorIterator
  variants: function, method

- func: max.names_dim_max(Tensor self, Dimname dim, bool keepdim=False, *, Tensor(a!) max, Tensor(b!) max_values) -> (Tensor(a!) values, Tensor(b!) indices)
  device_check: NoCheck   # TensorIterator

- func: value_selecting_reduction_backward(Tensor grad, int dim, Tensor indices, int[] sizes, bool keepdim) -> Tensor
  variants: function
  device_check: NoCheck
  device_guard: False

- func: amax(Tensor self, int[1] dim=[], bool keepdim=False) -> Tensor
  variants: function, method
  dispatch:
    CompositeExplicitAutograd: amax

- func: amax.out(Tensor self, int[1] dim=[], bool keepdim=False, *, Tensor(a!) out) -> Tensor(a!)
  dispatch:
    CPU, CUDA: amax_out

# Return: (Tensor output, Tensor indices)
- func: max_pool1d_with_indices(Tensor self, int[1] kernel_size, int[1] stride=[], int[1] padding=0, int[1] dilation=1, bool ceil_mode=False) -> (Tensor, Tensor)

- func: max_pool1d(Tensor self, int[1] kernel_size, int[1] stride=[], int[1] padding=0, int[1] dilation=1, bool ceil_mode=False) -> Tensor

- func: max_pool2d(Tensor self, int[2] kernel_size, int[2] stride=[], int[2] padding=0, int[2] dilation=1, bool ceil_mode=False) -> Tensor

- func: mkldnn_max_pool2d(Tensor self, int[2] kernel_size, int[2] stride=[], int[2] padding=0, int[2] dilation=1, bool ceil_mode=False) -> Tensor
  dispatch:
    MkldnnCPU: mkldnn_max_pool2d

- func: mkldnn_max_pool2d_backward(Tensor grad_output, Tensor output, Tensor input, int[2] kernel_size, int[2] stride=[], int[2] padding=0, int[2] dilation=1, bool ceil_mode=False) -> Tensor
  dispatch:
    MkldnnCPU: mkldnn_max_pool2d_backward

- func: mkldnn_max_pool3d(Tensor self, int[3] kernel_size, int[3] stride=[], int[3] padding=0, int[3] dilation=1, bool ceil_mode=False) -> Tensor
  dispatch:
    MkldnnCPU: mkldnn_max_pool3d

- func: mkldnn_max_pool3d_backward(Tensor grad_output, Tensor output, Tensor input, int[3] kernel_size, int[3] stride=[], int[3] padding=0, int[3] dilation=1, bool ceil_mode=False) -> Tensor
  dispatch:
    MkldnnCPU: mkldnn_max_pool3d_backward

- func: quantized_max_pool1d(Tensor self, int[1] kernel_size, int[1] stride=[], int[1] padding=0, int[1] dilation=1, bool ceil_mode=False) -> Tensor
  dispatch:
    QuantizedCPU: quantized_max_pool1d

- func: quantized_max_pool2d(Tensor self, int[2] kernel_size, int[2] stride=[], int[2] padding=0, int[2] dilation=1, bool ceil_mode=False) -> Tensor
  dispatch:
    QuantizedCPU: quantized_max_pool2d

- func: max_pool3d(Tensor self, int[3] kernel_size, int[3] stride=[], int[3] padding=0, int[3] dilation=1, bool ceil_mode=False) -> Tensor

# The CPU and GPU dispatch variants are named weirdly here because otherwise there
# are namespacing issues in C++
- func: mean(Tensor self, *, ScalarType? dtype=None) -> Tensor
  device_check: NoCheck   # TensorIterator
  variants: function, method
  dispatch:
    CompositeExplicitAutograd: mean

- func: mean.dim(Tensor self, int[1] dim, bool keepdim=False, *, ScalarType? dtype=None) -> Tensor
  structured_delegate: mean.out
  device_check: NoCheck   # TensorIterator
  variants: function, method
  dispatch:
    QuantizedCPU: mean_quantized_cpu

- func: mean.out(Tensor self, int[1] dim, bool keepdim=False, *, ScalarType? dtype=None, Tensor(a!) out) -> Tensor(a!)
  structured: True
  device_check: NoCheck   # TensorIterator
  dispatch:
    CPU, CUDA: mean_out
    QuantizedCPU: mean_out_quantized_cpu

- func: mean.names_dim(Tensor self, Dimname[1] dim, bool keepdim=False, *, ScalarType? dtype=None) -> Tensor
  device_check: NoCheck   # TensorIterator
  variants: function, method

- func: mean.names_out(Tensor self, Dimname[1] dim, bool keepdim=False, *, ScalarType? dtype=None, Tensor(a!) out) -> Tensor(a!)
  device_check: NoCheck   # TensorIterator

- func: nanmean(Tensor self, int[1] dim=[], bool keepdim=False, *, ScalarType? dtype=None) -> Tensor
  device_check: NoCheck   # Composite
  variants: function, method

- func: nanmean.out(Tensor self, int[1] dim=[], bool keepdim=False, *, ScalarType? dtype=None, Tensor(a!) out) -> Tensor(a!)
  device_check: NoCheck   # Composite

- func: median(Tensor self) -> Tensor
  variants: function, method
  dispatch:
    CPU: median_cpu
    CUDA: median_cuda

- func: median.dim(Tensor self, int dim, bool keepdim=False) -> (Tensor values, Tensor indices)
  variants: function, method
  dispatch:
    CompositeExplicitAutograd: median

- func: median.dim_values(Tensor self, int dim, bool keepdim=False, *, Tensor(a!) values, Tensor(b!) indices) -> (Tensor(a!) values, Tensor(b!) indices)
  dispatch:
    CPU: median_out_cpu
    CUDA: median_out_cuda

- func: median.names_dim(Tensor self, Dimname dim, bool keepdim=False) -> (Tensor values, Tensor indices)
  variants: function, method

- func: median.names_dim_values(Tensor self, Dimname dim, bool keepdim=False, *, Tensor(a!) values, Tensor(b!) indices) -> (Tensor(a!) values, Tensor(b!) indices)

- func: nanmedian(Tensor self) -> Tensor
  variants: function, method
  dispatch:
    CPU: nanmedian_cpu
    CUDA: nanmedian_cuda

- func: nanmedian.dim(Tensor self, int dim, bool keepdim=False) -> (Tensor values, Tensor indices)
  variants: function, method
  dispatch:
    CompositeExplicitAutograd: nanmedian

- func: nanmedian.dim_values(Tensor self, int dim, bool keepdim=False, *, Tensor(a!) values, Tensor(b!) indices) -> (Tensor(a!) values, Tensor(b!) indices)
  dispatch:
    CPU: nanmedian_out_cpu
    CUDA: nanmedian_out_cuda

- func: nanmedian.names_dim(Tensor self, Dimname dim, bool keepdim=False) -> (Tensor values, Tensor indices)
  variants: function, method

- func: nanmedian.names_dim_values(Tensor self, Dimname dim, bool keepdim=False, *, Tensor(a!) values, Tensor(b!) indices) -> (Tensor(a!) values, Tensor(b!) indices)

- func: min.dim(Tensor self, int dim, bool keepdim=False) -> (Tensor values, Tensor indices)
  device_check: NoCheck   # TensorIterator
  structured_delegate: min.dim_min
  variants: function, method
  dispatch:
    QuantizedCPU, QuantizedCUDA: qmin

- func: min.dim_min(Tensor self, int dim, bool keepdim=False, *, Tensor(a!) min, Tensor(b!) min_indices) -> (Tensor(a!) values, Tensor(b!) indices)
  device_check: NoCheck   # TensorIterator
  structured: True
  precomputed:
  - dim -> int dim
  dispatch:
    CPU, CUDA: min_out

- func: min.names_dim(Tensor self, Dimname dim, bool keepdim=False) -> (Tensor values, Tensor indices)
  device_check: NoCheck   # TensorIterator
  variants: function, method

- func: min.names_dim_min(Tensor self, Dimname dim, bool keepdim=False, *, Tensor(a!) min, Tensor(b!) min_indices) -> (Tensor(a!) values, Tensor(b!) indices)
  device_check: NoCheck   # TensorIterator

- func: amin(Tensor self, int[1] dim=[], bool keepdim=False) -> Tensor
  variants: function, method
  dispatch:
    CompositeExplicitAutograd: amin

- func: amin.out(Tensor self, int[1] dim=[], bool keepdim=False, *, Tensor(a!) out) -> Tensor(a!)
  dispatch:
    CPU, CUDA: amin_out

- func: mkldnn_convolution(Tensor self, Tensor weight, Tensor? bias, int[] padding, int[] stride, int[] dilation, int groups) -> Tensor
  dispatch:
    CompositeExplicitAutograd: mkldnn_convolution

- func: mkldnn_convolution_backward_input(int[] self_size, Tensor grad_output, Tensor weight, int[] padding, int[] stride, int[] dilation, int groups, bool bias_defined) -> Tensor

- func: mkldnn_convolution_backward_weights(int[] weight_size, Tensor grad_output, Tensor self, int[] padding, int[] stride, int[] dilation, int groups, bool bias_defined) -> (Tensor, Tensor)

- func: mkldnn_convolution_backward(Tensor self, Tensor grad_output, Tensor weight, int[] padding, int[] stride, int[] dilation, int groups, bool[3] output_mask) -> (Tensor, Tensor, Tensor)
  dispatch:
    CompositeExplicitAutograd: mkldnn_convolution_backward

- func: miopen_batch_norm(Tensor input, Tensor weight, Tensor? bias, Tensor? running_mean, Tensor? running_var, bool training, float exponential_average_factor, float epsilon) -> (Tensor, Tensor, Tensor)
  dispatch:
    CUDA: miopen_batch_norm

- func: miopen_batch_norm_backward(Tensor input, Tensor grad_output, Tensor weight, Tensor? running_mean, Tensor? running_var, Tensor? save_mean, Tensor? save_var, float epsilon) -> (Tensor, Tensor, Tensor)
  dispatch:
    CUDA: miopen_batch_norm_backward

- func: miopen_convolution(Tensor self, Tensor weight, Tensor? bias, int[] padding, int[] stride, int[] dilation, int groups, bool benchmark, bool deterministic) -> Tensor
  dispatch:
    CUDA: miopen_convolution

- func: miopen_convolution_backward_input(int[] self_size, Tensor grad_output, Tensor weight, int[] padding, int[] stride, int[] dilation, int groups, bool benchmark, bool deterministic) -> Tensor
  dispatch:
    CUDA: miopen_convolution_backward_input

- func: miopen_convolution_backward(Tensor self, Tensor grad_output, Tensor weight, int[] padding, int[] stride, int[] dilation, int groups, bool benchmark, bool deterministic, bool[3] output_mask) -> (Tensor, Tensor, Tensor)
  dispatch:
    CUDA: miopen_convolution_backward

- func: miopen_convolution_backward_bias(Tensor grad_output) -> Tensor
  dispatch:
    CUDA: miopen_convolution_backward_bias

- func: miopen_convolution_backward_weight(int[] weight_size, Tensor grad_output, Tensor self, int[] padding, int[] stride, int[] dilation, int groups, bool benchmark, bool deterministic) -> Tensor
  dispatch:
    CUDA: miopen_convolution_backward_weight

- func: miopen_convolution_transpose(Tensor self, Tensor weight, Tensor? bias, int[] padding, int[] output_padding, int[] stride, int[] dilation, int groups, bool benchmark, bool deterministic) -> Tensor
  dispatch:
    CUDA: miopen_convolution_transpose

# NB: output_padding not strictly needed here, but it's helpful for the float
# backwards
- func: miopen_convolution_transpose_backward(Tensor self, Tensor grad_output, Tensor weight, int[] padding, int[] output_padding, int[] stride, int[] dilation, int groups, bool benchmark, bool deterministic, bool[3] output_mask) -> (Tensor, Tensor, Tensor)
  dispatch:
    CUDA: miopen_convolution_transpose_backward

- func: miopen_convolution_transpose_backward_input(Tensor grad_output, Tensor weight, int[] padding, int[] stride, int[] dilation, int groups, bool benchmark, bool deterministic) -> Tensor
  dispatch:
    CUDA: miopen_convolution_transpose_backward_input

- func: miopen_convolution_transpose_backward_weight(int[] weight_size, Tensor grad_output, Tensor self, int[] padding, int[] stride, int[] dilation, int groups, bool benchmark, bool deterministic) -> Tensor
  dispatch:
    CUDA: miopen_convolution_transpose_backward_weight

- func: miopen_depthwise_convolution(Tensor self, Tensor weight, Tensor? bias, int[] padding, int[] stride, int[] dilation, int groups, bool benchmark, bool deterministic) -> Tensor
  dispatch:
    CUDA: miopen_depthwise_convolution

- func: miopen_depthwise_convolution_backward_input(int[] self_size, Tensor grad_output, Tensor weight, int[] padding, int[] stride, int[] dilation, int groups, bool benchmark, bool deterministic) -> Tensor
  dispatch:
    CUDA: miopen_depthwise_convolution_backward_input

- func: miopen_depthwise_convolution_backward(Tensor self, Tensor grad_output, Tensor weight, int[] padding, int[] stride, int[] dilation, int groups, bool benchmark, bool deterministic, bool[3] output_mask) -> (Tensor, Tensor, Tensor)
  dispatch:
    CUDA: miopen_depthwise_convolution_backward

- func: miopen_depthwise_convolution_backward_weight(int[] weight_size, Tensor grad_output, Tensor self, int[] padding, int[] stride, int[] dilation, int groups, bool benchmark, bool deterministic) -> Tensor
  dispatch:
    CUDA: miopen_depthwise_convolution_backward_weight

- func: miopen_rnn(Tensor input, Tensor[] weight, int weight_stride0, Tensor hx, Tensor? cx, int mode, int hidden_size, int num_layers, bool batch_first, float dropout, bool train, bool bidirectional, int[] batch_sizes, Tensor? dropout_state) -> (Tensor, Tensor, Tensor, Tensor, Tensor)
  dispatch:
    CUDA: miopen_rnn

- func: miopen_rnn_backward(Tensor input, Tensor[] weight, int weight_stride0, Tensor weight_buf, Tensor hx, Tensor? cx, Tensor output, Tensor? grad_output, Tensor? grad_hy, Tensor? grad_cy, int mode, int hidden_size, int num_layers, bool batch_first, float dropout, bool train, bool bidirectional, int[] batch_sizes, Tensor? dropout_state, Tensor reserve, bool[4] output_mask) -> (Tensor, Tensor, Tensor, Tensor[])
  dispatch:
    CUDA: miopen_rnn_backward

- func: mm(Tensor self, Tensor mat2) -> Tensor
  structured_delegate: mm.out
  variants: function, method
  dispatch:
    SparseCPU, SparseCUDA: _sparse_mm
    SparseCsrCPU, SparseCsrCUDA: _sparse_csr_mm

- func: mm.out(Tensor self, Tensor mat2, *, Tensor(a!) out) -> Tensor(a!)
  structured: True
  dispatch:
    CPU: mm_out_cpu
    CUDA: mm_out_cuda
    SparseCPU, SparseCUDA: _sparse_mm_out
    SparseCsrCPU, SparseCsrCUDA: _sparse_csr_mm_out

- func: _sparse_mm(Tensor sparse, Tensor dense) -> Tensor

- func: _sparse_sparse_matmul(Tensor self, Tensor other) -> Tensor
  dispatch:
    SparseCPU: sparse_sparse_matmul_cpu
    SparseCUDA: sparse_sparse_matmul_cuda

- func: _sparse_mask_helper(Tensor t, Tensor mask_indices) -> Tensor
  dispatch:
    SparseCPU: sparse_mask_helper_cpu
    SparseCUDA: sparse_mask_helper_cuda

- func: mode(Tensor self, int dim=-1, bool keepdim=False) -> (Tensor values, Tensor indices)
  variants: function, method
  dispatch:
    CPU, CUDA: mode

- func: mode.values(Tensor self, int dim=-1, bool keepdim=False, *, Tensor(a!) values, Tensor(b!) indices) -> (Tensor(a!) values, Tensor(b!) indices)
  dispatch:
    CompositeExplicitAutograd: mode_out

- func: mode.dimname(Tensor self, Dimname dim, bool keepdim=False) -> (Tensor values, Tensor indices)
  variants: function, method

- func: mode.dimname_out(Tensor self, Dimname dim, bool keepdim=False, *, Tensor(a!) values, Tensor(b!) indices) -> (Tensor(a!) values, Tensor(b!) indices)

- func: mul.Tensor(Tensor self, Tensor other) -> Tensor
  device_check: NoCheck   # TensorIterator
  structured_delegate: mul.out
  variants: function, method
  dispatch:
    SparseCPU, SparseCUDA: mul_sparse
    MkldnnCPU: mkldnn_mul

- func: mul_.Tensor(Tensor(a!) self, Tensor other) -> Tensor(a!)
  device_check: NoCheck   # TensorIterator
  structured_delegate: mul.out
  variants: method
  dispatch:
    SparseCPU, SparseCUDA: mul_sparse_
    MkldnnCPU: mkldnn_mul_

- func: mul.out(Tensor self, Tensor other, *, Tensor(a!) out) -> Tensor(a!)
  device_check: NoCheck   # TensorIterator
  structured: True
  structured_inherits: TensorIteratorBase
  dispatch:
    CPU, CUDA: mul_out
    SparseCPU: mul_out_sparse_cpu
    SparseCUDA: mul_out_sparse_cuda
    MkldnnCPU: mkldnn_mul_out

  # For C++ only, until we have conversion from C++ numbers to Tensor
- func: mul.Scalar(Tensor self, Scalar other) -> Tensor
  device_check: NoCheck   # TensorIterator
  variants: function, method
  dispatch:
    CompositeExplicitAutograd: mul

- func: mul_.Scalar(Tensor(a!) self, Scalar other) -> Tensor(a!)
  device_check: NoCheck   # TensorIterator
  variants: method
  dispatch:
    CompositeExplicitAutograd: mul_

# multiply, alias for mul
- func: multiply.Tensor(Tensor self, Tensor other) -> Tensor
  variants: function, method

- func: multiply_.Tensor(Tensor(a!) self, Tensor other) -> Tensor(a!)
  variants: method

- func: multiply.out(Tensor self, Tensor other, *, Tensor(a!) out) -> Tensor(a!)

- func: multiply.Scalar(Tensor self, Scalar other) -> Tensor
  variants: function, method

- func: multiply_.Scalar(Tensor(a!) self, Scalar other) -> Tensor(a!)
  variants: method

- func: mv(Tensor self, Tensor vec) -> Tensor
  variants: function, method
  dispatch:
    CompositeExplicitAutograd: mv
    SparseCPU, SparseCUDA: mv_sparse

- func: mv.out(Tensor self, Tensor vec, *, Tensor(a!) out) -> Tensor(a!)
  dispatch:
    CompositeExplicitAutograd: mv_out

- func: mvlgamma.out(Tensor self, int p, *, Tensor(a!) out) -> Tensor(a!)
  dispatch:
    CPU, CUDA: mvlgamma_out

- func: mvlgamma(Tensor self, int p) -> Tensor
  device_check: NoCheck   # TensorIterator
  variants: function, method
  dispatch:
    CompositeExplicitAutograd: mvlgamma

- func: mvlgamma_(Tensor(a!) self, int p) -> Tensor(a!)
  device_check: NoCheck   # TensorIterator
  variants: method
  dispatch:
    CompositeExplicitAutograd: mvlgamma_

- func: narrow_copy(Tensor self, int dim, int start, int length) -> Tensor
  variants: function, method
  dispatch:
    CPU: narrow_copy_dense_cpu
    SparseCPU, SparseCUDA: narrow_copy_sparse
    CompositeExplicitAutograd: narrow_copy_dense

- func: narrow_copy.out(Tensor self, int dim, int start, int length, *, Tensor(a!) out) -> Tensor(a!)
  dispatch:
    CPU: narrow_copy_dense_cpu_out

- func: narrow(Tensor(a) self, int dim, int start, int length) -> Tensor(a)
  variants: function, method
  device_check: NoCheck
  device_guard: False

- func: narrow.Tensor(Tensor(a) self, int dim, Tensor start, int length) -> Tensor(a)
  variants: function, method
  device_check: NoCheck
  device_guard: False

- func: native_batch_norm(Tensor input, Tensor? weight, Tensor? bias, Tensor? running_mean, Tensor? running_var, bool training, float momentum, float eps) -> (Tensor, Tensor, Tensor)
  dispatch:
    CPU: batch_norm_cpu
    CUDA: batch_norm_cuda
    MkldnnCPU: mkldnn_batch_norm

- func: native_batch_norm.out(Tensor input, Tensor? weight, Tensor? bias, Tensor? running_mean, Tensor? running_var, bool training, float momentum, float eps, *, Tensor(a!) out, Tensor(b!) save_mean, Tensor(c!) save_invstd) -> (Tensor(a!), Tensor(b!), Tensor(c!))
  dispatch:
    CUDA: batch_norm_cuda_out

- func: batch_norm_stats(Tensor input, float eps) -> (Tensor, Tensor)
  dispatch:
    CUDA: batch_norm_stats_cuda

- func: batch_norm_elemt(Tensor input, Tensor? weight, Tensor? bias, Tensor mean, Tensor invstd, float eps) -> Tensor
  dispatch:
    CUDA: batch_norm_elemt_cuda

- func: batch_norm_elemt.out(Tensor input, Tensor? weight, Tensor? bias, Tensor mean, Tensor invstd, float eps, *, Tensor(a!) out) -> Tensor(a!)
  dispatch:
    CUDA: batch_norm_elemt_cuda_out

# for backward compatibility
- func: batch_norm_gather_stats(Tensor input, Tensor mean, Tensor invstd, Tensor? running_mean, Tensor? running_var, float momentum, float eps, int count) -> (Tensor, Tensor)
  dispatch:
    CUDA: batch_norm_gather_stats_cuda

- func: batch_norm_gather_stats_with_counts(Tensor input, Tensor mean, Tensor invstd, Tensor? running_mean, Tensor? running_var, float momentum, float eps, Tensor counts) -> (Tensor, Tensor)
  dispatch:
    CUDA: batch_norm_gather_stats_with_counts_cuda

- func: native_batch_norm_backward(Tensor grad_out, Tensor input, Tensor? weight, Tensor? running_mean, Tensor? running_var, Tensor? save_mean, Tensor? save_invstd, bool train, float eps, bool[3] output_mask) -> (Tensor, Tensor, Tensor)
  dispatch:
    CPU: batch_norm_backward_cpu
    CUDA: batch_norm_backward_cuda
    MkldnnCPU: mkldnn_batch_norm_backward

- func: batch_norm_backward_reduce(Tensor grad_out, Tensor input, Tensor mean, Tensor invstd, Tensor? weight, bool input_g, bool weight_g, bool bias_g) -> (Tensor, Tensor, Tensor, Tensor)
  dispatch:
    CUDA: batch_norm_backward_reduce_cuda

- func: batch_norm_backward_elemt(Tensor grad_out, Tensor input, Tensor mean, Tensor invstd, Tensor? weight, Tensor mean_dy, Tensor mean_dy_xmu, Tensor count) -> Tensor
  dispatch:
    CUDA: batch_norm_backward_elemt_cuda

- func: batch_norm_update_stats(Tensor input, Tensor? running_mean, Tensor? running_var, float momentum) -> (Tensor, Tensor)
  dispatch:
    CPU: batch_norm_update_stats_cpu
    CUDA: batch_norm_update_stats_cuda

- func: is_vulkan_available() -> bool

- func: _nnpack_available() -> bool

- func: _nnpack_spatial_convolution(Tensor input, Tensor weight, Tensor? bias, int[2] padding, int[2] stride=1) -> Tensor
  variants: function
  dispatch:
    CompositeExplicitAutograd: _nnpack_spatial_convolution

- func: _nnpack_spatial_convolution_backward(Tensor input, Tensor grad_output, Tensor weight, int[2] padding, bool[3] output_mask) -> (Tensor, Tensor, Tensor)
  variants: function

- func: _nnpack_spatial_convolution_backward_input(Tensor input, Tensor grad_output, Tensor weight, int[2] padding) -> Tensor
  variants: function

- func: _nnpack_spatial_convolution_backward_weight(Tensor input, int[] weightsize, Tensor grad_output, int[2] padding) -> Tensor
  variants: function

- func: ones.names(int[] size, *, Dimname[]? names, ScalarType? dtype=None, Layout? layout=None, Device? device=None, bool? pin_memory=None) -> Tensor
  device_check: NoCheck
  device_guard: False

- func: ones(int[] size, *, ScalarType? dtype=None, Layout? layout=None, Device? device=None, bool? pin_memory=None) -> Tensor

- func: ones.out(int[] size, *, Tensor(a!) out) -> Tensor(a!)

- func: ones_like(Tensor self, *, ScalarType? dtype=None, Layout? layout=None, Device? device=None, bool? pin_memory=None, MemoryFormat? memory_format=None) -> Tensor

- func: pairwise_distance(Tensor x1, Tensor x2, float p=2, float eps=1e-06, bool keepdim=False) -> Tensor

- func: cdist(Tensor x1, Tensor x2, float p=2, int? compute_mode=None) -> Tensor

- func: _euclidean_dist(Tensor x1, Tensor x2) -> Tensor
  dispatch:
    CompositeExplicitAutograd: _euclidean_dist

- func: _cdist_forward(Tensor x1, Tensor x2, float p, int? compute_mode) -> Tensor
  dispatch:
    CPU, CUDA: _cdist_forward

- func: _cdist_backward(Tensor grad, Tensor x1, Tensor x2, float p, Tensor cdist) -> Tensor
  dispatch:
    CPU, CUDA: _cdist_backward

- func: pdist(Tensor self, float p=2) -> Tensor

- func: _pdist_forward(Tensor self, float p=2) -> Tensor
  dispatch:
    CPU, CUDA: _pdist_forward

- func: _pdist_backward(Tensor grad, Tensor self, float p, Tensor pdist) -> Tensor
  dispatch:
    CPU, CUDA: _pdist_backward

- func: cosine_similarity(Tensor x1, Tensor x2, int dim=1, float eps=1e-08) -> Tensor
  variants: function

- func: permute(Tensor(a) self, int[] dims) -> Tensor(a)
  variants: function, method
  dispatch:
    CompositeExplicitAutograd: permute

- func: movedim.intlist(Tensor(a) self, int[] source, int[] destination) -> Tensor(a)
  variants: function, method

- func: movedim.int(Tensor(a) self, int source, int destination) -> Tensor(a)
  variants: function, method

# moveaxis, alias for movedim
- func: moveaxis.intlist(Tensor(a) self, int[] source, int[] destination) -> Tensor(a)
  variants: function, method

- func: moveaxis.int(Tensor(a) self, int source, int destination) -> Tensor(a)
  variants: function, method

# Only exposed from C++ -- in Python,
# we expose it as an attribute `T`, not a function.
#
# I'd like to name this "T" in C++ too, but
# calling a native function "T" causes undefined
# behavior on Windows, for reasons I don't understand
# (maybe related to capital letter collation somehow...)
- func: numpy_T(Tensor(a) self) -> Tensor(a)
  variants: method

# Exposed on Python as an attribute 'H'
- func: matrix_H(Tensor(a) self) -> Tensor(a)
  variants: method

# Exposed on Python as an attribute 'mT'
- func: mT(Tensor(a) self) -> Tensor(a)
  variants: method

# Exposed on Python as an attribute 'mH'
- func: mH(Tensor(a) self) -> Tensor(a)
  variants: method

- func: adjoint(Tensor(a) self) -> Tensor(a)
  variants: function, method

- func: pixel_shuffle(Tensor self, int upscale_factor) -> Tensor

- func: pixel_unshuffle(Tensor self, int downscale_factor) -> Tensor

- func: channel_shuffle(Tensor self, int groups) -> Tensor
  dispatch:
    CPU: channel_shuffle
    QuantizedCPU: channel_shuffle_quantized_cpu

- func: is_pinned(Tensor self, Device? device=None) -> bool
  variants: method
  dispatch:
    CUDA: is_pinned_cuda
    CompositeExplicitAutograd: is_pinned_default

# TODO: add a copy kwarg that guarantees that the tensor is put into fresh
# pinned memory
- func: pin_memory(Tensor(a) self, Device? device=None) -> Tensor(a)
  variants: method

# Unlike pin_memory, this is guaranteed to give a new non-aliasing tensor
- func: _pin_memory(Tensor self, Device? device=None) -> Tensor
  dispatch:
    CUDA: _pin_memory_cuda

- func: pinverse(Tensor self, float rcond=1e-15) -> Tensor
  variants: function, method

- func: poisson_nll_loss(Tensor input, Tensor target, bool log_input, bool full, float eps, int reduction) -> Tensor
  variants: function

- func: rad2deg(Tensor self) -> Tensor
  variants: function, method
  dispatch:
    CompositeExplicitAutograd: rad2deg

- func: rad2deg_(Tensor(a!) self) -> Tensor(a!)
  variants: function, method
  dispatch:
    CompositeExplicitAutograd: rad2deg_

- func: rad2deg.out(Tensor self, *, Tensor(a!) out) -> Tensor(a!)
  dispatch:
    CompositeExplicitAutograd: rad2deg_out

- func: deg2rad(Tensor self) -> Tensor
  variants: function, method
  dispatch:
    CompositeExplicitAutograd: deg2rad

- func: deg2rad_(Tensor(a!) self) -> Tensor(a!)
  variants: function, method
  dispatch:
    CompositeExplicitAutograd: deg2rad_

- func: deg2rad.out(Tensor self, *, Tensor(a!) out) -> Tensor(a!)
  dispatch:
    CompositeExplicitAutograd: deg2rad_out

- func: scalar_tensor(Scalar s, *, ScalarType? dtype=None, Layout? layout=None, Device? device=None, bool? pin_memory=None) -> Tensor

- func: rand.names(int[] size, *, Dimname[]? names, ScalarType? dtype=None, Layout? layout=None, Device? device=None, bool? pin_memory=None) -> Tensor
  device_check: NoCheck
  device_guard: False

- func: rand.generator_with_names(int[] size, *, Generator? generator, Dimname[]? names, ScalarType? dtype=None, Layout? layout=None, Device? device=None, bool? pin_memory=None) -> Tensor
  device_check: NoCheck
  device_guard: False

- func: rand(int[] size, *, ScalarType? dtype=None, Layout? layout=None, Device? device=None, bool? pin_memory=None) -> Tensor

- func: rand.generator(int[] size, *, Generator? generator, ScalarType? dtype=None, Layout? layout=None, Device? device=None, bool? pin_memory=None) -> Tensor

- func: rand.out(int[] size, *, Tensor(a!) out) -> Tensor(a!)

- func: rand.generator_out(int[] size, *, Generator? generator, Tensor(a!) out) -> Tensor(a!)

- func: rand_like(Tensor self, *, ScalarType? dtype=None, Layout? layout=None, Device? device=None, bool? pin_memory=None, MemoryFormat? memory_format=None) -> Tensor

- func: randint(int high, int[] size, *, ScalarType? dtype=None, Layout? layout=None, Device? device=None, bool? pin_memory=None) -> Tensor

- func: randint.generator(int high, int[] size, *, Generator? generator, ScalarType? dtype=None, Layout? layout=None, Device? device=None, bool? pin_memory=None) -> Tensor

- func: randint.low(int low, int high, int[] size, *, ScalarType? dtype=None, Layout? layout=None, Device? device=None, bool? pin_memory=None) -> Tensor

- func: randint.low_generator(int low, int high, int[] size, *, Generator? generator, ScalarType? dtype=None, Layout? layout=None, Device? device=None, bool? pin_memory=None) -> Tensor

- func: randint.out(int high, int[] size, *, Tensor(a!) out) -> Tensor(a!)

- func: randint.generator_out(int high, int[] size, *, Generator? generator, Tensor(a!) out) -> Tensor(a!)

- func: randint.low_out(int low, int high, int[] size, *, Tensor(a!) out) -> Tensor(a!)

- func: randint.low_generator_out(int low, int high, int[] size, *, Generator? generator, Tensor(a!) out) -> Tensor(a!)

- func: randint_like(Tensor self, int high, *, ScalarType? dtype=None, Layout? layout=None, Device? device=None, bool? pin_memory=None, MemoryFormat? memory_format=None) -> Tensor

- func: randint_like.low_dtype(Tensor self, int low, int high, *, ScalarType? dtype=None, Layout? layout=None, Device? device=None, bool? pin_memory=None, MemoryFormat? memory_format=None) -> Tensor

- func: randn(int[] size, *, ScalarType? dtype=None, Layout? layout=None, Device? device=None, bool? pin_memory=None) -> Tensor

- func: randn.generator(int[] size, *, Generator? generator, ScalarType? dtype=None, Layout? layout=None, Device? device=None, bool? pin_memory=None) -> Tensor

- func: randn.names(int[] size, *, Dimname[]? names, ScalarType? dtype=None, Layout? layout=None, Device? device=None, bool? pin_memory=None) -> Tensor
  device_check: NoCheck
  device_guard: False

- func: randn.generator_with_names(int[] size, *, Generator? generator, Dimname[]? names, ScalarType? dtype=None, Layout? layout=None, Device? device=None, bool? pin_memory=None) -> Tensor
  device_check: NoCheck
  device_guard: False

- func: randn.out(int[] size, *, Tensor(a!) out) -> Tensor(a!)

- func: randn.generator_out(int[] size, *, Generator? generator, Tensor(a!) out) -> Tensor(a!)

- func: randn_like(Tensor self, *, ScalarType? dtype=None, Layout? layout=None, Device? device=None, bool? pin_memory=None, MemoryFormat? memory_format=None) -> Tensor

- func: randperm(int n, *, ScalarType? dtype=long, Layout? layout=None, Device? device=None, bool? pin_memory=None) -> Tensor

- func: randperm.generator(int n, *, Generator? generator, ScalarType? dtype=long, Layout? layout=None, Device? device=None, bool? pin_memory=None) -> Tensor

- func: randperm.out(int n, *, Tensor(a!) out) -> Tensor(a!)

- func: randperm.generator_out(int n, *, Generator? generator, Tensor(a!) out) -> Tensor(a!)
  dispatch:
    CPU: randperm_out_cpu
    CUDA: randperm_out_cuda

- func: range.step(Scalar start, Scalar end, Scalar step=1, *, ScalarType? dtype=None, Layout? layout=None, Device? device=None, bool? pin_memory=None) -> Tensor

- func: range(Scalar start, Scalar end, *, ScalarType? dtype=None, Layout? layout=None, Device? device=None, bool? pin_memory=None) -> Tensor

- func: range.out(Scalar start, Scalar end, Scalar step=1, *, Tensor(a!) out) -> Tensor(a!)
  dispatch:
    CPU, Meta: range_out
    CUDA: range_cuda_out

- func: ravel(Tensor(a) self) -> Tensor(a)
  variants: function, method

- func: reciprocal(Tensor self) -> Tensor
  device_check: NoCheck   # TensorIterator
  structured_delegate: reciprocal.out
  variants: function, method

- func: reciprocal_(Tensor(a!) self) -> Tensor(a!)
  device_check: NoCheck   # TensorIterator
  structured_delegate: reciprocal.out
  variants: function, method

- func: reciprocal.out(Tensor self, *, Tensor(a!) out) -> Tensor(a!)
  device_check: NoCheck   # TensorIterator
  structured: True
  structured_inherits: TensorIteratorBase
  dispatch:
    CPU, CUDA: reciprocal_out

- func: neg(Tensor self) -> Tensor
  device_check: NoCheck   # TensorIterator
  structured_delegate: neg.out
  variants: function, method
  dispatch:
    SparseCPU, SparseCUDA: neg_sparse

- func: neg_(Tensor(a!) self) -> Tensor(a!)
  device_check: NoCheck   # TensorIterator
  structured_delegate: neg.out
  variants: function, method
  dispatch:
    SparseCPU, SparseCUDA: neg_sparse_

- func: neg.out(Tensor self, *, Tensor(a!) out) -> Tensor(a!)
  device_check: NoCheck   # TensorIterator
  structured: True
  structured_inherits: TensorIteratorBase
  dispatch:
    CPU, CUDA: neg_out
    SparseCPU, SparseCUDA: neg_out_sparse

# Alias for neg
- func: negative(Tensor self) -> Tensor
  variants: function, method

- func: negative_(Tensor(a!) self) -> Tensor(a!)
  variants: function, method

- func: negative.out(Tensor self, *, Tensor(a!) out) -> Tensor(a!)

- func: repeat(Tensor self, int[] repeats) -> Tensor
  variants: method  # This is method-only to match the previous tensor API. In the future we could make this a function too.
  dispatch:
    CompositeExplicitAutograd: repeat

- func: repeat_interleave.Tensor(Tensor repeats, *, int? output_size=None) -> Tensor
  variants: function
  dispatch:
    CPU: repeat_interleave_cpu
    CUDA: repeat_interleave_cuda

- func: repeat_interleave.self_Tensor(Tensor self, Tensor repeats, int? dim=None, *, int? output_size=None) -> Tensor
  variants: function, method

- func: repeat_interleave.self_int(Tensor self, int repeats, int? dim=None, *, int? output_size=None) -> Tensor
  variants: function, method

- func: reshape(Tensor(a) self, int[] shape) -> Tensor(a)
  variants: function, method
  device_check: NoCheck
  device_guard: False

# NOTE [ _reshape_alias ] is meant to be used in the implementation of reshape.
# They are not user-facing, hence the leading underscore. Please don't use it
# anywhere else.
- func: _reshape_alias(Tensor(a) self, int[] size, int[] stride) -> Tensor(a)
  variants: function, method
  device_check: NoCheck
  device_guard: False
  dispatch:
    CPU, CUDA, Meta, QuantizedCPU, QuantizedCUDA: _reshape_alias
    # We don't need to support mkldnn since this is handled explicitly by the reshape operator.

- func: _mkldnn_reshape(Tensor self, int[] shape) -> Tensor
  device_check: NoCheck
  device_guard: False
  dispatch:
    MkldnnCPU: mkldnn_reshape

- func: reshape_as(Tensor(a) self, Tensor other) -> Tensor(a)
  variants: method
  device_check: NoCheck
  device_guard: False

- func: round(Tensor self) -> Tensor
  device_check: NoCheck   # TensorIterator
  structured_delegate: round.out
  variants: function, method

- func: round_(Tensor(a!) self) -> Tensor(a!)
  device_check: NoCheck   # TensorIterator
  structured_delegate: round.out
  variants: function, method

- func: round.out(Tensor self, *, Tensor(a!) out) -> Tensor(a!)
  device_check: NoCheck   # TensorIterator
  structured: True
  structured_inherits: TensorIteratorBase
  dispatch:
    CPU: round_out
    CUDA: round_out

- func: rrelu(Tensor self, Scalar lower=0.125, Scalar upper=0.3333333333333333, bool training=False, Generator? generator=None) -> Tensor
  device_check: NoCheck   # TensorIterator

- func: rrelu_(Tensor(a!) self, Scalar lower=0.125, Scalar upper=0.3333333333333333, bool training=False, Generator? generator=None) -> Tensor(a!)
  device_check: NoCheck   # TensorIterator

- func: relu(Tensor self) -> Tensor
  device_check: NoCheck   # TensorIterator
  variants: function, method
  dispatch:
    CPU, CUDA: relu
    MkldnnCPU: mkldnn_relu
    QuantizedCPU: relu_quantized_cpu

- func: relu_(Tensor(a!) self) -> Tensor(a!)
  device_check: NoCheck   # TensorIterator
  variants: function, method
  dispatch:
    CPU, CUDA: relu_
    MkldnnCPU: mkldnn_relu_
    QuantizedCPU: relu_quantized_cpu_

- func: relu6(Tensor self) -> Tensor
  python_module: nn

- func: relu6_(Tensor(a!) self) -> Tensor(a!)
  python_module: nn

- func: prelu(Tensor self, Tensor weight) -> Tensor
  variants: function, method
  dispatch:
    CPU: prelu_cpu
    CUDA: prelu_cuda

- func: prelu_backward(Tensor grad_output, Tensor self, Tensor weight) -> (Tensor, Tensor)
  variants: function, method
  dispatch:
    CPU: prelu_backward_cpu
    CUDA: prelu_backward_cuda

- func: gelu.out(Tensor self, *, Tensor(a!) out) -> Tensor(a!)
  structured: True
  structured_inherits: TensorIteratorBase
  device_check: NoCheck   # TensorIterator
  python_module: nn
  dispatch:
    CPU: gelu_out_cpu
    CUDA: gelu_out_cuda

- func: gelu(Tensor self) -> Tensor
  structured_delegate: gelu.out
  device_check: NoCheck   # TensorIterator
  python_module: nn
  dispatch:
    MkldnnCPU: mkldnn_gelu

- func: gelu_backward.grad_input(Tensor grad, Tensor self, *, Tensor(a!) grad_input) -> Tensor(a!)
  structured: True
  structured_inherits: TensorIteratorBase
  python_module: nn
  dispatch:
    CPU: gelu_backward_out_cpu
    CUDA: gelu_backward_out_cuda

- func: gelu_backward(Tensor grad, Tensor self) -> Tensor
  structured_delegate: gelu_backward.grad_input
  python_module: nn
  dispatch:
    MkldnnCPU: mkldnn_gelu_backward

- func: infinitely_differentiable_gelu_backward(Tensor grad, Tensor self) -> Tensor
  variants: function
  python_module: nn
  device_check: NoCheck
  device_guard: False

- func: hardshrink.out(Tensor self, Scalar lambd=0.5, *, Tensor(a!) out) -> Tensor(a!)
  structured: True
  structured_inherits: TensorIteratorBase
  device_check: NoCheck   # TensorIterator
  dispatch:
    CPU, CUDA: hardshrink_out

- func: hardshrink(Tensor self, Scalar lambd=0.5) -> Tensor
  structured_delegate: hardshrink.out
  device_check: NoCheck   # TensorIterator
  variants: function, method

- func: hardshrink_backward.grad_input(Tensor grad_out, Tensor self, Scalar lambd, *, Tensor(a!) grad_input) -> Tensor(a!)
  structured: True
  structured_inherits: TensorIteratorBase
  dispatch:
    CPU, CUDA: hardshrink_backward_out

- func: hardshrink_backward(Tensor grad_out, Tensor self, Scalar lambd) -> Tensor
  structured_delegate: hardshrink_backward.grad_input
  variants: function, method

- func: rsqrt(Tensor self) -> Tensor
  device_check: NoCheck   # TensorIterator
  structured_delegate: rsqrt.out
  variants: function, method

- func: rsqrt_(Tensor(a!) self) -> Tensor(a!)
  device_check: NoCheck   # TensorIterator
  structured_delegate: rsqrt.out
  variants: function, method

- func: rsqrt.out(Tensor self, *, Tensor(a!) out) -> Tensor(a!)
  device_check: NoCheck   # TensorIterator
  structured: True
  structured_inherits: TensorIteratorBase
  dispatch:
    CPU, CUDA: rsqrt_out

- func: select.Dimname(Tensor(a) self, Dimname dim, int index) -> Tensor(a)
  variants: function, method
  device_check: NoCheck
  device_guard: False

- func: select.int(Tensor(a) self, int dim, int index) -> Tensor(a)
  variants: function, method
  device_check: NoCheck
  device_guard: False
  dispatch:
    CompositeExplicitAutograd: select

- func: select_backward(Tensor grad_output, int[] input_sizes, int dim, int index) -> Tensor
  variants: function
  device_check: NoCheck
  device_guard: False
  dispatch:
    CompositeExplicitAutograd: select_backward

- func: selu(Tensor self) -> Tensor
  device_check: NoCheck   # TensorIterator

- func: selu_(Tensor(a!) self) -> Tensor(a!)
  device_check: NoCheck   # TensorIterator

- func: celu(Tensor self, Scalar alpha=1.0) -> Tensor
  device_check: NoCheck   # TensorIterator
  dispatch:
    CompositeExplicitAutograd: celu

- func: celu_(Tensor(a!) self, Scalar alpha=1.0) -> Tensor(a!)
  device_check: NoCheck   # TensorIterator
  dispatch:
    CompositeExplicitAutograd: celu_

- func: silu(Tensor self) -> Tensor
  structured_delegate: silu.out
  python_module: nn
  dispatch:
    CompositeExplicitAutograd: silu

- func: silu_(Tensor(a!) self) -> Tensor(a!)
  structured_delegate: silu.out
  python_module: nn
  dispatch:
    CompositeExplicitAutograd: silu_

- func: silu.out(Tensor self, *, Tensor(a!) out) -> Tensor(a!)
  structured: True
  structured_inherits: TensorIteratorBase
  python_module: nn
  dispatch:
    CPU, CUDA: silu_out

- func: silu_backward.grad_input(Tensor grad_output, Tensor self, *, Tensor(a!) grad_input) -> Tensor(a!)
  structured: True
  structured_inherits: TensorIteratorBase
  python_module: nn
  dispatch:
    CPU, CUDA: silu_backward_out

- func: silu_backward(Tensor grad_output, Tensor self) -> Tensor
  structured_delegate: silu_backward.grad_input
  python_module: nn
  dispatch:
    CompositeImplicitAutograd: math_silu_backward

- func: mish(Tensor self) -> Tensor
  structured_delegate: mish.out
  python_module: nn
  dispatch:
    CompositeExplicitAutograd: mish

- func: mish_(Tensor(a!) self) -> Tensor(a!)
  structured_delegate: mish.out
  python_module: nn
  dispatch:
    CompositeExplicitAutograd: mish_

- func: mish.out(Tensor self, *, Tensor(a!) out) -> Tensor(a!)
  structured: True
  structured_inherits: TensorIteratorBase
  python_module: nn
  dispatch:
    CPU, CUDA: mish_out

- func: mish_backward(Tensor grad_output, Tensor self) -> Tensor
  python_module: nn
  dispatch:
    CPU, CUDA: mish_backward
    CompositeImplicitAutograd: math_mish_backward

- func: sigmoid(Tensor self) -> Tensor
  device_check: NoCheck   # TensorIterator
  structured_delegate: sigmoid.out
  variants: function, method
  dispatch:
    QuantizedCPU: sigmoid_quantized_cpu
    MkldnnCPU: mkldnn_sigmoid

- func: sigmoid_(Tensor(a!) self) -> Tensor(a!)
  device_check: NoCheck   # TensorIterator
  structured_delegate: sigmoid.out
  variants: function, method
  dispatch:
    MkldnnCPU: mkldnn_sigmoid_

- func: sigmoid.out(Tensor self, *, Tensor(a!) out) -> Tensor(a!)
  device_check: NoCheck   # TensorIterator
  structured: True
  structured_inherits: TensorIteratorBase
  dispatch:
    CPU, CUDA: sigmoid_out

- func: logit(Tensor self, float? eps=None) -> Tensor
  variants: function, method
  dispatch:
    CPU, CUDA: logit

- func: logit_(Tensor(a!) self, float? eps=None) -> Tensor(a!)
  variants: function, method
  dispatch:
    CPU, CUDA: logit_

- func: logit.out(Tensor self, float? eps=None, *, Tensor(a!) out) -> Tensor(a!)
  dispatch:
    CPU, CUDA: logit_out

- func: sin(Tensor self) -> Tensor
  device_check: NoCheck   # TensorIterator
  structured_delegate: sin.out
  variants: function, method

- func: sin_(Tensor(a!) self) -> Tensor(a!)
  device_check: NoCheck   # TensorIterator
  structured_delegate: sin.out
  variants: function, method

- func: sin.out(Tensor self, *, Tensor(a!) out) -> Tensor(a!)
  device_check: NoCheck   # TensorIterator
  structured: True
  structured_inherits: TensorIteratorBase
  dispatch:
    CPU, CUDA: sin_out

- func: sinc(Tensor self) -> Tensor
  structured_delegate: sinc.out
  variants: function, method

- func: sinc_(Tensor(a!) self) -> Tensor(a!)
  structured_delegate: sinc.out
  variants: function, method

- func: sinc.out(Tensor self, *, Tensor(a!) out) -> Tensor(a!)
  structured: True
  structured_inherits: TensorIteratorBase
  dispatch:
    CPU, CUDA: sinc_out

- func: sinh(Tensor self) -> Tensor
  device_check: NoCheck   # TensorIterator
  structured_delegate: sinh.out
  variants: function, method

- func: sinh_(Tensor(a!) self) -> Tensor(a!)
  device_check: NoCheck   # TensorIterator
  structured_delegate: sinh.out
  variants: function, method

- func: sinh.out(Tensor self, *, Tensor(a!) out) -> Tensor(a!)
  device_check: NoCheck   # TensorIterator
  structured: True
  structured_inherits: TensorIteratorBase
  dispatch:
    CPU, CUDA: sinh_out

# Returns a copy of this `Variable` that is detached from its autograd graph.
# This method is OK to call if the `Variable` is a view.
#
# NOTE: Previously, if we change the tensor metadata (e.g. sizes / strides /
# storage / storage_offset) of a tensor created from `detach()`, those metadata
# in the original tensor will also be updated. However, the new behavior is that
# those metadata changes to the detached tensor will not update the original tensor
# anymore, and in the `detach()` function we need to set `allow_tensor_metadata_change_`
# to false to make such changes explicitly illegal, in order to prevent users from
# changing metadata of the detached tensor and expecting the original tensor to also
# be updated.
- func: detach(Tensor(a) self) -> Tensor(a)
  variants: function, method
  dispatch:
    CompositeExplicitAutograd: detach

# Like `detach()`, but modifies this `Variable` in-place. This method may
# only be called on non-view `Variable`s. You can use `is_view()` to check
# this. If this `Variable` is a view, throws an `std::runtime_error()`.
- func: detach_(Tensor(a!) self) -> Tensor(a!)
  variants: function, method
  tags: inplace_view
  dispatch:
    CompositeExplicitAutograd: detach_

- func: size.int(Tensor self, int dim) -> int
  variants: function
  device_check: NoCheck
  device_guard: False
  manual_cpp_binding: True

- func: size.Dimname(Tensor self, Dimname dim) -> int
  variants: function, method
  device_check: NoCheck
  device_guard: False

- func: slice.Tensor(Tensor(a) self, int dim=0, int? start=None, int? end=None, int step=1) -> Tensor(a)
  variants: function, method
  device_check: NoCheck
  device_guard: False
  dispatch:
    CompositeExplicitAutograd: slice

- func: slice_backward(Tensor grad_output, int[] input_sizes, int dim, int start, int end, int step) -> Tensor
  variants: function
  device_check: NoCheck
  device_guard: False
  dispatch:
    CompositeExplicitAutograd: slice_backward

- func: slice_scatter(Tensor self, Tensor src, int dim=0, int? start=None, int? end=None, int step=1) -> Tensor
  variants: function, method
  device_check: NoCheck
  device_guard: False
  dispatch:
    CompositeExplicitAutograd: slice_scatter

- func: select_scatter(Tensor self, Tensor src, int dim, int index) -> Tensor
  variants: function, method
  device_check: NoCheck
  device_guard: False
  dispatch:
    CompositeExplicitAutograd: select_scatter

- func: diagonal_scatter(Tensor self, Tensor src, int offset=0, int dim1=0, int dim2=1) -> Tensor
  variants: function, method
  device_check: NoCheck
  device_guard: False
  dispatch:
    CompositeExplicitAutograd: diagonal_scatter

- func: slogdet(Tensor self) -> (Tensor sign, Tensor logabsdet)
  variants: function, method
  dispatch:
    CompositeExplicitAutograd: slogdet

- func: smm(Tensor self, Tensor mat2) -> Tensor
  variants: function, method

# softmax allows positional dtype, unlike most operators, because kwonly is BC-breaking when loading jit models.
- func: softmax.int(Tensor self, int dim, ScalarType? dtype=None) -> Tensor
  variants: function, method

- func: softmax.Dimname(Tensor self, Dimname dim, *, ScalarType? dtype=None) -> Tensor
  variants: function, method

- func: _softmax(Tensor self, int dim, bool half_to_float) -> Tensor
  structured_delegate: _softmax.out
  dispatch:
    MkldnnCPU: mkldnn_softmax

- func: _softmax.out(Tensor self, int dim, bool half_to_float, *, Tensor(a!) out) -> Tensor(a!)
  structured: True
  dispatch:
    CPU: softmax_cpu_out
    CUDA: softmax_cuda_out

- func: _softmax_backward_data(Tensor grad_output, Tensor output, int dim, ScalarType input_dtype) -> Tensor
  structured_delegate: _softmax_backward_data.out

- func: _softmax_backward_data.out(Tensor grad_output, Tensor output, int dim, ScalarType input_dtype, *, Tensor(a!) grad_input) -> Tensor(a!)
  structured: True
  dispatch:
    CPU: softmax_backward_cpu_out
    CUDA: softmax_backward_cuda_out

- func: unsafe_split.Tensor(Tensor self, int split_size, int dim=0) -> Tensor[]
  variants: function, method
  device_check: NoCheck
  device_guard: False
  dispatch:
    CompositeExplicitAutograd: unsafe_split

- func: split.Tensor(Tensor(a -> *) self, int split_size, int dim=0) -> Tensor(a)[]
  variants: function, method
  device_check: NoCheck
  device_guard: False
  dispatch:
    CompositeExplicitAutograd: split

- func: unsafe_split_with_sizes(Tensor self, int[] split_sizes, int dim=0) -> Tensor[]
  variants: function, method
  device_check: NoCheck
  device_guard: False
  dispatch:
    CompositeExplicitAutograd: unsafe_split_with_sizes

- func: split_with_sizes(Tensor(a -> *) self, int[] split_sizes, int dim=0) -> Tensor(a)[]
  variants: function, method
  device_check: NoCheck
  device_guard: False
  dispatch:
    CompositeExplicitAutograd: split_with_sizes

- func: hsplit.int(Tensor(a -> *) self, int sections) -> Tensor(a)[]
  variants: function, method

- func: hsplit.array(Tensor(a -> *) self, int[] indices) -> Tensor(a)[]
  variants: function, method

- func: vsplit.int(Tensor(a -> *) self, int sections) -> Tensor(a)[]
  variants: function, method

- func: vsplit.array(Tensor(a -> *) self, int[] indices) -> Tensor(a)[]
  variants: function, method

- func: dsplit.int(Tensor(a -> *) self, int sections) -> Tensor(a)[]
  variants: function, method

- func: dsplit.array(Tensor(a -> *) self, int[] indices) -> Tensor(a)[]
  variants: function, method

- func: squeeze(Tensor(a) self) -> Tensor(a)
  variants: function, method
  device_check: NoCheck
  device_guard: False
  dispatch:
    CompositeExplicitAutograd: squeeze

- func: squeeze.dim(Tensor(a) self, int dim) -> Tensor(a)
  variants: function, method
  device_check: NoCheck
  device_guard: False
  dispatch:
    CompositeExplicitAutograd: squeeze

- func: squeeze.dimname(Tensor(a) self, Dimname dim) -> Tensor(a)
  variants: function, method
  device_check: NoCheck
  device_guard: False

- func: squeeze_(Tensor(a!) self) -> Tensor(a!)
  variants: method
  device_check: NoCheck
  device_guard: False
  tags: inplace_view
  dispatch:
    CompositeExplicitAutograd: squeeze_

- func: squeeze_.dim(Tensor(a!) self, int dim) -> Tensor(a!)
  variants: method
  device_check: NoCheck
  device_guard: False
  tags: inplace_view
  dispatch:
    CompositeExplicitAutograd: squeeze_

- func: squeeze_.dimname(Tensor(a!) self, Dimname dim) -> Tensor(a!)
  variants: method
  device_check: NoCheck
  device_guard: False
  tags: inplace_view

- func: sspaddmm(Tensor self, Tensor mat1, Tensor mat2, *, Scalar beta=1, Scalar alpha=1) -> Tensor
  variants: function, method

- func: sspaddmm.out(Tensor self, Tensor mat1, Tensor mat2, *, Scalar beta=1, Scalar alpha=1, Tensor(a!) out) -> Tensor(a!)
  dispatch:
    CPU: _sspaddmm_out_only_sparse
    CUDA: _sspaddmm_out_only_sparse_cuda
    SparseCPU: _sspaddmm_out_cpu
    SparseCUDA: _sspaddmm_out_cuda

- func: stack(Tensor[] tensors, int dim=0) -> Tensor
  dispatch:
    CompositeExplicitAutograd: stack

- func: stack.out(Tensor[] tensors, int dim=0, *, Tensor(a!) out) -> Tensor(a!)
  dispatch:
    CompositeExplicitAutograd: stack_out

- func: _stack(Tensor[] tensors, int dim=0) -> Tensor
  dispatch: # match the backends supported by _cat
    CPU: _stack_cpu
    CompositeExplicitAutograd: _stack

- func: _stack.out(Tensor[] tensors, int dim=0, *, Tensor(a!) out) -> Tensor(a!)
  dispatch: # match the backends supported by _cat_out
    CPU: _stack_out_cpu
    CompositeExplicitAutograd: _stack_out

- func: hstack(Tensor[] tensors) -> Tensor

- func: hstack.out(Tensor[] tensors, *, Tensor(a!) out) -> Tensor(a!)

- func: vstack(Tensor[] tensors) -> Tensor

- func: vstack.out(Tensor[] tensors, *, Tensor(a!) out) -> Tensor(a!)

- func: dstack(Tensor[] tensors) -> Tensor

- func: dstack.out(Tensor[] tensors, *, Tensor(a!) out) -> Tensor(a!)

# The signature is designed to be consistent with librosa except that it is
# missing the `pad_mode` and `center` arguments, which are taken care of at
# `torch.functional.py`. They shall be moved here once we have mapping between
# Python strings and C++ Enum in codegen.
- func: stft(Tensor self, int n_fft, int? hop_length=None, int? win_length=None, Tensor? window=None, bool normalized=False, bool? onesided=None, bool? return_complex=None) -> Tensor
  variants: function, method

- func: istft(Tensor self, int n_fft, int? hop_length=None, int? win_length=None, Tensor? window=None, bool center=True, bool normalized=False, bool? onesided=None, int? length=None, bool return_complex=False) -> Tensor
  variants: function, method

- func: stride.int(Tensor self, int dim) -> int
  variants: function
  device_check: NoCheck
  device_guard: False
  manual_cpp_binding: True

- func: stride.Dimname(Tensor self, Dimname dim) -> int
  variants: function, method
  device_check: NoCheck
  device_guard: False

- func: sum(Tensor self, *, ScalarType? dtype=None) -> Tensor
  device_check: NoCheck   # TensorIterator
  variants: function, method
  dispatch:
    CompositeExplicitAutograd: sum

- func: sum.dim_IntList(Tensor self, int[1] dim, bool keepdim=False, *, ScalarType? dtype=None) -> Tensor
  structured_delegate: sum.IntList_out
  device_check: NoCheck   # TensorIterator
  variants: function, method

- func: sum.dim_DimnameList(Tensor self, Dimname[1] dim, bool keepdim=False, *, ScalarType? dtype=None) -> Tensor
  device_check: NoCheck   # TensorIterator
  variants: function, method

- func: sum.IntList_out(Tensor self, int[1] dim, bool keepdim=False, *, ScalarType? dtype=None, Tensor(a!) out) -> Tensor(a!)
  structured: True
  device_check: NoCheck   # TensorIterator
  dispatch:
    CPU, CUDA: sum_out

- func: sum.DimnameList_out(Tensor self, Dimname[1] dim, bool keepdim=False, *, ScalarType? dtype=None, Tensor(a!) out) -> Tensor(a!)
  device_check: NoCheck   # TensorIterator

- func: nansum(Tensor self, *, ScalarType? dtype=None) -> Tensor
  variants: function, method
  dispatch:
    CPU, CUDA: nansum

- func: nansum.dim_IntList(Tensor self, int[1] dim, bool keepdim=False, *, ScalarType? dtype=None) -> Tensor
  variants: function, method
  dispatch:
    CPU, CUDA: nansum

- func: nansum.IntList_out(Tensor self, int[1] dim, bool keepdim=False, *, ScalarType? dtype=None, Tensor(a!) out) -> Tensor(a!)
  dispatch:
    CPU, CUDA: nansum_out

- func: sum_to_size(Tensor self, int[] size) -> Tensor
  variants: method
  device_check: NoCheck
  device_guard: False

- func: sqrt(Tensor self) -> Tensor
  device_check: NoCheck   # TensorIterator
  structured_delegate: sqrt.out
  variants: function, method
  dispatch:
    SparseCPU, SparseCUDA: sqrt_sparse

- func: sqrt_(Tensor(a!) self) -> Tensor(a!)
  device_check: NoCheck   # TensorIterator
  structured_delegate: sqrt.out
  variants: function, method

- func: sqrt.out(Tensor self, *, Tensor(a!) out) -> Tensor(a!)
  device_check: NoCheck   # TensorIterator
  structured: True
  structured_inherits: TensorIteratorBase
  dispatch:
    CPU, CUDA: sqrt_out
    SparseCPU, SparseCUDA: sqrt_out_sparse

- func: square(Tensor self) -> Tensor
  device_check: NoCheck   # TensorIterator
  variants: function, method

- func: square_(Tensor(a!) self) -> Tensor(a!)
  device_check: NoCheck   # TensorIterator
  variants: function, method

- func: square.out(Tensor self, *, Tensor(a!) out) -> Tensor(a!)
  dispatch:
    CPU, CUDA: square_out

- func: std(Tensor self, bool unbiased=True) -> Tensor
  device_check: NoCheck   # TensorIterator
  variants: function, method

- func: std.dim(Tensor self, int[1] dim, bool unbiased=True, bool keepdim=False) -> Tensor
  device_check: NoCheck   # TensorIterator
  variants: function, method

- func: std.correction(Tensor self, int[1]? dim, *, int? correction, bool keepdim=False) -> Tensor
  device_check: NoCheck   # TensorIterator
  variants: function, method
  dispatch:
    CPU, CUDA: std

- func: std_mean(Tensor self, bool unbiased=True) -> (Tensor, Tensor)
  device_check: NoCheck   # TensorIterator
  variants: function

- func: std_mean.dim(Tensor self, int[1] dim, bool unbiased=True, bool keepdim=False) -> (Tensor, Tensor)
  device_check: NoCheck   # TensorIterator
  variants: function

- func: std_mean.correction(Tensor self, int[1]? dim, *, int? correction, bool keepdim=False) -> (Tensor, Tensor)
  device_check: NoCheck   # TensorIterator
  variants: function
  dispatch:
    CPU, CUDA: std_mean

- func: std_mean.names_dim(Tensor self, Dimname[1] dim, bool unbiased=True, bool keepdim=False) -> (Tensor, Tensor)
  device_check: NoCheck   # TensorIterator
  variants: function

- func: std_mean.correction_names(Tensor self, Dimname[1] dim, *, int? correction, bool keepdim=False) -> (Tensor, Tensor)
  device_check: NoCheck   # TensorIterator
  variants: function

- func: std.out(Tensor self, int[1] dim, bool unbiased=True, bool keepdim=False, *, Tensor(a!) out) -> Tensor(a!)
  device_check: NoCheck   # TensorIterator

- func: std.correction_out(Tensor self, int[1]? dim, *, int? correction, bool keepdim=False, Tensor(a!) out) -> Tensor(a!)
  device_check: NoCheck   # TensorIterator
  dispatch:
    CPU, CUDA: std_out

- func: std.names_dim(Tensor self, Dimname[1] dim, bool unbiased=True, bool keepdim=False) -> Tensor
  device_check: NoCheck   # TensorIterator
  variants: function, method

- func: std.names_out(Tensor self, Dimname[1] dim, bool unbiased=True, bool keepdim=False, *, Tensor(a!) out) -> Tensor(a!)
  device_check: NoCheck   # TensorIterator

- func: std.correction_names(Tensor self, Dimname[1] dim, *, int? correction, bool keepdim=False) -> Tensor
  device_check: NoCheck   # TensorIterator
  variants: function, method

- func: std.correction_names_out(Tensor self, Dimname[1] dim, *, int? correction, bool keepdim=False, Tensor(a!) out) -> Tensor(a!)
  device_check: NoCheck   # TensorIterator
  variants: function

- func: prod(Tensor self, *, ScalarType? dtype=None) -> Tensor
  device_check: NoCheck   # TensorIterator
  variants: function, method
  dispatch:
    CPU, CUDA: prod

- func: prod.dim_int(Tensor self, int dim, bool keepdim=False, *, ScalarType? dtype=None) -> Tensor
  structured_delegate: prod.int_out
  device_check: NoCheck   # TensorIterator
  variants: function, method

- func: prod.int_out(Tensor self, int dim, bool keepdim=False, *, ScalarType? dtype=None, Tensor(a!) out) -> Tensor(a!)
  structured: True
  device_check: NoCheck   # TensorIterator
  dispatch:
    CPU, CUDA: prod_out

- func: prod.dim_Dimname(Tensor self, Dimname dim, bool keepdim=False, *, ScalarType? dtype=None) -> Tensor
  device_check: NoCheck   # TensorIterator
  variants: function, method

- func: prod.Dimname_out(Tensor self, Dimname dim, bool keepdim=False, *, ScalarType? dtype=None, Tensor(a!) out) -> Tensor(a!)
  device_check: NoCheck   # TensorIterator

- func: t(Tensor(a) self) -> Tensor(a)
  device_check: NoCheck
  device_guard: False
  variants: function, method
  dispatch:
    CompositeExplicitAutograd: t

- func: t_(Tensor(a!) self) -> Tensor(a!)
  device_check: NoCheck
  device_guard: False
  variants: method
  tags: inplace_view
  dispatch:
    CompositeExplicitAutograd: t_

- func: tan(Tensor self) -> Tensor
  device_check: NoCheck   # TensorIterator
  structured_delegate: tan.out
  variants: function, method

- func: tan_(Tensor(a!) self) -> Tensor(a!)
  device_check: NoCheck   # TensorIterator
  structured_delegate: tan.out
  variants: function, method

- func: tan.out(Tensor self, *, Tensor(a!) out) -> Tensor(a!)
  device_check: NoCheck   # TensorIterator
  structured: True
  structured_inherits: TensorIteratorBase
  dispatch:
    CPU, CUDA: tan_out

- func: tanh(Tensor self) -> Tensor
  device_check: NoCheck   # TensorIterator
  structured_delegate: tanh.out
  variants: function, method
  dispatch:
    QuantizedCPU: tanh_quantized_cpu
    MkldnnCPU: mkldnn_tanh

- func: tanh_(Tensor(a!) self) -> Tensor(a!)
  device_check: NoCheck   # TensorIterator
  structured_delegate: tanh.out
  variants: function, method
  dispatch:
    MkldnnCPU: mkldnn_tanh_
- func: tanh.out(Tensor self, *, Tensor(a!) out) -> Tensor(a!)
  device_check: NoCheck   # TensorIterator
  structured: True
  structured_inherits: TensorIteratorBase
  dispatch:
    CPU, CUDA: tanh_out

- func: tensordot(Tensor self, Tensor other, int[] dims_self, int[] dims_other) -> Tensor
  variants: function

- func: tensordot.out(Tensor self, Tensor other, int[] dims_self, int[] dims_other, *, Tensor(a!) out) -> Tensor(a!)
  variants: function
  dispatch:
    CPU, CUDA: tensordot_out

# TODO: namespace threshold in 'nn'
- func: threshold(Tensor self, Scalar threshold, Scalar value) -> Tensor
  device_check: NoCheck   # TensorIterator
  variants: function
  structured_delegate: threshold.out
  dispatch:
    QuantizedCPU: threshold_quantized_cpu

- func: threshold_(Tensor(a!) self, Scalar threshold, Scalar value) -> Tensor(a!)
  device_check: NoCheck   # TensorIterator
  variants: function
  structured_delegate: threshold.out

- func: threshold.out(Tensor self, Scalar threshold, Scalar value, *, Tensor(a!) out) -> Tensor(a!)
  device_check: NoCheck   # TensorIterator
  structured: True
  structured_inherits: TensorIteratorBase
  dispatch:
    CPU, CUDA: threshold_out

- func: threshold_backward.grad_input(Tensor grad_output, Tensor self, Scalar threshold, *, Tensor(a!) grad_input) -> Tensor(a!)
  structured: True
  structured_inherits: TensorIteratorBase
  dispatch:
    CPU, CUDA: threshold_backward_out

- func: threshold_backward(Tensor grad_output, Tensor self, Scalar threshold) -> Tensor
  variants: function
  structured_delegate: threshold_backward.grad_input
  dispatch:
    MkldnnCPU: mkldnn_relu_backward

- func: tile(Tensor self, int[] dims) -> Tensor
  variants: function, method

- func: transpose.int(Tensor(a) self, int dim0, int dim1) -> Tensor(a)
  variants: function, method
  device_check: NoCheck
  device_guard: False
  dispatch:
    CompositeExplicitAutograd: transpose

- func: transpose.Dimname(Tensor(a) self, Dimname dim0, Dimname dim1) -> Tensor(a)
  variants: function, method
  device_check: NoCheck
  device_guard: False

- func: _mkldnn_transpose(Tensor self, int dim0, int dim1) -> Tensor
  device_check: NoCheck
  device_guard: False
  dispatch:
    MkldnnCPU: mkldnn_transpose

- func: transpose_(Tensor(a!) self, int dim0, int dim1) -> Tensor(a!)
  variants: method
  device_check: NoCheck
  device_guard: False
  tags: inplace_view
  dispatch:
    CompositeExplicitAutograd: transpose_

- func: _mkldnn_transpose_(Tensor(a!) self, int dim0, int dim1) -> Tensor(a!)
  device_check: NoCheck
  device_guard: False
  dispatch:
    MkldnnCPU: mkldnn_transpose_

- func: one_hot(Tensor self, int num_classes=-1) -> Tensor
  python_module: nn
  variants: function

- func: flip(Tensor self, int[] dims) -> Tensor
  variants: function, method
  dispatch:
    CPU, QuantizedCPU, CUDA, QuantizedCUDA: flip

- func: fliplr(Tensor self) -> Tensor
  variants: function, method

- func: flipud(Tensor self) -> Tensor
  variants: function, method

- func: roll(Tensor self, int[1] shifts, int[1] dims=[]) -> Tensor
  variants: function, method
  dispatch:
    CPU: roll_cpu
    CUDA: roll_cuda

# default int[] value [0,1] should not add space after comma, since codegen parser uses ', ' to split args

- func: rot90(Tensor self, int k=1, int[] dims=[0,1]) -> Tensor
  variants: function, method
  dispatch:
    CompositeExplicitAutograd: rot90

- func: trapezoid.x(Tensor y, Tensor x, *, int dim=-1) -> Tensor

- func: trapezoid.dx(Tensor y, *, Scalar dx=1, int dim=-1) -> Tensor

- func: trapz.x(Tensor y, Tensor x, *, int dim=-1) -> Tensor

- func: trapz.dx(Tensor y, *, float dx=1, int dim=-1) -> Tensor

- func: _trilinear(Tensor i1, Tensor i2, Tensor i3, int[] expand1, int[] expand2, int[] expand3, int[] sumdim, int unroll_dim=1) -> Tensor
  dispatch:
    CompositeExplicitAutograd: _trilinear

- func: triplet_margin_loss(Tensor anchor, Tensor positive, Tensor negative, float margin=1.0, float p=2, float eps=1e-06, bool swap=False, int reduction=Mean) -> Tensor

- func: trunc(Tensor self) -> Tensor
  structured_delegate: trunc.out
  device_check: NoCheck   # TensorIterator
  variants: function, method
  dispatch:
    CompositeExplicitAutograd: trunc

- func: trunc_(Tensor(a!) self) -> Tensor(a!)
  structured_delegate: trunc.out
  device_check: NoCheck   # TensorIterator
  variants: function, method
  dispatch:
    CompositeExplicitAutograd: trunc_

- func: trunc.out(Tensor self, *, Tensor(a!) out) -> Tensor(a!)
  structured: True
  structured_inherits: TensorIteratorBase
  device_check: NoCheck   # TensorIterator
  dispatch:
    CPU, CUDA: trunc_out

# Alias for trunc
- func: fix(Tensor self) -> Tensor
  variants: function, method

- func: fix_(Tensor(a!) self) -> Tensor(a!)
  variants: function, method

- func: fix.out(Tensor self, *, Tensor(a!) out) -> Tensor(a!)

- func: type_as(Tensor self, Tensor other) -> Tensor
  variants: method

- func: _has_compatible_shallow_copy_type(Tensor self, Tensor from) -> bool
  variants: function

- func: _unique(Tensor self, bool sorted=True, bool return_inverse=False) -> (Tensor, Tensor)
  variants: function
  dispatch:
    CPU: _unique_cpu
    CUDA: _unique_cuda

- func: unique_dim(Tensor self, int dim, bool sorted=True, bool return_inverse=False, bool return_counts=False) -> (Tensor, Tensor, Tensor)
  variants: function
  dispatch:
    CPU: unique_dim_cpu
    CUDA: unique_dim_cuda

- func: unique_consecutive(Tensor self, bool return_inverse=False, bool return_counts=False, int? dim=None) -> (Tensor, Tensor, Tensor)
  variants: function
  dispatch:
    CPU: unique_consecutive_cpu
    CUDA: unique_consecutive_cuda

- func: unique_dim_consecutive(Tensor self, int dim, bool return_inverse=False, bool return_counts=False) -> (Tensor, Tensor, Tensor)
  variants: function
  dispatch:
    CPU: unique_dim_consecutive_cpu
    CUDA: unique_dim_consecutive_cuda

# _unique and _unique_dim are fragile and modifying them easily cause internal break
# the below operator is a temporary hack for adding return_counts support
# Please don't rely on these two operators, they will be removed soon

- func: _unique2(Tensor self, bool sorted=True, bool return_inverse=False, bool return_counts=False) -> (Tensor, Tensor, Tensor)
  variants: function
  dispatch:
    CPU: _unique2_cpu
    CUDA: _unique2_cuda

- func: _unsafe_view(Tensor self, int[] size) -> Tensor
  dispatch:
    CompositeExplicitAutograd: _unsafe_view

- func: unsqueeze(Tensor(a) self, int dim) -> Tensor(a)
  variants: function, method
  device_check: NoCheck
  device_guard: False
  dispatch:
    CompositeExplicitAutograd: unsqueeze

- func: unsqueeze_(Tensor(a!) self, int dim) -> Tensor(a!)
  variants: method
  device_check: NoCheck
  device_guard: False
  tags: inplace_view
  dispatch:
    CompositeExplicitAutograd: unsqueeze_

- func: vander(Tensor x, int? N=None, bool increasing=False) -> Tensor

- func: var(Tensor self, bool unbiased=True) -> Tensor
  device_check: NoCheck   # TensorIterator
  variants: function, method

- func: var.dim(Tensor self, int[1] dim, bool unbiased=True, bool keepdim=False) -> Tensor
  device_check: NoCheck   # TensorIterator
  variants: function, method

- func: var.correction(Tensor self, int[1]? dim, *, int? correction, bool keepdim=False) -> Tensor
  device_check: NoCheck   # TensorIterator
  variants: function, method
  dispatch:
    CPU, CUDA: var

- func: var.out(Tensor self, int[1] dim, bool unbiased=True, bool keepdim=False, *, Tensor(a!) out) -> Tensor(a!)
  device_check: NoCheck   # TensorIterator

- func: var.correction_out(Tensor self, int[1]? dim, *, int? correction, bool keepdim=False, Tensor(a!) out) -> Tensor(a!)
  device_check: NoCheck   # TensorIterator
  dispatch:
    CPU, CUDA: var_out

- func: var.names_dim(Tensor self, Dimname[1] dim, bool unbiased=True, bool keepdim=False) -> Tensor
  device_check: NoCheck   # TensorIterator
  variants: function, method

- func: var.names_out(Tensor self, Dimname[1] dim, bool unbiased=True, bool keepdim=False, *, Tensor(a!) out) -> Tensor(a!)
  device_check: NoCheck   # TensorIterator

- func: var.correction_names(Tensor self, Dimname[1] dim, *, int? correction, bool keepdim=False) -> Tensor
  device_check: NoCheck   # TensorIterator
  variants: function, method

- func: var.correction_names_out(Tensor self, Dimname[1] dim, *, int? correction, bool keepdim=False, Tensor(a!) out) -> Tensor(a!)
  device_check: NoCheck   # TensorIterator
  variants: function

- func: var_mean(Tensor self, bool unbiased=True) -> (Tensor, Tensor)
  device_check: NoCheck   # TensorIterator
  variants: function

- func: var_mean.dim(Tensor self, int[1] dim, bool unbiased=True, bool keepdim=False) -> (Tensor, Tensor)
  device_check: NoCheck   # TensorIterator
  variants: function

- func: var_mean.correction(Tensor self, int[1]? dim, *, int? correction, bool keepdim=False) -> (Tensor, Tensor)
  device_check: NoCheck   # TensorIterator
  variants: function
  dispatch:
    CPU, CUDA: var_mean

- func: var_mean.names_dim(Tensor self, Dimname[1] dim, bool unbiased=True, bool keepdim=False) -> (Tensor, Tensor)
  device_check: NoCheck   # TensorIterator
  variants: function

- func: var_mean.correction_names(Tensor self, Dimname[1] dim, *, int? correction, bool keepdim=False) -> (Tensor, Tensor)
  device_check: NoCheck   # TensorIterator
  variants: function

- func: view_as(Tensor(a) self, Tensor other) -> Tensor(a)
  variants: method
  device_check: NoCheck
  device_guard: False

# we define both of these because 'where' does the broadcast and '_s_where' doesn't;
# this allows us to implicitly calculate the broadcast derivative, while only dealing with the
# _s_where derivative.
- func: where.self(Tensor condition, Tensor self, Tensor other) -> Tensor
  device_check: NoCheck   # TensorIterator
  variants: function, method

- func: where.ScalarSelf(Tensor condition, Scalar self, Tensor other) -> Tensor
  variants: function

- func: where.ScalarOther(Tensor condition, Tensor self, Scalar other) -> Tensor
  variants: function

- func: where.Scalar(Tensor condition, Scalar self, Scalar other) -> Tensor
  variants: function

- func: where(Tensor condition) -> Tensor[]
  device_check: NoCheck   # TensorIterator
  variants: function

- func: _s_where(Tensor condition, Tensor self, Tensor other) -> Tensor
  variants: function
  dispatch:
    CPU, CUDA: _s_where

- func: norm_except_dim(Tensor v, int pow=2, int dim=0) -> Tensor
  variants: function

# VariableType::_weight_norm does not want to be given a gap in the autograd graph,
# so we don't define "dispatch" variants for it.
- func: _weight_norm(Tensor v, Tensor g, int dim=0) -> Tensor
  variants: function

- func: _weight_norm_cuda_interface(Tensor v, Tensor g, int dim=0) -> (Tensor, Tensor)
  variants: function
  dispatch:
    CUDA: weight_norm_cuda

- func: _weight_norm_cuda_interface_backward(Tensor grad_w, Tensor saved_v, Tensor saved_g, Tensor saved_norms, int dim) -> (Tensor, Tensor)
  variants: function
  dispatch:
    CUDA: weight_norm_cuda_backward

- func: _weight_norm_differentiable_backward(Tensor grad_w, Tensor saved_v, Tensor saved_g, Tensor saved_norms, int dim) -> (Tensor, Tensor)
  variants: function

- func: zeros.names(int[] size, *, Dimname[]? names, ScalarType? dtype=None, Layout? layout=None, Device? device=None, bool? pin_memory=None) -> Tensor
  device_check: NoCheck
  device_guard: False

- func: zeros(int[] size, *, ScalarType? dtype=None, Layout? layout=None, Device? device=None, bool? pin_memory=None) -> Tensor

- func: zeros.out(int[] size, *, Tensor(a!) out) -> Tensor(a!)

- func: zeros_like(Tensor self, *, ScalarType? dtype=None, Layout? layout=None, Device? device=None, bool? pin_memory=None, MemoryFormat? memory_format=None) -> Tensor

- func: _standard_gamma_grad(Tensor self, Tensor output) -> Tensor
  variants: function
  dispatch:
    CPU: _standard_gamma_grad_cpu
    CUDA: _standard_gamma_grad_cuda

- func: _standard_gamma(Tensor self, Generator? generator=None) -> Tensor
  variants: function
  dispatch:
    CPU: _s_gamma_cpu
    CUDA: _s_gamma_cuda

- func: _dirichlet_grad(Tensor x, Tensor alpha, Tensor total) -> Tensor
  dispatch:
    CPU: _dirichlet_grad_cpu
    CUDA: _dirichlet_grad_cuda

- func: _sample_dirichlet(Tensor self, Generator? generator=None) -> Tensor
  variants: function
  dispatch:
    CPU: _s_dirichlet_cpu
    CUDA: _s_dirichlet_cuda

- func: poisson(Tensor self, Generator? generator=None) -> Tensor
  device_check: NoCheck   # TensorIterator
  dispatch:
    CPU: _s_poisson_cpu
    CUDA: _s_poisson_cuda

- func: binomial(Tensor count, Tensor prob, Generator? generator=None) -> Tensor
  device_check: NoCheck   # TensorIterator
  dispatch:
    CPU: _s_binomial_cpu
    CUDA: _s_binomial_cuda

# When more variants get ported to native, this dispatch will get more
# complicated

- func: native_norm(Tensor self, Scalar p=2) -> Tensor
  dispatch:
    SparseCPU, SparseCUDA: norm_sparse

- func: native_norm.ScalarOpt_dim_dtype(Tensor self, Scalar? p, int[1] dim, bool keepdim, ScalarType? dtype) -> Tensor
  dispatch:
    SparseCPU, SparseCUDA: norm_sparse

# TODO: reduce signatures down to one when optional args is available
- func: _sparse_sum(Tensor self) -> Tensor

- func: _sparse_sum.dtype(Tensor self, *, ScalarType dtype) -> Tensor

- func: _sparse_sum.dim(Tensor self, int[1] dim) -> Tensor
  dispatch:
    CompositeExplicitAutograd: _sparse_sum

- func: _sparse_sum.dim_dtype(Tensor self, int[1] dim, *, ScalarType dtype) -> Tensor

- func: _sparse_sum_backward(Tensor grad, Tensor self, int[] dim) -> Tensor
  dispatch:
    SparseCPU: _sparse_sum_backward_cpu
    SparseCUDA: _sparse_sum_backward_cuda

- func: _sparse_softmax.int(Tensor self, int dim, ScalarType? dtype=None) -> Tensor
  python_module: sparse
  variants: function

- func: _sparse_softmax.Dimname(Tensor self, Dimname dim, *, ScalarType? dtype=None) -> Tensor
  python_module: sparse
  variants: function

- func: _sparse_softmax(Tensor self, int dim, bool half_to_float) -> Tensor
  python_module: sparse
  dispatch:
    SparseCPU: softmax_sparse_cpu
    SparseCUDA: softmax_sparse_cuda

- func: _sparse_softmax_backward_data(Tensor grad_output, Tensor output, int dim, Tensor self) -> Tensor
  dispatch:
    SparseCPU: softmax_backward_sparse_cpu
    SparseCUDA: softmax_backward_sparse_cuda

- func: _sparse_log_softmax.int(Tensor self, int dim, ScalarType? dtype=None) -> Tensor
  python_module: sparse
  variants: function

- func: _sparse_log_softmax.Dimname(Tensor self, Dimname dim, *, ScalarType? dtype=None) -> Tensor
  python_module: sparse
  variants: function

- func: _sparse_log_softmax(Tensor self, int dim, bool half_to_float) -> Tensor
  python_module: sparse
  dispatch:
    SparseCPU: log_softmax_sparse_cpu
    SparseCUDA: log_softmax_sparse_cuda

- func: _sparse_log_softmax_backward_data(Tensor grad_output, Tensor output, int dim, Tensor self) -> Tensor
  dispatch:
    SparseCPU: log_softmax_backward_sparse_cpu
    SparseCUDA: log_softmax_backward_sparse_cuda

- func: norm.ScalarOpt_dtype(Tensor self, Scalar? p, *, ScalarType dtype) -> Tensor
  device_check: NoCheck   # TensorIterator
  variants: function, method
  dispatch:
    CompositeExplicitAutograd: norm

- func: norm.Scalar(Tensor self, Scalar p=2) -> Tensor
  device_check: NoCheck   # TensorIterator
  variants: function, method
  dispatch:
    CompositeExplicitAutograd: norm

- func: norm.ScalarOpt_dim_dtype(Tensor self, Scalar? p, int[1] dim, bool keepdim, *, ScalarType dtype) -> Tensor
  structured_delegate: norm.dtype_out
  device_check: NoCheck   # TensorIterator
  variants: function, method
  dispatch:
    SparseCPU, SparseCUDA: sparse_dtype_norm

- func: norm.ScalarOpt_dim(Tensor self, Scalar? p, int[1] dim, bool keepdim=False) -> Tensor
  structured_delegate: norm.out
  device_check: NoCheck   # TensorIterator
  variants: function, method
  dispatch:
    SparseCPU, SparseCUDA: sparse_norm

- func: norm.dtype_out(Tensor self, Scalar? p, int[1] dim, bool keepdim, *, ScalarType dtype, Tensor(a!) out) -> Tensor(a!)
  structured: True
  device_check: NoCheck   # TensorIterator
  dispatch:
    CPU, CUDA: norm_dtype_out

- func: norm.out(Tensor self, Scalar? p, int[1] dim, bool keepdim=False, *, Tensor(a!) out) -> Tensor(a!)
  structured: True
  device_check: NoCheck   # TensorIterator
  dispatch:
    CPU, CUDA: norm_out

# These four redispatch in their implementation, so OK to be CompositeImplicitAutograd
- func: norm.names_ScalarOpt_dim_dtype(Tensor self, Scalar? p, Dimname[1] dim, bool keepdim, *, ScalarType dtype) -> Tensor
  device_check: NoCheck   # TensorIterator
  variants: function, method

- func: norm.names_ScalarOpt_dim(Tensor self, Scalar? p, Dimname[1] dim, bool keepdim=False) -> Tensor
  device_check: NoCheck   # TensorIterator
  variants: function, method

- func: norm.names_dtype_out(Tensor self, Scalar? p, Dimname[1] dim, bool keepdim, *, ScalarType dtype, Tensor(a!) out) -> Tensor(a!)
  device_check: NoCheck   # TensorIterator

- func: norm.names_out(Tensor self, Scalar? p, Dimname[1] dim, bool keepdim=False, *, Tensor(a!) out) -> Tensor(a!)
  device_check: NoCheck   # TensorIterator

- func: frexp.Tensor(Tensor self) -> (Tensor mantissa, Tensor exponent)
  variants: method, function
  dispatch:
    CompositeExplicitAutograd: frexp

- func: frexp.Tensor_out(Tensor self, *, Tensor(a!) mantissa, Tensor(b!) exponent) -> (Tensor(a!) mantissa, Tensor(b!) exponent)
  dispatch:
    CPU, CUDA: frexp_out

- func: frobenius_norm(Tensor self) -> Tensor
  variants: function

- func: frobenius_norm.dim(Tensor self, int[1] dim, bool keepdim=False) -> Tensor
  variants: function

- func: frobenius_norm.out(Tensor self, int[1] dim, bool keepdim=False, *, Tensor(a!) out) -> Tensor(a!)
  variants: function

- func: nuclear_norm(Tensor self, bool keepdim=False) -> Tensor
  variants: function

- func: nuclear_norm.out(Tensor self, bool keepdim=False, *, Tensor(a!) out) -> Tensor(a!)
  variants: function

- func: nuclear_norm.dim(Tensor self, int[2] dim, bool keepdim=False) -> Tensor
  variants: function

- func: nuclear_norm.dim_out(Tensor self, int[2] dim, bool keepdim=False, *, Tensor(a!) out) -> Tensor(a!)
  variants: function

- func: clone(Tensor self, *, MemoryFormat? memory_format=None) -> Tensor
  variants: function, method
  dispatch:
    CompositeExplicitAutograd: clone
    SparseCPU, SparseCUDA: clone_sparse
    MkldnnCPU: mkldnn_clone
    QuantizedCPU, QuantizedCUDA: quantized_clone

- func: positive(Tensor(a) self) -> Tensor(a)
  variants: function, method

- func: resize_as_(Tensor(a!) self, Tensor the_template, *, MemoryFormat? memory_format=None) -> Tensor(a!)
  use_const_ref_for_mutable_tensors: True
  variants: function, method
  dispatch:
    CompositeExplicitAutograd: resize_as_

- func: resize_as_sparse_(Tensor(a!) self, Tensor the_template) -> Tensor(a!)
  use_const_ref_for_mutable_tensors: True
  variants: function
  dispatch:
    SparseCPU, SparseCUDA: resize_as_sparse_
    SparseCsrCPU, SparseCsrCUDA: resize_as_sparse_csr_

- func: zero_(Tensor(a!) self) -> Tensor(a!)
  device_check: NoCheck   # TensorIterator
  variants: method, function
  dispatch:
    CPU, CUDA: zero_
    Meta: zero_meta_
    SparseCPU, SparseCUDA: zero_sparse_
    MkldnnCPU: mkldnn_zero_

- func: sub.out(Tensor self, Tensor other, *, Scalar alpha=1, Tensor(a!) out) -> Tensor(a!)
  device_check: NoCheck   # TensorIterator
  structured: True
  structured_inherits: TensorIteratorBase
  dispatch:
    CPU, CUDA: sub_out
    SparseCPU, SparseCUDA: sub_out_sparse

- func: sub.Tensor(Tensor self, Tensor other, *, Scalar alpha=1) -> Tensor
  device_check: NoCheck   # TensorIterator
  variants: function, method
  structured_delegate: sub.out
  dispatch:
    SparseCPU, SparseCUDA: sub_sparse

- func: sub_.Tensor(Tensor(a!) self, Tensor other, *, Scalar alpha=1) -> Tensor(a!)
  device_check: NoCheck   # TensorIterator
  variants: method
  structured_delegate: sub.out
  dispatch:
    SparseCPU, SparseCUDA: sub_sparse_

# For C++ only, until we have conversion from C++ numbers to Tensor
- func: sub.Scalar(Tensor self, Scalar other, Scalar alpha=1) -> Tensor
  device_check: NoCheck   # TensorIterator
  variants: function, method
  dispatch:
    CompositeExplicitAutograd: sub

- func: sub_.Scalar(Tensor(a!) self, Scalar other, Scalar alpha=1) -> Tensor(a!)
  device_check: NoCheck   # TensorIterator
  variants: method
  dispatch:
    CompositeExplicitAutograd: sub_

# subtract, alias for sub
- func: subtract.out(Tensor self, Tensor other, *, Scalar alpha=1, Tensor(a!) out) -> Tensor(a!)

- func: subtract.Tensor(Tensor self, Tensor other, *, Scalar alpha=1) -> Tensor
  variants: function, method

- func: subtract_.Tensor(Tensor(a!) self, Tensor other, *, Scalar alpha=1) -> Tensor(a!)
  variants: method

# For C++ only, until we have conversion from C++ numbers to Tensor
- func: subtract.Scalar(Tensor self, Scalar other, Scalar alpha=1) -> Tensor
  variants: function, method

- func: subtract_.Scalar(Tensor(a!) self, Scalar other, Scalar alpha=1) -> Tensor(a!)
  variants: method

- func: rsub.Tensor(Tensor self, Tensor other, *, Scalar alpha=1) -> Tensor
  device_check: NoCheck   # TensorIterator
  variants: function
  dispatch:
    CPU, CUDA: rsub

- func: heaviside.out(Tensor self, Tensor values, *, Tensor(a!) out) -> Tensor(a!)
  structured: True
  structured_inherits: TensorIteratorBase
  device_check: NoCheck   # TensorIterator
  dispatch:
    CPU, CUDA: heaviside_out

- func: heaviside(Tensor self, Tensor values) -> Tensor
  device_check: NoCheck   # TensorIterator
  variants: function, method
  structured_delegate: heaviside.out

- func: heaviside_(Tensor(a!) self, Tensor values) -> Tensor(a!)
  device_check: NoCheck   # TensorIterator
  variants: method
  structured_delegate: heaviside.out

# For C++ only, until we have conversion from C++ numbers to Tensor
- func: rsub.Scalar(Tensor self, Scalar other, Scalar alpha=1) -> Tensor
  device_check: NoCheck   # TensorIterator
  variants: function
  dispatch:
    CompositeExplicitAutograd: rsub

# Functionally the same as addmm, but we give it a different derivative formula
# that doesn't propagate gradients to non-present entries on sparse.
- func: _sparse_addmm(Tensor self, Tensor sparse, Tensor dense, *, Scalar beta=1, Scalar alpha=1) -> Tensor
  python_module: sparse
  dispatch:
    CompositeExplicitAutograd: _sparse_addmm

<<<<<<< HEAD
- func: _sparse_sampled_addmm.out(Tensor self, Tensor mat1, Tensor mat2, *, Scalar beta=1, Scalar alpha=1, Tensor(a!) out) -> Tensor(a!)
  dispatch:
    SparseCsrCUDA: sparse_sampled_addmm_out_sparse_csr_cuda

- func: _sparse_sampled_addmm(Tensor self, Tensor mat1, Tensor mat2, *, Scalar beta=1, Scalar alpha=1) -> Tensor
=======
- func: sparse_sampled_addmm.out(Tensor self, Tensor mat1, Tensor mat2, *, Scalar beta=1, Scalar alpha=1, Tensor(a!) out) -> Tensor(a!)
  python_module: sparse
  dispatch:
    SparseCsrCUDA: sparse_sampled_addmm_out_sparse_csr_cuda

- func: sparse_sampled_addmm(Tensor self, Tensor mat1, Tensor mat2, *, Scalar beta=1, Scalar alpha=1) -> Tensor
  python_module: sparse
>>>>>>> e1c32e987e... [sparse] Add `torch._C._sparse` namespace
  dispatch:
    SparseCsrCUDA: sparse_sampled_addmm_sparse_csr_cuda

- func: addmm.out(Tensor self, Tensor mat1, Tensor mat2, *, Scalar beta=1, Scalar alpha=1, Tensor(a!) out) -> Tensor(a!)
  structured: True
  dispatch:
    CPU: addmm_out_cpu
    CUDA: addmm_out_cuda
    SparseCPU: addmm_out_sparse_dense_cpu
    SparseCUDA: addmm_out_sparse_dense_cuda
    SparseCsrCPU: addmm_out_sparse_csr_dense_cpu
    SparseCsrCUDA: addmm_out_sparse_csr_dense_cuda

- func: addmm(Tensor self, Tensor mat1, Tensor mat2, *, Scalar beta=1, Scalar alpha=1) -> Tensor
  structured_delegate: addmm.out
  variants: function, method
  dispatch:
    SparseCPU: addmm_sparse_dense_cpu
    SparseCUDA: addmm_sparse_dense_cuda
    SparseCsrCPU, SparseCsrCUDA: addmm_sparse_csr_dense

- func: addmm_(Tensor(a!) self, Tensor mat1, Tensor mat2, *, Scalar beta=1, Scalar alpha=1) -> Tensor(a!)
  structured_delegate: addmm.out
  variants: method
  dispatch:
    # Warning!  For whatever reason, the inplace sparse addmm is NON
    # broadcasting
    SparseCPU: s_addmm_sparse_dense_cpu_
    SparseCUDA: s_addmm_sparse_dense_cuda_

# NOTE [ Sparse: autograd and API ]
#
#
# Sparse Tensor Constructors
# ~~~~~~~~~~~~~~~~~~~~~~~~~~
#
# The API entry points to sparse tensor construction should be
# `sparse_coo tensor` and `_sparse_coo_tensor_unsafe`. Depending on whether the
# indices and values tensors are given, they eventually dispatch to either
# `sparse_coo_tensor_with_dims` or `sparse_coo_tensor_with_dims_and_tensors`.
#
# The autograd support for ctor is implement on `sparse_coo_tensor_with_dims_and_tensors`.
#
# The API methods `sparse_coo tensor` and `_sparse_coo_tensor_unsafe`
# **must not** have specific type dispatches because otherwise codegen will
# consider them as abstract methods (see Note [Abstract ATen methods]), dispatch
# using **Tensor** type, and thus lose autograd tracking on the actual method
# they dispatch to, e.g., `sparse_coo_tensor_with_dims_and_tensors`.
#
#
# Sparse Methods API Design
# ~~~~~~~~~~~~~~~~~~~~~~~~~
#
# Goals: 1. Flexible API for users to write custom sparse ops
#        2. ctor and member accessor with autograd support
#
# To achieve 1, we need to provide a set of *dangerous* APIs (dangerous in the
# sense that misusing them will break sparse tensor invariant and may out in
# unexpected behavior, e.g., crash). These methods are all prefixed with
# underscore "_" to indicate that they should be used with care. We provide:
#
#   + `_indices()`: returns the *raw* indices within the sparse tensor (not just
#                   sharing storage). Any inplace operation will change the
#                   actual indices, including t_, set_, as_strided_, resize_,
#                   etc.
#   + `_values()`: returns the *raw* values within the sparse tensor. Similar
#                  semantics as `_indices()`
#   + `_nnz()`: returns the number of non-zero entries. This will always be
#               determined by the shapes of indices and values.
#   + `_coalesced_(bool)`: inplace sets whether the tensor is coalesced, and
#                          returns itself.
#
# These methods are very useful in writing new operations, e.g., a custom
# autograd Function.
#
# We also provide other public *safe* APIs:
#   + `indices()`: returns a **view** of the indices tensor if the sparse tensor
#                  is **coalesced**.
#   + `values()`: returns a **view** of the values tensor if the containing
#                 sparse tensor is **coalesced**.
#   + `sparse_dim()`: number of sparse dimensions
#   + `dense_dim()`: number of dense dimensions
#   + `is_coalesced()`: whether the sparse tensor is coalesced
#
# `_indices()` and `_values()` should returns the raw indices and values dense
# tensors within a sparse tensor. They can be quite unsafe with inplace
# operations like `t_()`, and exposes uncoalesced indices and values. The public
# recommended API is `indices()` and `values()`, both of which first check that
# the tensor is coalesced and return views on those tensors.
#
#
# Autograd Support
# ~~~~~~~~~~~~~~~~
#
# Autograd is supported on `values()` and sparse tensor ctor with indices and
# values tensors. E.g., `torch.sparse_coo_tensor(i, v).values().sum()` is
# differentiable w.r.t. `v`.
#
# NB: The `values()` and `_values()` operators are special in that they are
# layout-aware, i.e., the output depends not just on the data it represents, but
# also on the input layout details (in this case, the `indices` tensor). See
# NOTE [ as_strided Backward and layout-aware/agnostic autograd ] in Functions.cpp
# for discussion on layout-aware vs layout-agnostic autograd. Since PyTorch ops
# operate in the layout-agnostic mode, similar to `as_strided`, backward of
# these two operators need to consider them in a layout-agnostic way:
#   + `values()`:
#     Input is coalesced.
#     We just pretend having `input.indices()` as an additional argument
#     `input_indices`, then forward is similar to
#     `input.to(kStrided).index_select(input_indices)` regardless of the layout.
#     Note that `values()` normally is layout-aware even if we constrain
#     ourselves on sparse inputs since it may include all zeros values entries
#     as "present" entries.
#   + `_values()`:
#     Input may be uncoalesced.
#     It is not straightforward to construct a layout-agnostic version because
#     duplicate indices entries may exist and additional parameterization is
#     needed to distribute the value into different values entries. Furthermore,
#     this op is intended to provide ways to write custom sparse ops, rather
#     than being used in autograd graph, so it is marked as *non-differentiable*
#     in derivatives.yaml.
#
# Before reading the following, see NOTE [ Autograd Variable Views ] in
# variable.h for details on views that are tracked by autograd, and views that
# are not.
#
# Moreover, these methods return tensors that share storage with inputs, so we
# mark these methods as view ops to support autograd history tracking.
# The sparse tensor ctor output should technically be view of both input indices
# and values tensors, but currently we only support setting as view of a single
# Variable, so it is only view of the values tensor.
# TODO: clone indices in sparse tensor ctor.
#
# For other methods that return outputs that share storage with inputs, i.e.,
# `indices()` and `_indices()`. We mark their outputs as non-differentiable, so
# the view relation is not tracked by autograd, but the version counter is still
# shared. In other words, their outputs are non-differentiable views of the
# sparse tensor.
# FIXME: would be nicer if TensorOptions was optional based; not adding default arguments for options given
# the default would never make sense.

- func: sparse_csr_tensor.crow_col_value_size(Tensor crow_indices, Tensor col_indices, Tensor values, int[] size, *, ScalarType? dtype=None, Layout? layout=None, Device? device=None, bool? pin_memory=False) -> Tensor

- func: sparse_csr_tensor.crow_col_value(Tensor crow_indices, Tensor col_indices, Tensor values, *, ScalarType? dtype=None, Layout? layout=None, Device? device=None, bool? pin_memory=False) -> Tensor

- func: _sparse_csr_tensor_unsafe(Tensor crow_indices, Tensor col_indices, Tensor values, int[] size, *, ScalarType? dtype=None, Layout? layout=None, Device? device=None, bool? pin_memory=None) -> Tensor

- func: sparse_coo_tensor.size(int[] size, *, ScalarType? dtype=None, Layout? layout=None, Device? device=None, bool? pin_memory=False) -> Tensor

- func: sparse_coo_tensor.indices(Tensor indices, Tensor values, *, ScalarType? dtype=None, Layout? layout=None, Device? device=None, bool? pin_memory=None) -> Tensor

- func: sparse_coo_tensor.indices_size(Tensor indices, Tensor values, int[] size, *, ScalarType? dtype=None, Layout? layout=None, Device? device=None, bool? pin_memory=None) -> Tensor

- func: _sparse_coo_tensor_unsafe(Tensor indices, Tensor values, int[] size, *, ScalarType? dtype=None, Layout? layout=None, Device? device=None, bool? pin_memory=None) -> Tensor

- func: _validate_sparse_coo_tensor_args(Tensor indices, Tensor values, int[] size) -> ()

- func: _validate_sparse_csr_tensor_args(Tensor crow_indices, Tensor col_indices, Tensor values, int[] size) -> ()

- func: _sparse_coo_tensor_with_dims(int sparse_dim, int dense_dim, int[] size, *, ScalarType? dtype=None, Layout? layout=None, Device? device=None, bool? pin_memory=False) -> Tensor
  dispatch:
    SparseCPU, SparseCUDA: new_with_dims_sparse

- func: _sparse_coo_tensor_with_dims_and_tensors(int sparse_dim, int dense_dim, int[] size, Tensor indices, Tensor values, *, ScalarType? dtype=None, Layout? layout=None, Device? device=None, bool? pin_memory=False) -> Tensor
  dispatch:
    SparseCPU, SparseCUDA: new_with_dims_and_tensor_sparse

- func: sparse_resize_(Tensor(a!) self, int[] size, int sparse_dim, int dense_dim) -> Tensor(a!)
  use_const_ref_for_mutable_tensors: True
  variants: method
  dispatch:
    SparseCPU, SparseCUDA: sparse_resize_

- func: sparse_resize_and_clear_(Tensor(a!) self, int[] size, int sparse_dim, int dense_dim) -> Tensor(a!)
  use_const_ref_for_mutable_tensors: True
  variants: method
  dispatch:
    SparseCPU, SparseCUDA: sparse_resize_and_clear_

- func: sparse_mask(Tensor self, Tensor mask) -> Tensor
  variants: method
  dispatch:
    SparseCPU: sparse_mask_cpu
    SparseCUDA: sparse_mask_cuda

- func: _to_cpu(Tensor[] tensors) -> Tensor[]
  variants: function

- func: to_dense(Tensor self, ScalarType? dtype=None) -> Tensor
  variants: method
  dispatch:
    SparseCPU, SparseCUDA, SparseCsrCPU, SparseCsrCUDA: sparse_to_dense
    MkldnnCPU: mkldnn_to_dense

- func: to_dense_backward(Tensor grad, Tensor input) -> Tensor

- func: sparse_dim(Tensor self) -> int
  variants: method
  dispatch:
    SparseCPU, SparseCUDA: sparse_dim_sparse
  device_check: NoCheck
  device_guard: False

# legacy method
- func: _dimI(Tensor self) -> int
  variants: method
  dispatch:
    SparseCPU, SparseCUDA: sparse_dim_sparse
  device_check: NoCheck
  device_guard: False

- func: dense_dim(Tensor self) -> int
  variants: method
  dispatch:
    SparseCPU, SparseCUDA: dense_dim_sparse
  device_check: NoCheck
  device_guard: False

# legacy method
- func: _dimV(Tensor self) -> int
  variants: method
  dispatch:
    SparseCPU, SparseCUDA: dense_dim_sparse
  device_check: NoCheck
  device_guard: False

- func: _nnz(Tensor self) -> int
  variants: method
  dispatch:
    SparseCPU, SparseCUDA: _nnz_sparse
    SparseCsrCPU, SparseCsrCUDA: _nnz_sparse_csr
  device_check: NoCheck
  device_guard: False

# NOTE: [ coalesce autograd ]
# coalesce returns self directly for already coalesced sparse tensors.
# This means coalesce cannot have a derivative registered, otherwise it creates
# circular references in the autograd graph (see gh-52874).
# Instead, the derivative is registered on the slow-path "_coalesce"
- func: coalesce(Tensor(a) self) -> Tensor(a)
  variants: method

- func: _coalesce(Tensor self) -> Tensor
  dispatch:
    SparseCPU: _coalesce_sparse_cpu
    SparseCUDA: _coalesce_sparse_cuda

- func: is_coalesced(Tensor self) -> bool
  variants: method
  dispatch:
    SparseCPU, SparseCUDA: is_coalesced_sparse
  device_check: NoCheck
  device_guard: False

- func: _indices(Tensor(a) self) -> Tensor(a)
  variants: method
  dispatch:
    SparseCPU, SparseCUDA: _indices_sparse
  device_check: NoCheck
  device_guard: False

- func: _values(Tensor(a) self) -> Tensor(a)
  variants: method
  dispatch:
    SparseCPU, SparseCUDA: _values_sparse
  device_check: NoCheck
  device_guard: False

# This method doesn't do any check but only directly sets the flag. So it can be
# a bit unsafe. Similar to _indices and _values, this is useful for implementing
# custom sparse operations in Python/C++ extension.
- func: _coalesced_(Tensor(a!) self, bool coalesced) -> Tensor(a!)
  variants: method
  dispatch:
    SparseCPU, SparseCUDA: _coalesced_sparse_
  device_check: NoCheck
  device_guard: False

- func: indices(Tensor(a) self) -> Tensor(a)
  variants: method
  dispatch:
    SparseCPU, SparseCUDA: indices_sparse
  device_check: NoCheck
  device_guard: False

- func: values(Tensor(a) self) -> Tensor(a)
  variants: method
  dispatch:
    SparseCPU, SparseCUDA: values_sparse
    SparseCsrCPU, SparseCsrCUDA: values_sparse_csr
  device_check: NoCheck
  device_guard: False

- func: crow_indices(Tensor(a) self) -> Tensor(a)
  variants: method
  dispatch:
    SparseCsrCPU, SparseCsrCUDA: crow_indices_sparse_csr
  device_check: NoCheck
  device_guard: False

- func: col_indices(Tensor(a) self) -> Tensor(a)
  variants: method
  dispatch:
    SparseCsrCPU, SparseCsrCUDA: col_indices_sparse_csr
  device_check: NoCheck
  device_guard: False

- func: hspmm.out(Tensor mat1, Tensor mat2, *, Tensor(a!) out) -> Tensor(a!)
  dispatch:
    SparseCPU: hspmm_out_sparse_cpu
    SparseCUDA: hspmm_out_sparse_cuda

- func: hspmm(Tensor mat1, Tensor mat2) -> Tensor
  dispatch:
    SparseCPU: hspmm_sparse_cpu
    SparseCUDA: hspmm_sparse_cuda

- func: copy_sparse_to_sparse_(Tensor(a!) self, Tensor src, bool non_blocking=False) -> Tensor(a!)
  device_check: NoCheck  # Allows copy into different device
  variants: function
  dispatch:
    SparseCPU, SparseCUDA: copy_sparse_

- func: unbind.int(Tensor(a -> *) self, int dim=0) -> Tensor(a)[]
  variants: function, method
  dispatch:
    CompositeExplicitAutograd: unbind

- func: unbind.Dimname(Tensor(a -> *) self, Dimname dim) -> Tensor(a)[]
  variants: function, method

- func: to_sparse.sparse_dim(Tensor self, int sparse_dim) -> Tensor
  variants: method
  dispatch:
    CPU, CUDA: dense_to_sparse

- func: to_sparse(Tensor self) -> Tensor
  variants: method
  dispatch:
    CPU, CUDA: dense_to_sparse

- func: to_mkldnn(Tensor self, ScalarType? dtype=None) -> Tensor
  variants: method
  dispatch:
    CPU: dense_to_mkldnn

- func: mkldnn_reorder_conv2d_weight(Tensor self, int[2] padding=0, int[2] stride=1, int[2] dilation=1, int groups=1) -> Tensor
  variants: function
  python_module: nn
  dispatch:
    MkldnnCPU: mkldnn_reorder_conv2d_weight

- func: mkldnn_reorder_conv3d_weight(Tensor self, int[3] padding=0, int[3] stride=1, int[3] dilation=1, int groups=1) -> Tensor
  variants: function
  python_module: nn
  dispatch:
    MkldnnCPU: mkldnn_reorder_conv3d_weight

- func: to_mkldnn_backward(Tensor grad, Tensor input) -> Tensor

- func: quantize_per_tensor_dynamic(Tensor self, ScalarType dtype, bool reduce_range) -> Tensor
  variants: function
  dispatch:
    CPU, CUDA: quantize_per_tensor_dynamic

- func: quantize_per_tensor(Tensor self, float scale, int zero_point, ScalarType dtype) -> Tensor
  variants: function
  dispatch:
    CPU, CUDA: quantize_per_tensor

- func: quantize_per_tensor.tensor_qparams(Tensor self, Tensor scale, Tensor zero_point, ScalarType dtype) -> Tensor
  variants: function
  dispatch:
    CPU, CUDA: quantize_per_tensor_tensor_qparams

- func: quantize_per_tensor.tensors(Tensor[] tensors, Tensor scales, Tensor zero_points, ScalarType dtype) -> Tensor[]
  variants: function
  dispatch:
    CPU: quantize_per_tensor_list_cpu

- func: quantize_per_channel(Tensor self, Tensor scales, Tensor zero_points, int axis, ScalarType dtype) -> Tensor
  variants: function
  dispatch:
    CPU, CUDA: quantize_per_channel

- func: dequantize.self(Tensor self) -> Tensor
  variants: function, method
  dispatch:
    CPU, CUDA: dequantize_cpu_or_cuda
    QuantizedCPU, QuantizedCUDA: dequantize_quantized

- func: dequantize.tensors(Tensor[] tensors) -> Tensor[]
  variants: function
  dispatch:
    QuantizedCPU: dequantize_tensors_quantized_cpu

- func: q_scale(Tensor self) -> float
  variants: function, method
  dispatch:
    QuantizedCPU, QuantizedCUDA: q_scale_quant

- func: q_zero_point(Tensor self) -> int
  variants: function, method
  dispatch:
    QuantizedCPU, QuantizedCUDA: q_zero_point_quant

- func: q_per_channel_scales(Tensor self) -> Tensor
  variants: function, method
  dispatch:
    QuantizedCPU, QuantizedCUDA: q_per_channel_scales

- func: q_per_channel_zero_points(Tensor self) -> Tensor
  variants: function, method
  dispatch:
    QuantizedCPU, QuantizedCUDA: q_per_channel_zero_points

- func: q_per_channel_axis(Tensor self) -> int
  variants: function, method
  dispatch:
    QuantizedCPU, QuantizedCUDA: q_per_channel_axis

- func: int_repr(Tensor self) -> Tensor
  device_check: NoCheck   # TensorIterator
  variants: function, method
  dispatch:
    QuantizedCPU: int_repr_quantized_cpu
    QuantizedCUDA: int_repr_quantized_cuda

- func: _make_per_tensor_quantized_tensor(Tensor self, float scale, int zero_point) -> Tensor
  dispatch:
    CPU: make_per_tensor_quantized_tensor_cpu
    CUDA: make_per_tensor_quantized_tensor_cuda

- func: _make_per_channel_quantized_tensor(Tensor self, Tensor scale, Tensor zero_point, int axis) -> Tensor
  dispatch:
    CPU: make_per_channel_quantized_tensor_cpu
    CUDA: make_per_channel_quantized_tensor_cuda

- func: qscheme(Tensor self) -> QScheme
  variants: method
  dispatch:
    QuantizedCPU, QuantizedCUDA: qscheme_quant

- func: fake_quantize_per_tensor_affine(Tensor self, float scale, int zero_point, int quant_min, int quant_max) -> Tensor
  device_check: NoCheck   # TensorIterator
  variants: function

- func: fake_quantize_per_tensor_affine.tensor_qparams(Tensor self, Tensor scale, Tensor zero_point, int quant_min, int quant_max) -> Tensor
  device_check: NoCheck   # TensorIterator
  variants: function

- func: fake_quantize_per_tensor_affine_cachemask(Tensor self, float scale, int zero_point, int quant_min, int quant_max) -> (Tensor output, Tensor mask)
  variants: function
  dispatch:
    CPU, CUDA: fake_quantize_per_tensor_affine_cachemask

- func: _fake_quantize_per_tensor_affine_cachemask_tensor_qparams(Tensor self, Tensor scale, Tensor zero_point, Tensor fake_quant_enabled, int quant_min, int quant_max) -> (Tensor output, Tensor mask)
  variants: function
  dispatch:
    CPU, CUDA: _fake_quantize_per_tensor_affine_cachemask_tensor_qparams

- func: fake_quantize_per_tensor_affine_cachemask_backward(Tensor grad, Tensor mask) -> Tensor
  variants: function

- func: _fake_quantize_learnable_per_tensor_affine(Tensor self, Tensor scale, Tensor zero_point, int quant_min, int quant_max, float grad_factor=1.0) -> Tensor
  variants: function
  dispatch:
    CPU, CUDA: _fake_quantize_learnable_per_tensor_affine

- func: _fake_quantize_learnable_per_tensor_affine_backward(Tensor grad, Tensor self, Tensor scale, Tensor zero_point, int quant_min, int quant_max, float grad_factor=1.0) -> (Tensor, Tensor, Tensor)
  variants: function

- func: fake_quantize_per_channel_affine(Tensor self, Tensor scale, Tensor zero_point, int axis, int quant_min, int quant_max) -> Tensor
  device_check: NoCheck   # TensorIterator
  variants: function

- func: fake_quantize_per_channel_affine_cachemask(Tensor self, Tensor scale, Tensor zero_point, int axis, int quant_min, int quant_max) -> (Tensor output, Tensor mask)
  variants: function
  dispatch:
    CPU, CUDA: fake_quantize_per_channel_affine_cachemask

- func: fake_quantize_per_channel_affine_cachemask_backward(Tensor grad, Tensor mask) -> Tensor
  variants: function

- func: _fake_quantize_learnable_per_channel_affine(Tensor self, Tensor scale, Tensor zero_point, int axis, int quant_min, int quant_max, float grad_factor=1.0) -> Tensor
  variants: function
  dispatch:
    CPU, CUDA: _fake_quantize_learnable_per_channel_affine

- func: _fake_quantize_learnable_per_channel_affine_backward(Tensor grad, Tensor self, Tensor scale, Tensor zero_point, int axis, int quant_min, int quant_max, float grad_factor=1.0) -> (Tensor, Tensor, Tensor)
  variants: function

- func: fused_moving_avg_obs_fake_quant(Tensor self, Tensor observer_on, Tensor fake_quant_on, Tensor(a!) running_min, Tensor(b!) running_max, Tensor(c!) scale, Tensor(d!) zero_point, float averaging_const, int quant_min, int quant_max, int ch_axis, bool per_row_fake_quant=False, bool symmetric_quant=False) -> Tensor
  variants: function

- func: _fused_moving_avg_obs_fq_helper(Tensor self, Tensor observer_on, Tensor fake_quant_on, Tensor(a!) running_min, Tensor(b!) running_max, Tensor(c!) scale, Tensor(d!) zero_point, float averaging_const, int quant_min, int quant_max, int ch_axis, bool per_row_fake_quant=False, bool symmetric_quant=False) -> (Tensor output, Tensor mask)
  dispatch:
    CPU: fused_moving_avg_obs_fake_quant_cpu
    CUDA: fused_moving_avg_obs_fake_quant_cuda


- func: _choose_qparams_per_tensor(Tensor self, bool reduce_range=False) -> (float, int)
  variants: function

- func: _saturate_weight_to_fp16(Tensor weight) -> Tensor
  variants: function

- func: choose_qparams_optimized(Tensor input, int numel, int n_bins, float ratio, int bit_width) -> (Tensor, Tensor)
  variants: function

- func: _autocast_to_reduced_precision(Tensor(a) self, bool cuda_enabled, bool cpu_enabled, ScalarType cuda_dtype, ScalarType cpu_dtype) -> Tensor(a)
  variants: method
  device_guard: False

- func: _autocast_to_full_precision(Tensor(a) self, bool cuda_enabled, bool cpu_enabled) -> Tensor(a)
  variants: method
  device_guard: False

- func: _to_copy(Tensor self, *, ScalarType? dtype=None, Layout? layout=None, Device? device=None, bool? pin_memory=None, bool non_blocking=False, MemoryFormat? memory_format=None) -> Tensor
  device_check: NoCheck
  device_guard: False
  dispatch:
    CompositeExplicitAutograd: _to_copy

# to(Device) must not exist because all constructors of Device also works for
# TensorOptions. Otherwise, an ambiguity error is thrown.
# See NOTE [ TensorOptions Constructors ].
- func: to.dtype_layout(Tensor(a) self, *, ScalarType? dtype=None, Layout? layout=None, Device? device=None, bool? pin_memory=None, bool non_blocking=False, bool copy=False, MemoryFormat? memory_format=None) -> Tensor(a)
  variants: method
  device_check: NoCheck
  device_guard: False

- func: to.device(Tensor(a) self, Device device, ScalarType dtype, bool non_blocking=False, bool copy=False, MemoryFormat? memory_format=None) -> Tensor(a)
  variants: method
  device_check: NoCheck
  device_guard: False

- func: to.dtype(Tensor(a) self, ScalarType dtype, bool non_blocking=False, bool copy=False, MemoryFormat? memory_format=None) -> Tensor(a)
  variants: method
  device_check: NoCheck
  device_guard: False

- func: to.other(Tensor(a) self, Tensor other, bool non_blocking=False, bool copy=False, MemoryFormat? memory_format=None) -> Tensor(a)
  variants: method
  device_check: NoCheck
  device_guard: False

- func: meshgrid(Tensor[] tensors) -> Tensor[]

# TODO: Two weeks after this lands, combine these two overloads,
#       making "indexing" optional. These are temporarily distinct for
#       forward-compatibility reasons.
- func: meshgrid.indexing(Tensor[] tensors, *, str indexing) -> Tensor[]

- func: cartesian_prod(Tensor[] tensors) -> Tensor
  variants: function

- func: combinations(Tensor self, int r=2, bool with_replacement=False) -> Tensor
  variants: function

- func: item(Tensor self) -> Scalar
  variants: method

- func: result_type.Tensor(Tensor tensor, Tensor other) -> ScalarType
  variants: function

- func: result_type.Scalar(Tensor tensor, Scalar other) -> ScalarType
  variants: function

- func: result_type.Scalar_Tensor(Scalar scalar, Tensor tensor) -> ScalarType
  variants: function

- func: result_type.Scalar_Scalar(Scalar scalar1, Scalar scalar2) -> ScalarType

- func: can_cast(ScalarType from, ScalarType to) -> bool
  variants: function

- func: promote_types(ScalarType type1, ScalarType type2) -> ScalarType
  variants: function

# NB: Does NOT check precondition that numel == 1
- func: _local_scalar_dense(Tensor self) -> Scalar
  dispatch:
    CPU: _local_scalar_dense_cpu
    CUDA: _local_scalar_dense_cuda
  variants: function

# Fused RNN kernels
- func: _thnn_fused_lstm_cell(Tensor input_gates, Tensor hidden_gates, Tensor cx, Tensor? input_bias=None, Tensor? hidden_bias=None) -> (Tensor, Tensor, Tensor)
  dispatch:
    CUDA: _thnn_fused_lstm_cell_cuda

- func: _thnn_fused_lstm_cell_backward(Tensor? grad_hy, Tensor? grad_cy, Tensor cx, Tensor cy, Tensor workspace, bool has_bias) -> (Tensor, Tensor, Tensor, Tensor, Tensor)
  dispatch:
    CUDA: _thnn_fused_lstm_cell_backward_cuda

- func: _thnn_differentiable_lstm_cell_backward(Tensor? grad_hy, Tensor? grad_cy, Tensor input_gates, Tensor hidden_gates, Tensor? input_bias, Tensor? hidden_bias, Tensor cx, Tensor cy) -> (Tensor, Tensor, Tensor, Tensor, Tensor)

- func: _thnn_fused_gru_cell(Tensor input_gates, Tensor hidden_gates, Tensor hx, Tensor? input_bias=None, Tensor? hidden_bias=None) -> (Tensor, Tensor)
  dispatch:
    CUDA: _thnn_fused_gru_cell_cuda

- func: _thnn_fused_gru_cell_backward(Tensor grad_hy, Tensor workspace, bool has_bias) -> (Tensor, Tensor, Tensor, Tensor, Tensor)
  dispatch:
    CUDA: _thnn_fused_gru_cell_backward_cuda

- func: _thnn_differentiable_gru_cell_backward(Tensor grad_hy, Tensor input_gates, Tensor hidden_gates, Tensor hx, Tensor? input_bias, Tensor? hidden_bias) -> (Tensor, Tensor, Tensor, Tensor, Tensor)

# RNN cells and layers
- func: lstm.input(Tensor input, Tensor[] hx, Tensor[] params, bool has_biases, int num_layers, float dropout, bool train, bool bidirectional, bool batch_first) -> (Tensor, Tensor, Tensor)

- func: lstm.data(Tensor data, Tensor batch_sizes, Tensor[] hx, Tensor[] params, bool has_biases, int num_layers, float dropout, bool train, bool bidirectional) -> (Tensor, Tensor, Tensor)

- func: gru.input(Tensor input, Tensor hx, Tensor[] params, bool has_biases, int num_layers, float dropout, bool train, bool bidirectional, bool batch_first) -> (Tensor, Tensor)

- func: gru.data(Tensor data, Tensor batch_sizes, Tensor hx, Tensor[] params, bool has_biases, int num_layers, float dropout, bool train, bool bidirectional) -> (Tensor, Tensor)

- func: rnn_tanh.input(Tensor input, Tensor hx, Tensor[] params, bool has_biases, int num_layers, float dropout, bool train, bool bidirectional, bool batch_first) -> (Tensor, Tensor)

- func: rnn_tanh.data(Tensor data, Tensor batch_sizes, Tensor hx, Tensor[] params, bool has_biases, int num_layers, float dropout, bool train, bool bidirectional) -> (Tensor, Tensor)

- func: rnn_relu.input(Tensor input, Tensor hx, Tensor[] params, bool has_biases, int num_layers, float dropout, bool train, bool bidirectional, bool batch_first) -> (Tensor, Tensor)

- func: rnn_relu.data(Tensor data, Tensor batch_sizes, Tensor hx, Tensor[] params, bool has_biases, int num_layers, float dropout, bool train, bool bidirectional) -> (Tensor, Tensor)

- func: lstm_cell(Tensor input, Tensor[] hx, Tensor w_ih, Tensor w_hh, Tensor? b_ih=None, Tensor? b_hh=None) -> (Tensor, Tensor)

- func: gru_cell(Tensor input, Tensor hx, Tensor w_ih, Tensor w_hh, Tensor? b_ih=None, Tensor? b_hh=None) -> Tensor

- func: rnn_tanh_cell(Tensor input, Tensor hx, Tensor w_ih, Tensor w_hh, Tensor? b_ih=None, Tensor? b_hh=None) -> Tensor

- func: rnn_relu_cell(Tensor input, Tensor hx, Tensor w_ih, Tensor w_hh, Tensor? b_ih=None, Tensor? b_hh=None) -> Tensor

# Quantized RNN layer registration has been moved to C10 dispatch in `RNN.cpp`

# Quantized RNN layers
# - func: quantized_lstm(Tensor input, Tensor[] hx, Tensor[] params, bool has_biases, int num_layers, float dropout, bool train, bool bidirectional, bool batch_first, *, ScalarType? dtype=None, bool use_dynamic=False) -> (Tensor, Tensor, Tensor)


# - func: quantized_lstm.data(Tensor data, Tensor batch_sizes, Tensor[] hx, Tensor[] params, bool has_biases, int num_layers, float dropout, bool train, bool bidirectional, *, ScalarType? dtype=None, bool use_dynamic=False) -> (Tensor, Tensor, Tensor)


# Quantized GRU layers

# - func: quantized_gru.input(Tensor input, Tensor hx, Tensor[] params, bool has_biases, int num_layers, float dropout, bool train, bool bidirectional, bool batch_first) -> (Tensor, Tensor)
#

# - func: quantized_gru.data(Tensor data, Tensor batch_sizes, Tensor hx, Tensor[] params, bool has_biases, int num_layers, float dropout, bool train, bool bidirectional) -> (Tensor, Tensor)
#

# Quantized RNN cells
- func: quantized_lstm_cell(Tensor input, Tensor[] hx, Tensor w_ih, Tensor w_hh, Tensor b_ih, Tensor b_hh, Tensor packed_ih, Tensor packed_hh, Tensor col_offsets_ih, Tensor col_offsets_hh, Scalar scale_ih, Scalar scale_hh, Scalar zero_point_ih, Scalar zero_point_hh) -> (Tensor, Tensor)

- func: quantized_gru_cell(Tensor input, Tensor hx, Tensor w_ih, Tensor w_hh, Tensor b_ih, Tensor b_hh, Tensor packed_ih, Tensor packed_hh, Tensor col_offsets_ih, Tensor col_offsets_hh, Scalar scale_ih, Scalar scale_hh, Scalar zero_point_ih, Scalar zero_point_hh) -> Tensor

- func: quantized_rnn_relu_cell(Tensor input, Tensor hx, Tensor w_ih, Tensor w_hh, Tensor b_ih, Tensor b_hh, Tensor packed_ih, Tensor packed_hh, Tensor col_offsets_ih, Tensor col_offsets_hh, Scalar scale_ih, Scalar scale_hh, Scalar zero_point_ih, Scalar zero_point_hh) -> Tensor

- func: quantized_rnn_tanh_cell(Tensor input, Tensor hx, Tensor w_ih, Tensor w_hh, Tensor b_ih, Tensor b_hh, Tensor packed_ih, Tensor packed_hh, Tensor col_offsets_ih, Tensor col_offsets_hh, Scalar scale_ih, Scalar scale_hh, Scalar zero_point_ih, Scalar zero_point_hh) -> Tensor

# PackedSequence utilities
- func: _pack_padded_sequence(Tensor input, Tensor lengths, bool batch_first) -> (Tensor, Tensor)
  dispatch:
    CompositeExplicitAutograd: _pack_padded_sequence

- func: _pack_padded_sequence_backward(Tensor grad, int[] input_size, Tensor batch_sizes, bool batch_first) -> Tensor

- func: _pad_packed_sequence(Tensor data, Tensor batch_sizes, bool batch_first, Scalar padding_value, int total_length) -> (Tensor, Tensor)

# wrappers for legacy TH methods

- func: set_.source_Storage(Tensor(a!) self, Storage source) -> Tensor(a!)
  variants: method
  device_check: NoCheck
  device_guard: False
  dispatch:
    CPU, CUDA: set_

- func: set_.source_Storage_storage_offset(Tensor(a!) self, Storage source, int storage_offset, int[] size, int[] stride=[]) -> Tensor(a!)
  variants: method
  device_check: NoCheck
  device_guard: False
  dispatch:
    CPU: set_storage_cpu_
    CUDA: set_storage_cuda_
    QuantizedCPU, QuantizedCUDA: set_storage_quantized_

- func: set_.source_Tensor(Tensor(a!) self, Tensor source) -> Tensor(a!)
  variants: method
  device_check: NoCheck
  device_guard: False
  dispatch:
    CPU, CUDA: set_tensor_

- func: set_(Tensor(a!) self) -> Tensor(a!)
  variants: method
  dispatch:
    CPU: set_cpu_
    CUDA: set_cuda_

- func: is_set_to(Tensor self, Tensor tensor) -> bool
  variants: method
  device_check: NoCheck
  device_guard: False
  dispatch:
    CPU, CUDA: is_set_to

- func: masked_fill_.Scalar(Tensor(a!) self, Tensor mask, Scalar value) -> Tensor(a!)
  device_check: NoCheck   # TensorIterator
  variants: method
  dispatch:
    CPU: masked_fill__cpu
    CUDA: masked_fill__cuda

- func: masked_fill.Scalar(Tensor self, Tensor mask, Scalar value) -> Tensor
  device_check: NoCheck   # TensorIterator
  variants: function, method

- func: masked_fill_.Tensor(Tensor(a!) self, Tensor mask, Tensor value) -> Tensor(a!)
  device_check: NoCheck   # TensorIterator
  variants: method
  dispatch:
    CPU: masked_fill__cpu
    CUDA: masked_fill__cuda

- func: masked_fill.Tensor(Tensor self, Tensor mask, Tensor value) -> Tensor
  device_check: NoCheck   # TensorIterator
  variants: function, method

- func: masked_scatter_(Tensor(a!) self, Tensor mask, Tensor source) -> Tensor(a!)
  variants: method
  dispatch:
    CPU: masked_scatter__cpu
    CUDA: masked_scatter__cuda

- func: masked_scatter(Tensor self, Tensor mask, Tensor source) -> Tensor
  variants: function, method

- func: view(Tensor(a) self, int[] size) -> Tensor(a)
  variants: method
  device_check: NoCheck
  device_guard: False
  dispatch:
    CPU, CUDA, Meta, QuantizedCPU, QuantizedCUDA: view
    MkldnnCPU: mkldnn_view

# Warning: If you want to change the name or overload name of this
# operator, you might also want to change the `isBlockListedSchema`
# function in `torch/csrc/jit/frontend/schema_catching.cpp`.
# The name and overload name of this operator is hardcoded in that
# function in order to workaround a bug:
# https://github.com/pytorch/pytorch/issues/47964
- func: view.dtype(Tensor(a) self, ScalarType dtype) -> Tensor(a)
  variants: method
  device_check: NoCheck
  device_guard: False
  dispatch:
    CompositeExplicitAutograd: view_dtype

- func: put_(Tensor(a!) self, Tensor index, Tensor source, bool accumulate=False) -> Tensor(a!)
  variants: method
  dispatch:
    CPU, CUDA: put_

- func: put(Tensor self, Tensor index, Tensor source, bool accumulate=False) -> Tensor
  variants: function, method

- func: index_add_(Tensor(a!) self, int dim, Tensor index, Tensor source) -> Tensor(a!)
  variants: method

- func: index_add_.alpha(Tensor(a!) self, int dim, Tensor index, Tensor source, *, Scalar alpha) -> Tensor(a!)
  variants: method
  dispatch:
    CPU: index_add_cpu_
    CUDA: index_add_cuda_

- func: index_add(Tensor self, int dim, Tensor index, Tensor source) -> Tensor
  variants: function, method

- func: index_add.alpha(Tensor self, int dim, Tensor index, Tensor source, *, Scalar alpha) -> Tensor
  variants: function, method

- func: index_add.dimname(Tensor self, Dimname dim, Tensor index, Tensor source, *, Scalar alpha=1) -> Tensor
  variants: function, method

- func: index_fill_.int_Scalar(Tensor(a!) self, int dim, Tensor index, Scalar value) -> Tensor(a!)
  device_check: NoCheck   # TensorIterator
  variants: method
  dispatch:
    CPU: index_fill_
    CUDA: index_fill_

- func: index_fill.int_Scalar(Tensor self, int dim, Tensor index, Scalar value) -> Tensor
  device_check: NoCheck   # TensorIterator
  variants: function, method

- func: index_fill_.int_Tensor(Tensor(a!) self, int dim, Tensor index, Tensor value) -> Tensor(a!)
  device_check: NoCheck   # TensorIterator
  variants: method
  dispatch:
    CPU, CUDA: index_fill_

- func: index_fill.int_Tensor(Tensor self, int dim, Tensor index, Tensor value) -> Tensor
  device_check: NoCheck   # TensorIterator
  variants: function, method

- func: index_fill_.Dimname_Scalar(Tensor(a!) self, Dimname dim, Tensor index, Scalar value) -> Tensor(a!)
  device_check: NoCheck   # TensorIterator
  variants: method

- func: index_fill_.Dimname_Tensor(Tensor(a!) self, Dimname dim, Tensor index, Tensor value) -> Tensor(a!)
  device_check: NoCheck   # TensorIterator
  variants: method

- func: index_fill.Dimname_Scalar(Tensor self, Dimname dim, Tensor index, Scalar value) -> Tensor
  device_check: NoCheck   # TensorIterator
  variants: function, method

- func: index_fill.Dimname_Tensor(Tensor self, Dimname dim, Tensor index, Tensor value) -> Tensor
  device_check: NoCheck   # TensorIterator
  variants: function, method

- func: scatter.src(Tensor self, int dim, Tensor index, Tensor src) -> Tensor
  structured_delegate: scatter.src_out
  variants: function, method

- func: scatter_.src(Tensor(a!) self, int dim, Tensor index, Tensor src) -> Tensor(a!)
  structured_delegate: scatter.src_out
  variants: method

- func: scatter.src_out(Tensor self, int dim, Tensor index, Tensor src, *, Tensor(a!) out) -> Tensor(a!)
  structured: True
  variants: function
  dispatch:
    CPU, CUDA: scatter_src_out

- func: scatter.value(Tensor self, int dim, Tensor index, Scalar value) -> Tensor
  structured_delegate: scatter.value_out
  variants: function, method

- func: scatter_.value(Tensor(a!) self, int dim, Tensor index, Scalar value) -> Tensor(a!)
  structured_delegate: scatter.value_out
  variants: method

- func: scatter.value_out(Tensor self, int dim, Tensor index, Scalar value, *, Tensor(a!) out) -> Tensor(a!)
  structured: True
  variants: function
  dispatch:
    CPU, CUDA: scatter_value_out

- func: scatter.reduce(Tensor self, int dim, Tensor index, Tensor src, *, str reduce) -> Tensor
  structured_delegate: scatter.reduce_out
  variants: function, method

- func: scatter_.reduce(Tensor(a!) self, int dim, Tensor index, Tensor src, *, str reduce) -> Tensor(a!)
  structured_delegate: scatter.reduce_out
  variants: method

- func: scatter.reduce_out(Tensor self, int dim, Tensor index, Tensor src, *, str reduce, Tensor(a!) out) -> Tensor(a!)
  structured: True
  variants: function
  dispatch:
    CPU, CUDA: scatter_reduce_out

- func: scatter.value_reduce(Tensor self, int dim, Tensor index, Scalar value, *, str reduce) -> Tensor
  structured_delegate: scatter.value_reduce_out
  variants: function, method

- func: scatter_.value_reduce(Tensor(a!) self, int dim, Tensor index, Scalar value, *, str reduce) -> Tensor(a!)
  structured_delegate: scatter.value_reduce_out
  variants: method

- func: scatter.value_reduce_out(Tensor self, int dim, Tensor index, Scalar value, *, str reduce, Tensor(a!) out) -> Tensor(a!)
  structured: True
  variants: function
  dispatch:
    CPU, CUDA: scatter_value_reduce_out

- func: scatter.dimname_src(Tensor self, Dimname dim, Tensor index, Tensor src) -> Tensor
  variants: function, method

- func: scatter.dimname_value(Tensor self, Dimname dim, Tensor index, Scalar value) -> Tensor
  variants: function, method

- func: scatter_add(Tensor self, int dim, Tensor index, Tensor src) -> Tensor
  structured_delegate: scatter_add.out
  variants: function, method

- func: scatter_add_(Tensor(a!) self, int dim, Tensor index, Tensor src) -> Tensor(a!)
  structured_delegate: scatter_add.out
  variants: method

- func: scatter_add.out(Tensor self, int dim, Tensor index, Tensor src, *, Tensor(a!) out) -> Tensor(a!)
  structured: True
  variants: function
  dispatch:
    CPU, CUDA: scatter_add

- func: scatter_add.dimname(Tensor self, Dimname dim, Tensor index, Tensor src) -> Tensor
  variants: function, method

- func: eq_.Scalar(Tensor(a!) self, Scalar other) -> Tensor(a!)
  structured_delegate: eq.Scalar_out
  device_check: NoCheck   # TensorIterator
  variants: method
  dispatch:
    CompositeExplicitAutograd: eq_

- func: eq_.Tensor(Tensor(a!) self, Tensor other) -> Tensor(a!)
  structured_delegate: eq.Tensor_out
  device_check: NoCheck   # TensorIterator
  variants: method
  dispatch:
    CompositeExplicitAutograd: eq_

- func: bitwise_and.Tensor_out(Tensor self, Tensor other, *, Tensor(a!) out) -> Tensor(a!)
  device_check: NoCheck   # TensorIterator
  structured: True
  structured_inherits: TensorIteratorBase
  variants: function
  dispatch:
    CPU, CUDA: bitwise_and_out

- func: bitwise_and.Scalar_out(Tensor self, Scalar other, *, Tensor(a!) out) -> Tensor(a!)
  device_check: NoCheck   # TensorIterator
  variants: function
  dispatch:
    CompositeExplicitAutograd: bitwise_and_out

- func: bitwise_and.Scalar(Tensor self, Scalar other) -> Tensor
  device_check: NoCheck   # TensorIterator
  variants: method, function
  dispatch:
    CompositeExplicitAutograd: bitwise_and

- func: bitwise_and.Tensor(Tensor self, Tensor other) -> Tensor
  device_check: NoCheck   # TensorIterator
  variants: method, function
  structured_delegate: bitwise_and.Tensor_out

- func: bitwise_and_.Scalar(Tensor(a!) self, Scalar other) -> Tensor(a!)
  device_check: NoCheck   # TensorIterator
  variants: method

- func: bitwise_and_.Tensor(Tensor(a!) self, Tensor other) -> Tensor(a!)
  device_check: NoCheck   # TensorIterator
  variants: method
  structured_delegate: bitwise_and.Tensor_out

- func: __and__.Scalar(Tensor self, Scalar other) -> Tensor
  device_check: NoCheck   # TensorIterator
  variants: method, function

- func: __and__.Tensor(Tensor self, Tensor other) -> Tensor
  device_check: NoCheck   # TensorIterator
  variants: method, function

- func: __iand__.Scalar(Tensor(a!) self, Scalar other) -> Tensor(a!)
  device_check: NoCheck   # TensorIterator
  variants: method

- func: __iand__.Tensor(Tensor(a!) self, Tensor other) -> Tensor(a!)
  device_check: NoCheck   # TensorIterator
  variants: method

- func: bitwise_or.Tensor_out(Tensor self, Tensor other, *, Tensor(a!) out) -> Tensor(a!)
  device_check: NoCheck   # TensorIterator
  structured: True
  structured_inherits: TensorIteratorBase
  variants: function
  dispatch:
    CPU, CUDA: bitwise_or_out

- func: bitwise_or.Scalar_out(Tensor self, Scalar other, *, Tensor(a!) out) -> Tensor(a!)
  device_check: NoCheck   # TensorIterator
  variants: function
  dispatch:
    CompositeExplicitAutograd: bitwise_or_out

- func: bitwise_or.Scalar(Tensor self, Scalar other) -> Tensor
  device_check: NoCheck   # TensorIterator
  variants: method, function

- func: bitwise_or.Tensor(Tensor self, Tensor other) -> Tensor
  device_check: NoCheck   # TensorIterator
  variants: method, function
  structured_delegate: bitwise_or.Tensor_out

- func: bitwise_or_.Scalar(Tensor(a!) self, Scalar other) -> Tensor(a!)
  device_check: NoCheck   # TensorIterator
  variants: method

- func: bitwise_or_.Tensor(Tensor(a!) self, Tensor other) -> Tensor(a!)
  device_check: NoCheck   # TensorIterator
  variants: method
  structured_delegate: bitwise_or.Tensor_out

- func: __or__.Scalar(Tensor self, Scalar other) -> Tensor
  device_check: NoCheck   # TensorIterator
  variants: method, function

- func: __or__.Tensor(Tensor self, Tensor other) -> Tensor
  device_check: NoCheck   # TensorIterator
  variants: method, function

- func: __ior__.Scalar(Tensor(a!) self, Scalar other) -> Tensor(a!)
  device_check: NoCheck   # TensorIterator
  variants: method

- func: __ior__.Tensor(Tensor(a!) self, Tensor other) -> Tensor(a!)
  device_check: NoCheck   # TensorIterator
  variants: method

- func: bitwise_xor.Tensor_out(Tensor self, Tensor other, *, Tensor(a!) out) -> Tensor(a!)
  device_check: NoCheck   # TensorIterator
  structured: True
  structured_inherits: TensorIteratorBase
  variants: function
  dispatch:
    CPU, CUDA: bitwise_xor_out

- func: bitwise_xor.Scalar_out(Tensor self, Scalar other, *, Tensor(a!) out) -> Tensor(a!)
  device_check: NoCheck   # TensorIterator
  variants: function
  dispatch:
    CompositeExplicitAutograd: bitwise_xor_out

- func: bitwise_xor.Scalar(Tensor self, Scalar other) -> Tensor
  device_check: NoCheck   # TensorIterator
  variants: method, function

- func: bitwise_xor.Tensor(Tensor self, Tensor other) -> Tensor
  device_check: NoCheck   # TensorIterator
  variants: method, function
  structured_delegate: bitwise_xor.Tensor_out

- func: bitwise_xor_.Scalar(Tensor(a!) self, Scalar other) -> Tensor(a!)
  device_check: NoCheck   # TensorIterator
  variants: method

- func: bitwise_xor_.Tensor(Tensor(a!) self, Tensor other) -> Tensor(a!)
  device_check: NoCheck   # TensorIterator
  variants: method
  structured_delegate: bitwise_xor.Tensor_out

- func: __xor__.Scalar(Tensor self, Scalar other) -> Tensor
  device_check: NoCheck   # TensorIterator
  variants: method, function

- func: __xor__.Tensor(Tensor self, Tensor other) -> Tensor
  device_check: NoCheck   # TensorIterator
  variants: method, function

- func: __ixor__.Scalar(Tensor(a!) self, Scalar other) -> Tensor(a!)
  device_check: NoCheck   # TensorIterator
  variants: method

- func: __ixor__.Tensor(Tensor(a!) self, Tensor other) -> Tensor(a!)
  device_check: NoCheck   # TensorIterator
  variants: method

- func: __lshift__.Scalar(Tensor self, Scalar other) -> Tensor
  device_check: NoCheck   # TensorIterator
  variants: method, function
  dispatch:
    CPU, CUDA: __lshift__

- func: __lshift__.Tensor(Tensor self, Tensor other) -> Tensor
  device_check: NoCheck   # TensorIterator
  variants: method, function
  dispatch:
    CPU, CUDA: __lshift__

- func: __ilshift__.Scalar(Tensor(a!) self, Scalar other) -> Tensor(a!)
  device_check: NoCheck   # TensorIterator
  variants: method
  dispatch:
    CPU, CUDA: __ilshift__

- func: __ilshift__.Tensor(Tensor(a!) self, Tensor other) -> Tensor(a!)
  device_check: NoCheck   # TensorIterator
  variants: method
  dispatch:
    CPU, CUDA: __ilshift__

- func: bitwise_left_shift.Tensor(Tensor self, Tensor other) -> Tensor
  device_check: NoCheck   # TensorIterator
  variants: function, method
  structured_delegate: bitwise_left_shift.Tensor_out

- func: bitwise_left_shift_.Tensor(Tensor(a!) self, Tensor other) -> Tensor(a!)
  device_check: NoCheck   # TensorIterator
  variants: method
  structured_delegate: bitwise_left_shift.Tensor_out

- func: bitwise_left_shift.Tensor_out(Tensor self, Tensor other, *, Tensor(a!) out) -> Tensor(a!)
  device_check: NoCheck   # TensorIterator
  structured: True
  structured_inherits: TensorIteratorBase
  dispatch:
    CPU, CUDA: bitwise_left_shift_out

- func: bitwise_left_shift.Tensor_Scalar(Tensor self, Scalar other) -> Tensor
  device_check: NoCheck   # TensorIterator
  variants: method, function
  dispatch:
    CPU, CUDA: bitwise_left_shift

- func: bitwise_left_shift_.Tensor_Scalar(Tensor(a!) self, Scalar other) -> Tensor(a!)
  device_check: NoCheck   # TensorIterator
  variants: method
  dispatch:
    CPU, CUDA: bitwise_left_shift_

- func: bitwise_left_shift.Tensor_Scalar_out(Tensor self, Scalar other, *, Tensor(a!) out) -> Tensor(a!)
  device_check: NoCheck   # TensorIterator
  variants: function
  dispatch:
    CPU, CUDA: bitwise_left_shift_out

- func: bitwise_left_shift.Scalar_Tensor(Scalar self, Tensor other) -> Tensor
  device_check: NoCheck   # TensorIterator
  variants: function
  dispatch:
    CPU, CUDA: bitwise_left_shift

- func: __rshift__.Scalar(Tensor self, Scalar other) -> Tensor
  device_check: NoCheck   # TensorIterator
  variants: method, function
  dispatch:
    CPU, CUDA: __rshift__

- func: __rshift__.Tensor(Tensor self, Tensor other) -> Tensor
  device_check: NoCheck   # TensorIterator
  variants: method, function
  dispatch:
    CPU, CUDA: __rshift__

- func: __irshift__.Scalar(Tensor(a!) self, Scalar other) -> Tensor(a!)
  device_check: NoCheck   # TensorIterator
  variants: method
  dispatch:
    CPU, CUDA: __irshift__

- func: __irshift__.Tensor(Tensor(a!) self, Tensor other) -> Tensor(a!)
  device_check: NoCheck   # TensorIterator
  variants: method
  dispatch:
    CPU, CUDA: __irshift__

- func: bitwise_right_shift.Tensor(Tensor self, Tensor other) -> Tensor
  device_check: NoCheck   # TensorIterator
  variants: function, method
  structured_delegate: bitwise_right_shift.Tensor_out

- func: bitwise_right_shift_.Tensor(Tensor(a!) self, Tensor other) -> Tensor(a!)
  device_check: NoCheck   # TensorIterator
  variants: method
  structured_delegate: bitwise_right_shift.Tensor_out

- func: bitwise_right_shift.Tensor_out(Tensor self, Tensor other, *, Tensor(a!) out) -> Tensor(a!)
  device_check: NoCheck   # TensorIterator
  structured: True
  structured_inherits: TensorIteratorBase
  dispatch:
    CPU, CUDA: bitwise_right_shift_out

- func: bitwise_right_shift.Tensor_Scalar(Tensor self, Scalar other) -> Tensor
  device_check: NoCheck   # TensorIterator
  variants: method, function
  dispatch:
    CPU, CUDA: bitwise_right_shift

- func: bitwise_right_shift_.Tensor_Scalar(Tensor(a!) self, Scalar other) -> Tensor(a!)
  device_check: NoCheck   # TensorIterator
  variants: method
  dispatch:
    CPU, CUDA: bitwise_right_shift_

- func: bitwise_right_shift.Tensor_Scalar_out(Tensor self, Scalar other, *, Tensor(a!) out) -> Tensor(a!)
  device_check: NoCheck   # TensorIterator
  variants: function
  dispatch:
    CPU, CUDA: bitwise_right_shift_out

- func: bitwise_right_shift.Scalar_Tensor(Scalar self, Tensor other) -> Tensor
  device_check: NoCheck   # TensorIterator
  variants: function
  dispatch:
    CPU, CUDA: bitwise_right_shift

- func: tril_(Tensor(a!) self, int diagonal=0) -> Tensor(a!)
  structured_delegate: tril.out
  variants: method

- func: triu_(Tensor(a!) self, int diagonal=0) -> Tensor(a!)
  structured_delegate: triu.out
  variants: method

- func: digamma_(Tensor(a!) self) -> Tensor(a!)
  device_check: NoCheck   # TensorIterator
  structured_delegate: digamma.out
  variants: method

- func: lerp_.Scalar(Tensor(a!) self, Tensor end, Scalar weight) -> Tensor(a!)
  device_check: NoCheck   # TensorIterator
  variants: method
  dispatch:
    CPU: lerp_cpu_scalar_
    CUDA: lerp_cuda_scalar_

- func: lerp_.Tensor(Tensor(a!) self, Tensor end, Tensor weight) -> Tensor(a!)
  device_check: NoCheck   # TensorIterator
  variants: method
  dispatch:
    CPU: lerp_cpu_tensor_
    CUDA: lerp_cuda_tensor_

- func: addbmm_(Tensor(a!) self, Tensor batch1, Tensor batch2, *, Scalar beta=1, Scalar alpha=1) -> Tensor(a!)
  variants: method
  dispatch:
    CPU, CUDA: addbmm_

- func: addbmm.out(Tensor self, Tensor batch1, Tensor batch2, *, Scalar beta=1, Scalar alpha=1, Tensor(a!) out) -> Tensor(a!)
  dispatch:
    CPU, CUDA: addbmm_out

- func: addbmm(Tensor self, Tensor batch1, Tensor batch2, *, Scalar beta=1, Scalar alpha=1) -> Tensor
  variants: method, function
  dispatch:
    CPU, CUDA: addbmm

- func: random_.from(Tensor(a!) self, int from, int? to, *, Generator? generator=None) -> Tensor(a!)
  device_check: NoCheck   # TensorIterator
  variants: method
  dispatch:
    CPU, CUDA: random_
    Meta: random_meta_

- func: random_.to(Tensor(a!) self, int to, *, Generator? generator=None) -> Tensor(a!)
  device_check: NoCheck   # TensorIterator
  variants: method
  dispatch:
    CPU, CUDA: random_
    Meta: random_meta_

- func: random_(Tensor(a!) self, *, Generator? generator=None) -> Tensor(a!)
  device_check: NoCheck   # TensorIterator
  variants: method
  dispatch:
    CPU, CUDA: random_
    Meta: random_meta_

- func: uniform_(Tensor(a!) self, float from=0, float to=1, *, Generator? generator=None) -> Tensor(a!)
  device_check: NoCheck   # TensorIterator
  variants: method
  dispatch:
    CPU, CUDA: uniform_
    Meta: uniform_meta_

- func: cauchy_(Tensor(a!) self, float median=0, float sigma=1, *, Generator? generator=None) -> Tensor(a!)
  device_check: NoCheck   # TensorIterator
  variants: method
  dispatch:
    CPU, CUDA: cauchy_

- func: log_normal_(Tensor(a!) self, float mean=1, float std=2, *, Generator? generator=None) -> Tensor(a!)
  device_check: NoCheck   # TensorIterator
  variants: method
  dispatch:
    CPU, CUDA: log_normal_

- func: exponential_(Tensor(a!) self, float lambd=1, *, Generator? generator=None) -> Tensor(a!)
  device_check: NoCheck   # TensorIterator
  variants: method
  dispatch:
    CPU, CUDA: exponential_

- func: geometric_(Tensor(a!) self, float p, *, Generator? generator=None) -> Tensor(a!)
  device_check: NoCheck   # TensorIterator
  variants: method
  dispatch:
    CPU, CUDA: geometric_

# wrappers for TH functions

- func: diag.out(Tensor self, int diagonal=0, *, Tensor(a!) out) -> Tensor(a!)
  dispatch:
    CPU: diag_cpu_out
    CUDA: diag_cuda_out

- func: diag(Tensor self, int diagonal=0) -> Tensor
  variants: method, function
  dispatch:
    CompositeExplicitAutograd: diag

- func: diag_backward(Tensor grad, int[] input_sizes, int diagonal) -> Tensor
  variants: function
  device_check: NoCheck
  device_guard: False

- func: cross.out(Tensor self, Tensor other, int? dim=None, *, Tensor(a!) out) -> Tensor(a!)

- func: cross(Tensor self, Tensor other, int? dim=None) -> Tensor
  variants: method, function

- func: triu.out(Tensor self, int diagonal=0, *, Tensor(a!) out) -> Tensor(a!)
  structured: True
  dispatch:
    CPU: triu_cpu
    CUDA: triu_cuda

- func: triu(Tensor self, int diagonal=0) -> Tensor
  structured_delegate: triu.out
  variants: method, function

- func: tril.out(Tensor self, int diagonal=0, *, Tensor(a!) out) -> Tensor(a!)
  structured: True
  dispatch:
    CPU: tril_cpu
    CUDA: tril_cuda

- func: tril(Tensor self, int diagonal=0) -> Tensor
  structured_delegate: tril.out
  variants: method, function

- func: tril_indices(int row, int col, int offset=0, *, ScalarType? dtype=long, Layout? layout=None, Device? device=None, bool? pin_memory=None) -> Tensor
  dispatch:
    CPU: tril_indices_cpu
    CUDA: tril_indices_cuda

- func: triu_indices(int row, int col, int offset=0, *, ScalarType? dtype=long, Layout? layout=None, Device? device=None, bool? pin_memory=None) -> Tensor
  dispatch:
    CPU: triu_indices_cpu
    CUDA: triu_indices_cuda

- func: trace(Tensor self) -> Tensor
  variants: method, function
  dispatch:
    CPU: trace_cpu
    CUDA: trace_cuda

- func: trace_backward(Tensor grad, int[] sizes) -> Tensor
  variants: function
  device_check: NoCheck
  device_guard: False

- func: ne.Scalar_out(Tensor self, Scalar other, *, Tensor(a!) out) -> Tensor(a!)
  structured: True
  structured_inherits: TensorIteratorBase
  device_check: NoCheck   # TensorIterator
  dispatch:
    CPU, CUDA: ne_Scalar_out
    QuantizedCPU: ne_out_quantized_cpu

- func: ne.Scalar(Tensor self, Scalar other) -> Tensor
  structured_delegate: ne.Scalar_out
  device_check: NoCheck   # TensorIterator
  variants: method, function
  dispatch:
    QuantizedCPU: ne_quantized_cpu

- func: ne.Tensor_out(Tensor self, Tensor other, *, Tensor(a!) out) -> Tensor(a!)
  structured: True
  structured_inherits: TensorIteratorBase
  device_check: NoCheck   # TensorIterator
  dispatch:
    CPU, CUDA: ne_Tensor_out
    QuantizedCPU: ne_out_quantized_cpu

- func: ne.Tensor(Tensor self, Tensor other) -> Tensor
  structured_delegate: ne.Tensor_out
  device_check: NoCheck   # TensorIterator
  variants: method, function
  dispatch:
    QuantizedCPU: ne_quantized_cpu

- func: ne_.Scalar(Tensor(a!) self, Scalar other) -> Tensor(a!)
  structured_delegate: ne.Scalar_out
  device_check: NoCheck   # TensorIterator
  variants: method
  dispatch:
    CompositeExplicitAutograd: ne_

- func: ne_.Tensor(Tensor(a!) self, Tensor other) -> Tensor(a!)
  structured_delegate: ne.Tensor_out
  device_check: NoCheck   # TensorIterator
  variants: method
  dispatch:
    CompositeExplicitAutograd: ne_

# not_equal, alias for torch.ne
- func: not_equal.Scalar_out(Tensor self, Scalar other, *, Tensor(a!) out) -> Tensor(a!)

- func: not_equal.Scalar(Tensor self, Scalar other) -> Tensor
  variants: method, function

- func: not_equal.Tensor_out(Tensor self, Tensor other, *, Tensor(a!) out) -> Tensor(a!)

- func: not_equal.Tensor(Tensor self, Tensor other) -> Tensor
  variants: method, function

- func: not_equal_.Scalar(Tensor(a!) self, Scalar other) -> Tensor(a!)
  variants: method

- func: not_equal_.Tensor(Tensor(a!) self, Tensor other) -> Tensor(a!)
  variants: method

- func: eq.Scalar_out(Tensor self, Scalar other, *, Tensor(a!) out) -> Tensor(a!)
  structured: True
  structured_inherits: TensorIteratorBase
  device_check: NoCheck   # TensorIterator
  dispatch:
    CPU, CUDA: eq_Scalar_out
    QuantizedCPU: eq_out_quantized_cpu

- func: eq.Scalar(Tensor self, Scalar other) -> Tensor
  structured_delegate: eq.Scalar_out
  device_check: NoCheck   # TensorIterator
  variants: method, function
  dispatch:
    QuantizedCPU: eq_quantized_cpu

- func: eq.Tensor_out(Tensor self, Tensor other, *, Tensor(a!) out) -> Tensor(a!)
  structured: True
  structured_inherits: TensorIteratorBase
  device_check: NoCheck   # TensorIterator
  dispatch:
    CPU, CUDA: eq_Tensor_out
    QuantizedCPU: eq_out_quantized_cpu

- func: eq.Tensor(Tensor self, Tensor other) -> Tensor
  structured_delegate: eq.Tensor_out
  device_check: NoCheck   # TensorIterator
  variants: method, function
  dispatch:
    QuantizedCPU: eq_quantized_cpu

- func: ge.Scalar_out(Tensor self, Scalar other, *, Tensor(a!) out) -> Tensor(a!)
  structured: True
  structured_inherits: TensorIteratorBase
  device_check: NoCheck   # TensorIterator
  dispatch:
    CPU, CUDA: ge_Scalar_out
    QuantizedCPU: ge_out_quantized_cpu

- func: ge.Scalar(Tensor self, Scalar other) -> Tensor
  structured_delegate: ge.Scalar_out
  device_check: NoCheck   # TensorIterator
  variants: method, function
  dispatch:
    QuantizedCPU: ge_quantized_cpu

- func: ge.Tensor_out(Tensor self, Tensor other, *, Tensor(a!) out) -> Tensor(a!)
  structured: True
  structured_inherits: TensorIteratorBase
  device_check: NoCheck   # TensorIterator
  dispatch:
    CPU, CUDA: ge_Tensor_out
    QuantizedCPU: ge_out_quantized_cpu

- func: ge.Tensor(Tensor self, Tensor other) -> Tensor
  structured_delegate: ge.Tensor_out
  device_check: NoCheck   # TensorIterator
  variants: method, function
  dispatch:
    QuantizedCPU: ge_quantized_cpu

- func: ge_.Scalar(Tensor(a!) self, Scalar other) -> Tensor(a!)
  structured_delegate: ge.Scalar_out
  device_check: NoCheck   # TensorIterator
  variants: method
  dispatch:
    CompositeExplicitAutograd: ge_

- func: ge_.Tensor(Tensor(a!) self, Tensor other) -> Tensor(a!)
  structured_delegate: ge.Tensor_out
  device_check: NoCheck   # TensorIterator
  variants: method
  dispatch:
    CompositeExplicitAutograd: ge_

# greater_equal, alias for torch.ge
- func: greater_equal.Scalar_out(Tensor self, Scalar other, *, Tensor(a!) out) -> Tensor(a!)

- func: greater_equal.Scalar(Tensor self, Scalar other) -> Tensor
  variants: method, function

- func: greater_equal.Tensor_out(Tensor self, Tensor other, *, Tensor(a!) out) -> Tensor(a!)

- func: greater_equal.Tensor(Tensor self, Tensor other) -> Tensor
  variants: method, function

- func: greater_equal_.Scalar(Tensor(a!) self, Scalar other) -> Tensor(a!)
  variants: method

- func: greater_equal_.Tensor(Tensor(a!) self, Tensor other) -> Tensor(a!)
  variants: method

- func: le.Scalar_out(Tensor self, Scalar other, *, Tensor(a!) out) -> Tensor(a!)
  structured: True
  structured_inherits: TensorIteratorBase
  device_check: NoCheck   # TensorIterator
  dispatch:
    CPU, CUDA: le_Scalar_out
    QuantizedCPU: le_out_quantized_cpu

- func: le.Scalar(Tensor self, Scalar other) -> Tensor
  structured_delegate: le.Scalar_out
  device_check: NoCheck   # TensorIterator
  variants: method, function
  dispatch:
    QuantizedCPU: le_quantized_cpu

- func: le.Tensor_out(Tensor self, Tensor other, *, Tensor(a!) out) -> Tensor(a!)
  structured: True
  structured_inherits: TensorIteratorBase
  device_check: NoCheck   # TensorIterator
  dispatch:
    CPU, CUDA: le_Tensor_out
    QuantizedCPU: le_out_quantized_cpu

- func: le.Tensor(Tensor self, Tensor other) -> Tensor
  structured_delegate: le.Tensor_out
  device_check: NoCheck   # TensorIterator
  variants: method, function
  dispatch:
    QuantizedCPU: le_quantized_cpu

- func: le_.Scalar(Tensor(a!) self, Scalar other) -> Tensor(a!)
  structured_delegate: le.Scalar_out
  device_check: NoCheck   # TensorIterator
  variants: method
  dispatch:
    CompositeExplicitAutograd: le_

- func: le_.Tensor(Tensor(a!) self, Tensor other) -> Tensor(a!)
  structured_delegate: le.Tensor_out
  device_check: NoCheck   # TensorIterator
  variants: method
  dispatch:
    CompositeExplicitAutograd: le_

# less_equal, alias for torch.le
- func: less_equal.Scalar_out(Tensor self, Scalar other, *, Tensor(a!) out) -> Tensor(a!)

- func: less_equal.Scalar(Tensor self, Scalar other) -> Tensor
  variants: method, function

- func: less_equal.Tensor_out(Tensor self, Tensor other, *, Tensor(a!) out) -> Tensor(a!)

- func: less_equal.Tensor(Tensor self, Tensor other) -> Tensor
  variants: method, function

- func: less_equal_.Scalar(Tensor(a!) self, Scalar other) -> Tensor(a!)
  variants: method

- func: less_equal_.Tensor(Tensor(a!) self, Tensor other) -> Tensor(a!)
  variants: method

- func: gt.Scalar_out(Tensor self, Scalar other, *, Tensor(a!) out) -> Tensor(a!)
  structured: True
  structured_inherits: TensorIteratorBase
  device_check: NoCheck   # TensorIterator
  dispatch:
    CPU, CUDA: gt_Scalar_out
    QuantizedCPU: gt_out_quantized_cpu

- func: gt.Scalar(Tensor self, Scalar other) -> Tensor
  structured_delegate: gt.Scalar_out
  device_check: NoCheck   # TensorIterator
  variants: method, function
  dispatch:
    QuantizedCPU: gt_quantized_cpu

- func: gt.Tensor_out(Tensor self, Tensor other, *, Tensor(a!) out) -> Tensor(a!)
  structured: True
  structured_inherits: TensorIteratorBase
  device_check: NoCheck   # TensorIterator
  dispatch:
    CPU, CUDA: gt_Tensor_out
    QuantizedCPU: gt_out_quantized_cpu

- func: gt.Tensor(Tensor self, Tensor other) -> Tensor
  structured_delegate: gt.Tensor_out
  device_check: NoCheck   # TensorIterator
  variants: method, function
  dispatch:
    QuantizedCPU: gt_quantized_cpu

- func: gt_.Scalar(Tensor(a!) self, Scalar other) -> Tensor(a!)
  structured_delegate: gt.Scalar_out
  device_check: NoCheck   # TensorIterator
  variants: method
  dispatch:
    CompositeExplicitAutograd: gt_

- func: gt_.Tensor(Tensor(a!) self, Tensor other) -> Tensor(a!)
  structured_delegate: gt.Tensor_out
  device_check: NoCheck   # TensorIterator
  variants: method
  dispatch:
    CompositeExplicitAutograd: gt_

#  greater, alias for torch.gt
- func: greater.Scalar_out(Tensor self, Scalar other, *, Tensor(a!) out) -> Tensor(a!)

- func: greater.Scalar(Tensor self, Scalar other) -> Tensor
  variants: method, function

- func: greater.Tensor_out(Tensor self, Tensor other, *, Tensor(a!) out) -> Tensor(a!)

- func: greater.Tensor(Tensor self, Tensor other) -> Tensor
  variants: method, function

- func: greater_.Scalar(Tensor(a!) self, Scalar other) -> Tensor(a!)
  variants: method

- func: greater_.Tensor(Tensor(a!) self, Tensor other) -> Tensor(a!)
  variants: method

- func: lt.Scalar_out(Tensor self, Scalar other, *, Tensor(a!) out) -> Tensor(a!)
  structured: True
  structured_inherits: TensorIteratorBase
  device_check: NoCheck   # TensorIterator
  dispatch:
    CPU, CUDA: lt_Scalar_out
    QuantizedCPU: lt_out_quantized_cpu

- func: lt.Scalar(Tensor self, Scalar other) -> Tensor
  structured_delegate: lt.Scalar_out
  device_check: NoCheck   # TensorIterator
  variants: method, function
  dispatch:
    QuantizedCPU: lt_quantized_cpu

- func: lt.Tensor_out(Tensor self, Tensor other, *, Tensor(a!) out) -> Tensor(a!)
  structured: True
  structured_inherits: TensorIteratorBase
  device_check: NoCheck   # TensorIterator
  dispatch:
    CPU, CUDA: lt_Tensor_out
    QuantizedCPU: lt_out_quantized_cpu

- func: lt.Tensor(Tensor self, Tensor other) -> Tensor
  structured_delegate: lt.Tensor_out
  device_check: NoCheck   # TensorIterator
  variants: method, function
  dispatch:
    QuantizedCPU: lt_quantized_cpu

- func: lt_.Scalar(Tensor(a!) self, Scalar other) -> Tensor(a!)
  structured_delegate: lt.Scalar_out
  device_check: NoCheck   # TensorIterator
  variants: method
  dispatch:
    CompositeExplicitAutograd: lt_

- func: lt_.Tensor(Tensor(a!) self, Tensor other) -> Tensor(a!)
  structured_delegate: lt.Tensor_out
  device_check: NoCheck   # TensorIterator
  variants: method
  dispatch:
    CompositeExplicitAutograd: lt_

#  less, alias for torch.lt
- func: less.Scalar_out(Tensor self, Scalar other, *, Tensor(a!) out) -> Tensor(a!)

- func: less.Scalar(Tensor self, Scalar other) -> Tensor
  variants: method, function

- func: less.Tensor_out(Tensor self, Tensor other, *, Tensor(a!) out) -> Tensor(a!)

- func: less.Tensor(Tensor self, Tensor other) -> Tensor
  variants: method, function

- func: less_.Scalar(Tensor(a!) self, Scalar other) -> Tensor(a!)
  variants: method

- func: less_.Tensor(Tensor(a!) self, Tensor other) -> Tensor(a!)
  variants: method

- func: take.out(Tensor self, Tensor index, *, Tensor(a!) out) -> Tensor(a!)
  dispatch:
    CPU, CUDA: take_out

- func: take(Tensor self, Tensor index) -> Tensor
  variants: method, function
  dispatch:
    CPU, CUDA: take

- func: take_along_dim.out(Tensor self, Tensor indices, int? dim=None, *, Tensor(a!) out) -> Tensor(a!)

- func: take_along_dim(Tensor self, Tensor indices, int? dim=None) -> Tensor
  variants: method, function

- func: index_select.out(Tensor self, int dim, Tensor index, *, Tensor(a!) out) -> Tensor(a!)
  dispatch:
    CPU, QuantizedCPU: index_select_out_cpu_
    CUDA, QuantizedCUDA: index_select_out_cuda

- func: index_select(Tensor self, int dim, Tensor index) -> Tensor
  variants: method, function
  dispatch:
    CPU, QuantizedCPU: index_select_cpu_
    CUDA, QuantizedCUDA: index_select_cuda
    SparseCPU: index_select_sparse
    SparseCUDA: index_select_sparse

- func: index_select.dimname_out(Tensor self, Dimname dim, Tensor index, *, Tensor(a!) out) -> Tensor(a!)

- func: index_select.dimname(Tensor self, Dimname dim, Tensor index) -> Tensor
  variants: method, function

- func: index_select_backward(Tensor grad, int[] self_sizes, int dim, Tensor index) -> Tensor
  variants: function
  device_check: NoCheck
  device_guard: False

- func: masked_select.out(Tensor self, Tensor mask, *, Tensor(a!) out) -> Tensor(a!)
  dispatch:
    CPU: masked_select_out_cpu
    CUDA: masked_select_out_cuda

- func: masked_select(Tensor self, Tensor mask) -> Tensor
  variants: method, function
  dispatch:
    CPU: masked_select_cpu
    CUDA: masked_select_cuda

- func: masked_select_backward(Tensor grad, Tensor input, Tensor mask) -> Tensor
  variants: function
  device_check: NoCheck
  device_guard: False

- func: nonzero.out(Tensor self, *, Tensor(a!) out) -> Tensor(a!)
  dispatch:
    CPU: nonzero_out_cpu
    CUDA: nonzero_out_cuda

- func: nonzero(Tensor self) -> Tensor
  variants: method, function
  dispatch:
    CPU: nonzero_cpu
    CUDA: nonzero_cuda

- func: nonzero_numpy(Tensor self) -> Tensor[]
  variants: method, function

- func: argwhere(Tensor self) -> Tensor
  variants: method, function

- func: gather.out(Tensor self, int dim, Tensor index, *, bool sparse_grad=False, Tensor(a!) out) -> Tensor(a!)
  structured: True
  dispatch:
    CPU, CUDA: gather_out

- func: gather(Tensor self, int dim, Tensor index, *, bool sparse_grad=False) -> Tensor
  variants: method, function
  structured_delegate: gather.out

- func: gather_backward(Tensor grad, Tensor self, int dim, Tensor index, bool sparse_grad) -> Tensor
  variants: function
  device_check: NoCheck
  device_guard: False

- func: gather.dimname_out(Tensor self, Dimname dim, Tensor index, *, bool sparse_grad=False, Tensor(a!) out) -> Tensor(a!)

- func: gather.dimname(Tensor self, Dimname dim, Tensor index, *, bool sparse_grad=False) -> Tensor
  variants: method, function

- func: _gather_sparse_backward(Tensor self, int dim, Tensor index, Tensor grad) -> Tensor

- func: addcmul.out(Tensor self, Tensor tensor1, Tensor tensor2, *, Scalar value=1, Tensor(a!) out) -> Tensor(a!)
  structured: True
  structured_inherits: TensorIteratorBase
  device_check: NoCheck   # TensorIterator
  dispatch:
    CPU, CUDA: addcmul_out

- func: addcmul(Tensor self, Tensor tensor1, Tensor tensor2, *, Scalar value=1) -> Tensor
  structured_delegate: addcmul.out
  device_check: NoCheck   # TensorIterator
  variants: method, function

- func: addcmul_(Tensor(a!) self, Tensor tensor1, Tensor tensor2, *, Scalar value=1) -> Tensor(a!)
  structured_delegate: addcmul.out
  device_check: NoCheck   # TensorIterator
  variants: method

- func: addcdiv.out(Tensor self, Tensor tensor1, Tensor tensor2, *, Scalar value=1, Tensor(a!) out) -> Tensor(a!)
  structured: True
  structured_inherits: TensorIteratorBase
  device_check: NoCheck   # TensorIterator
  dispatch:
    CPU, CUDA: addcdiv_out

- func: addcdiv(Tensor self, Tensor tensor1, Tensor tensor2, *, Scalar value=1) -> Tensor
  structured_delegate: addcdiv.out
  device_check: NoCheck   # TensorIterator
  variants: method, function

- func: addcdiv_(Tensor(a!) self, Tensor tensor1, Tensor tensor2, *, Scalar value=1) -> Tensor(a!)
  structured_delegate: addcdiv.out
  device_check: NoCheck   # TensorIterator
  variants: method

- func: cross_entropy_loss(Tensor self, Tensor target, Tensor? weight=None, int reduction=Mean, int ignore_index=-100, float label_smoothing=0.0) -> Tensor
  python_module: nn

- func: lstsq.X(Tensor self, Tensor A, *, Tensor(a!) X, Tensor(b!) qr) -> (Tensor(a!) solution, Tensor(b!) QR)
  dispatch:
    CPU: legacy_lstsq_out
    CUDA: legacy_lstsq_out_cuda

- func: lstsq(Tensor self, Tensor A) -> (Tensor solution, Tensor QR)
  variants: method, function
  dispatch:
    CPU: legacy_lstsq
    CUDA: legacy_lstsq_cuda

- func: triangular_solve.X(Tensor self, Tensor A, bool upper=True, bool transpose=False, bool unitriangular=False, *, Tensor(a!) X, Tensor(b!) M) -> (Tensor(a!) solution, Tensor(b!) cloned_coefficient)
  structured: True
  dispatch:
    CPU, CUDA: triangular_solve_out
    SparseCsrCUDA: triangular_solve_out_sparse_csr_cuda

- func: triangular_solve(Tensor self, Tensor A, bool upper=True, bool transpose=False, bool unitriangular=False) -> (Tensor solution, Tensor cloned_coefficient)
  structured_delegate: triangular_solve.X
  variants: method, function

- func: symeig.e(Tensor self, bool eigenvectors=False, bool upper=True, *, Tensor(a!) e, Tensor(b!) V) -> (Tensor(a!) eigenvalues, Tensor(b!) eigenvectors)
  dispatch:
    CompositeExplicitAutograd: symeig_out

- func: symeig(Tensor self, bool eigenvectors=False, bool upper=True) -> (Tensor eigenvalues, Tensor eigenvectors)
  variants: method, function
  dispatch:
    CompositeExplicitAutograd: symeig

- func: _symeig_helper(Tensor self, bool eigenvectors, bool upper) -> (Tensor, Tensor)
  variants: function
  dispatch:
    CPU: _symeig_helper_cpu
    CUDA: _symeig_helper_cuda

- func: eig.e(Tensor self, bool eigenvectors=False, *, Tensor(a!) e, Tensor(b!) v) -> (Tensor(a!) eigenvalues, Tensor(b!) eigenvectors)
  dispatch:
    CompositeExplicitAutograd: eig_out

- func: eig(Tensor self, bool eigenvectors=False) -> (Tensor eigenvalues, Tensor eigenvectors)
  variants: method, function
  dispatch:
    CompositeExplicitAutograd: eig

- func: svd.U(Tensor self, bool some=True, bool compute_uv=True, *, Tensor(a!) U, Tensor(b!) S, Tensor(c!) V) -> (Tensor(a!) U, Tensor(b!) S, Tensor(c!) V)

- func: svd(Tensor self, bool some=True, bool compute_uv=True) -> (Tensor U, Tensor S, Tensor V)
  variants: method, function

- func: _svd_helper(Tensor self, bool some, bool compute_uv) -> (Tensor U, Tensor S, Tensor V)
  variants: function
  dispatch:
    CPU: _svd_helper_cpu
    CUDA: _svd_helper_cuda

# swapaxes, alias for transpose
- func: swapaxes(Tensor(a) self, int axis0, int axis1) -> Tensor(a)
  variants: function, method
  device_check: NoCheck
  device_guard: False

- func: swapaxes_(Tensor(a!) self, int axis0, int axis1) -> Tensor(a!)
  variants: method
  device_check: NoCheck
  device_guard: False
  tags: inplace_view

# swapdims, alias for transpose
- func: swapdims(Tensor(a) self, int dim0, int dim1) -> Tensor(a)
  variants: function, method
  device_check: NoCheck
  device_guard: False

- func: swapdims_(Tensor(a!) self, int dim0, int dim1) -> Tensor(a!)
  variants: method
  device_check: NoCheck
  device_guard: False
  tags: inplace_view

- func: cholesky.out(Tensor self, bool upper=False, *, Tensor(a!) out) -> Tensor(a!)
  dispatch:
    CPU, CUDA: cholesky_out

- func: cholesky(Tensor self, bool upper=False) -> Tensor
  variants: method, function
  dispatch:
    CPU, CUDA: cholesky

- func: cholesky_solve.out(Tensor self, Tensor input2, bool upper=False, *, Tensor(a!) out) -> Tensor(a!)
  dispatch:
    CompositeExplicitAutograd: cholesky_solve_out

- func: cholesky_solve(Tensor self, Tensor input2, bool upper=False) -> Tensor
  variants: method, function
  dispatch:
    CompositeExplicitAutograd: cholesky_solve

- func: _cholesky_solve_helper(Tensor self, Tensor A, bool upper) -> Tensor
  variants: function
  dispatch:
    CPU: _cholesky_solve_helper_cpu
    CUDA: _cholesky_solve_helper_cuda

- func: solve(Tensor self, Tensor A) -> (Tensor solution, Tensor LU)
  variants: function, method
  dispatch:
    CompositeExplicitAutograd: solve

- func: solve.solution(Tensor self, Tensor A, *, Tensor(a!) solution, Tensor(b!) lu) -> (Tensor(a!) solution, Tensor(b!) LU)
  dispatch:
    CompositeExplicitAutograd: solve_out

- func: _solve_helper(Tensor self, Tensor A) -> (Tensor, Tensor)
  variants: function
  dispatch:
    CPU: _solve_helper_cpu
    CUDA: _solve_helper_cuda

- func: cholesky_inverse(Tensor self, bool upper=False) -> Tensor
  variants: method, function
  dispatch:
    CPU, CUDA: cholesky_inverse

- func: cholesky_inverse.out(Tensor self, bool upper=False, *, Tensor(a!) out) -> Tensor(a!)
  dispatch:
    CPU, CUDA: cholesky_inverse_out

- func: qr.Q(Tensor self, bool some=True, *, Tensor(a!) Q, Tensor(b!) R) -> (Tensor(a!) Q, Tensor(b!) R)

- func: qr(Tensor self, bool some=True) -> (Tensor Q, Tensor R)
  variants: method, function

- func: geqrf.a(Tensor self, *, Tensor(a!) a, Tensor(b!) tau) -> (Tensor(a!) a, Tensor(b!) tau)
  dispatch:
    CPU, CUDA: geqrf_out

- func: geqrf(Tensor self) -> (Tensor a, Tensor tau)
  variants: method, function
  dispatch:
    CPU, CUDA: geqrf

# orgqr, alias for linalg_householder_product
- func: orgqr(Tensor self, Tensor input2) -> Tensor
  variants: method, function

- func: orgqr.out(Tensor self, Tensor input2, *, Tensor(a!) out) -> Tensor(a!)

- func: ormqr.out(Tensor self, Tensor input2, Tensor input3, bool left=True, bool transpose=False, *, Tensor(a!) out) -> Tensor(a!)
  dispatch:
    CPU, CUDA: ormqr_out

- func: ormqr(Tensor self, Tensor input2, Tensor input3, bool left=True, bool transpose=False) -> Tensor
  variants: method, function
  dispatch:
    CPU, CUDA: ormqr

- func: _lu_with_info(Tensor self, bool pivot=True, bool check_errors=True) -> (Tensor LU, Tensor pivots, Tensor info)
  variants: function
  dispatch:
    CPU, CUDA: _lu_with_info

- func: lu_solve.out(Tensor self, Tensor LU_data, Tensor LU_pivots, *, Tensor(a!) out) -> Tensor(a!)
  dispatch:
    CPU, CUDA: lu_solve_out

- func: lu_solve(Tensor self, Tensor LU_data, Tensor LU_pivots) -> Tensor
  variants: method, function
  dispatch:
    CPU, CUDA: lu_solve

- func: lu_unpack(Tensor LU_data, Tensor LU_pivots, bool unpack_data=True, bool unpack_pivots=True) -> (Tensor P, Tensor L, Tensor U)
  variants: function
  dispatch:
    CPU, CUDA: lu_unpack

- func: lu_unpack.out(Tensor LU_data, Tensor LU_pivots, bool unpack_data=True, bool unpack_pivots=True, *, Tensor(a!) P, Tensor(b!) L, Tensor(c!) U) -> (Tensor(a!) P, Tensor(b!) L, Tensor(c!) U)
  variants: function
  dispatch:
    CPU, CUDA: lu_unpack_out

# TODO: remove dispatch section when porting TH CUDA to ATen
- func: multinomial.out(Tensor self, int num_samples, bool replacement=False, *, Generator? generator=None, Tensor(a!) out) -> Tensor(a!)
  dispatch:
    CPU, CUDA: multinomial_out

- func: multinomial(Tensor self, int num_samples, bool replacement=False, *, Generator? generator=None) -> Tensor
  variants: method, function
  dispatch:
    CPU, CUDA: multinomial

- func: lgamma.out(Tensor self, *, Tensor(a!) out) -> Tensor(a!)
  device_check: NoCheck   # TensorIterator
  structured: True
  structured_inherits: TensorIteratorBase
  dispatch:
    CPU, CUDA: lgamma_out

- func: lgamma_(Tensor(a!) self) -> Tensor(a!)
  device_check: NoCheck   # TensorIterator
  structured_delegate: lgamma.out
  variants: method

- func: lgamma(Tensor self) -> Tensor
  device_check: NoCheck   # TensorIterator
  structured_delegate: lgamma.out
  variants: method, function

- func: digamma.out(Tensor self, *, Tensor(a!) out) -> Tensor(a!)
  device_check: NoCheck   # TensorIterator
  structured: True
  structured_inherits: TensorIteratorBase
  dispatch:
    CPU, CUDA: digamma_out

- func: digamma(Tensor self) -> Tensor
  device_check: NoCheck   # TensorIterator
  structured_delegate: digamma.out
  variants: method, function

- func: polygamma.out(int n, Tensor self, *, Tensor(a!) out) -> Tensor(a!)
  device_check: NoCheck   # TensorIterator
  structured: True
  structured_inherits: TensorIteratorBase
  dispatch:
    CPU, CUDA: polygamma_out

- func: polygamma(int n, Tensor self) -> Tensor
  device_check: NoCheck   # TensorIterator
  structured_delegate: polygamma.out
  variants: method, function

- func: polygamma_(Tensor(a!) self, int n) -> Tensor(a!)
  device_check: NoCheck   # TensorIterator
  variants: method
  dispatch:
    CompositeExplicitAutograd: polygamma_

- func: erfinv(Tensor self) -> Tensor
  device_check: NoCheck   # TensorIterator
  structured_delegate: erfinv.out
  variants: method, function

- func: erfinv_(Tensor(a!) self) -> Tensor(a!)
  device_check: NoCheck   # TensorIterator
  structured_delegate: erfinv.out
  variants: method

- func: erfinv.out(Tensor self, *, Tensor(a!) out) -> Tensor(a!)
  device_check: NoCheck   # TensorIterator
  structured: True
  structured_inherits: TensorIteratorBase
  dispatch:
    CPU, CUDA: erfinv_out

- func: i0(Tensor self) -> Tensor
  structured_delegate: i0.out
  variants: function, method

- func: i0_(Tensor(a!) self) -> Tensor(a!)
  structured_delegate: i0.out
  variants: function, method

- func: i0.out(Tensor self, *, Tensor(a!) out) -> Tensor(a!)
  structured: True
  structured_inherits: TensorIteratorBase
  dispatch:
    CPU, CUDA: i0_out

- func: sign(Tensor self) -> Tensor
  device_check: NoCheck   # TensorIterator
  structured_delegate: sign.out
  variants: function, method
  dispatch:
    CompositeExplicitAutograd: sign

- func: sign_(Tensor(a!) self) -> Tensor(a!)
  device_check: NoCheck   # TensorIterator
  structured_delegate: sign.out
  variants: method
  dispatch:
    CompositeExplicitAutograd: sign_

- func: sign.out(Tensor self, *, Tensor(a!) out) -> Tensor(a!)
  device_check: NoCheck   # TensorIterator
  structured: True
  structured_inherits: TensorIteratorBase
  dispatch:
    CPU, CUDA: sign_out

- func: signbit(Tensor self) -> Tensor
  variants: function, method
  structured_delegate: signbit.out

- func: signbit.out(Tensor self, *, Tensor(a!) out) -> Tensor(a!)
  structured: True
  structured_inherits: TensorIteratorBase
  dispatch:
    CPU: signbit_out
    CUDA: signbit_out

- func: dist(Tensor self, Tensor other, Scalar p=2) -> Tensor
  device_check: NoCheck   # TensorIterator
  variants: method, function
  dispatch:
    CompositeExplicitAutograd: dist

- func: atan2.out(Tensor self, Tensor other, *, Tensor(a!) out) -> Tensor(a!)
  device_check: NoCheck   # TensorIterator
  structured: True
  structured_inherits: TensorIteratorBase
  dispatch:
    CPU, CUDA: atan2_out

- func: atan2_(Tensor(a!) self, Tensor other) -> Tensor(a!)
  device_check: NoCheck   # TensorIterator
  structured_delegate: atan2.out
  variants: method

- func: atan2(Tensor self, Tensor other) -> Tensor
  device_check: NoCheck   # TensorIterator
  structured_delegate: atan2.out
  variants: method, function

- func: lerp.Scalar_out(Tensor self, Tensor end, Scalar weight, *, Tensor(a!) out) -> Tensor(a!)
  device_check: NoCheck   # TensorIterator
  dispatch:
    CPU: lerp_cpu_scalar_out
    CUDA: lerp_cuda_scalar_out

- func: lerp.Tensor_out(Tensor self, Tensor end, Tensor weight, *, Tensor(a!) out) -> Tensor(a!)
  device_check: NoCheck   # TensorIterator
  dispatch:
    CPU: lerp_cpu_tensor_out
    CUDA: lerp_cuda_tensor_out

- func: lerp.Scalar(Tensor self, Tensor end, Scalar weight) -> Tensor
  device_check: NoCheck   # TensorIterator
  variants: method, function
  dispatch:
    CPU: lerp_cpu_scalar
    CUDA: lerp_cuda_scalar

- func: lerp.Tensor(Tensor self, Tensor end, Tensor weight) -> Tensor
  device_check: NoCheck   # TensorIterator
  variants: method, function
  dispatch:
    CPU: lerp_cpu_tensor
    CUDA: lerp_cuda_tensor

- func: histc.out(Tensor self, int bins=100, Scalar min=0, Scalar max=0, *, Tensor(a!) out) -> Tensor(a!)
  dispatch:
    CPU: histogram_histc_cpu_out
    CUDA: _histc_out_cuda

- func: histc(Tensor self, int bins=100, Scalar min=0, Scalar max=0) -> Tensor
  variants: method, function
  dispatch:
    CPU: histogram_histc_cpu
    CUDA: _histc_cuda

- func: histogram.bins_tensor_out(Tensor self, Tensor bins, *, Tensor? weight=None, bool density=False, Tensor(a!) hist, Tensor(b!) bin_edges) -> (Tensor(a!) hist, Tensor(b!) bin_edges)
  dispatch:
    CPU: histogram_out_cpu

- func: histogram.bins_tensor(Tensor self, Tensor bins, *, Tensor? weight=None, bool density=False) -> (Tensor hist, Tensor bin_edges)
  variants: method, function
  dispatch:
    CPU: histogram_cpu

- func: histogram.bin_ct_out(Tensor self, int bins=100, *, float[]? range=None, Tensor? weight=None, bool density=False, Tensor(a!) hist, Tensor(b!) bin_edges) -> (Tensor(a!) hist, Tensor(b!) bin_edges)
  dispatch:
    CPU: histogram_out_cpu

- func: histogram.bin_ct(Tensor self, int bins=100, *, float[]? range=None, Tensor? weight=None, bool density=False) -> (Tensor hist, Tensor bin_edges)
  variants: method, function
  dispatch:
    CPU: histogram_cpu

- func: _histogramdd_bin_edges(Tensor self, int[] bins, *, float[]? range=None, Tensor? weight=None, bool density=False) -> Tensor[]
  dispatch:
    CPU: histogramdd_bin_edges_cpu

- func: _histogramdd_from_bin_cts(Tensor self, int[] bins, *, float[]? range=None, Tensor? weight=None, bool density=False) -> Tensor
  dispatch:
    CPU: histogramdd_cpu

- func: _histogramdd_from_bin_tensors(Tensor self, Tensor[] bins, *, Tensor? weight=None, bool density=False) -> Tensor
  dispatch:
    CPU: histogramdd_cpu

- func: fmod.Scalar_out(Tensor self, Scalar other, *, Tensor(a!) out) -> Tensor(a!)
  device_check: NoCheck   # TensorIterator
  dispatch:
    CompositeExplicitAutograd: fmod_out

- func: fmod.Scalar(Tensor self, Scalar other) -> Tensor
  device_check: NoCheck   # TensorIterator
  variants: method, function
  dispatch:
    CompositeExplicitAutograd: fmod

- func: fmod_.Scalar(Tensor(a!) self, Scalar other) -> Tensor(a!)
  device_check: NoCheck   # TensorIterator
  variants: method
  dispatch:
    CompositeExplicitAutograd: fmod_

- func: fmod.Tensor_out(Tensor self, Tensor other, *, Tensor(a!) out) -> Tensor(a!)
  device_check: NoCheck   # TensorIterator
  structured: True
  structured_inherits: TensorIteratorBase
  dispatch:
    CPU, CUDA: fmod_out

- func: fmod.Tensor(Tensor self, Tensor other) -> Tensor
  device_check: NoCheck   # TensorIterator
  structured_delegate: fmod.Tensor_out
  variants: method, function


- func: fmod_.Tensor(Tensor(a!) self, Tensor other) -> Tensor(a!)
  device_check: NoCheck   # TensorIterator
  variants: method
  structured_delegate: fmod.Tensor_out

- func: hypot.out(Tensor self, Tensor other, *, Tensor(a!) out) -> Tensor(a!)
  structured: True
  structured_inherits: TensorIteratorBase
  dispatch:
    CPU, CUDA: hypot_out

- func: hypot(Tensor self, Tensor other) -> Tensor
  structured_delegate: hypot.out
  variants: method, function

- func: hypot_(Tensor(a!) self, Tensor other) -> Tensor(a!)
  structured_delegate: hypot.out
  variants: method
  dispatch:
    CompositeExplicitAutograd: hypot_

- func: igamma.out(Tensor self, Tensor other, *, Tensor(a!) out) -> Tensor(a!)
  structured: True
  structured_inherits: TensorIteratorBase
  dispatch:
    CPU, CUDA: igamma_out

- func: igamma(Tensor self, Tensor other) -> Tensor
  structured_delegate: igamma.out
  variants: method, function

- func: igamma_(Tensor(a!) self, Tensor other) -> Tensor(a!)
  structured_delegate: igamma.out
  variants: method

- func: igammac.out(Tensor self, Tensor other, *, Tensor(a!) out) -> Tensor(a!)
  structured: True
  structured_inherits: TensorIteratorBase
  dispatch:
    CPU, CUDA: igammac_out

- func: igammac(Tensor self, Tensor other) -> Tensor
  structured_delegate: igammac.out
  variants: method, function

- func: igammac_(Tensor(a!) self, Tensor other) -> Tensor(a!)
  structured_delegate: igammac.out
  variants: method

- func: nextafter.out(Tensor self, Tensor other, *, Tensor(a!) out) -> Tensor(a!)
  structured: True
  structured_inherits: TensorIteratorBase
  dispatch:
    CPU, CUDA: nextafter_out

- func: nextafter(Tensor self, Tensor other) -> Tensor
  structured_delegate: nextafter.out
  variants: method, function

- func: nextafter_(Tensor(a!) self, Tensor other) -> Tensor(a!)
  structured_delegate: nextafter.out
  variants: method
  dispatch:
    CompositeExplicitAutograd: nextafter_

- func: remainder.Scalar_out(Tensor self, Scalar other, *, Tensor(a!) out) -> Tensor(a!)
  dispatch:
    CompositeExplicitAutograd: remainder_out

- func: remainder.Scalar(Tensor self, Scalar other) -> Tensor
  variants: method, function
  dispatch:
    CompositeExplicitAutograd: remainder

- func: remainder_.Scalar(Tensor(a!) self, Scalar other) -> Tensor(a!)
  variants: method
  dispatch:
    CompositeExplicitAutograd: remainder_

- func: remainder.Tensor_out(Tensor self, Tensor other, *, Tensor(a!) out) -> Tensor(a!)
  device_check: NoCheck   # TensorIterator
  structured: True
  structured_inherits: TensorIteratorBase
  dispatch:
    CPU, CUDA: remainder_out

- func: remainder.Tensor(Tensor self, Tensor other) -> Tensor
  device_check: NoCheck   # TensorIterator
  structured_delegate: remainder.Tensor_out
  variants: method, function

- func: remainder_.Tensor(Tensor(a!) self, Tensor other) -> Tensor(a!)
  device_check: NoCheck   # TensorIterator
  structured_delegate: remainder.Tensor_out
  variants: method

- func: remainder.Scalar_Tensor(Scalar self, Tensor other) -> Tensor
  device_check: NoCheck   # TensorIterator
  variants: function
  dispatch:
    CPU, CUDA: remainder

- func: min(Tensor self) -> Tensor
  device_check: NoCheck   # TensorIterator
  variants: method, function
  dispatch:
    CPU, CUDA: min
    QuantizedCPU: min_quantized_cpu

- func: fmin(Tensor self, Tensor other) -> Tensor
  structured_delegate: fmin.out
  device_check: NoCheck   # TensorIterator
  variants: method, function

- func: fmin.out(Tensor self, Tensor other, *, Tensor(a!) out) -> Tensor(a!)
  structured: True
  structured_inherits: TensorIteratorBase
  device_check: NoCheck   # TensorIterator
  dispatch:
    CPU, CUDA: fmin_out

- func: max(Tensor self) -> Tensor
  device_check: NoCheck   # TensorIterator
  variants: method, function
  dispatch:
    CPU, CUDA: max
    QuantizedCPU: max_quantized_cpu

- func: fmax(Tensor self, Tensor other) -> Tensor
  structured_delegate: fmax.out
  device_check: NoCheck   # TensorIterator
  variants: method, function

- func: fmax.out(Tensor self, Tensor other, *, Tensor(a!) out) -> Tensor(a!)
  structured: True
  structured_inherits: TensorIteratorBase
  device_check: NoCheck   # TensorIterator
  dispatch:
    CPU, CUDA: fmax_out

- func: maximum(Tensor self, Tensor other) -> Tensor
  structured_delegate: maximum.out
  device_check: NoCheck   # TensorIterator
  variants: method, function

- func: maximum.out(Tensor self, Tensor other, *, Tensor(a!) out) -> Tensor(a!)
  structured: True
  structured_inherits: TensorIteratorBase
  device_check: NoCheck   # TensorIterator
  dispatch:
    CPU, CUDA: maximum_out

# binary max, alias of maximum
# NOTE: max is not an alias for maximum, since there is also unary max
- func: max.other(Tensor self, Tensor other) -> Tensor
  device_check: NoCheck   # TensorIterator
  variants: method, function

- func: max.out(Tensor self, Tensor other, *, Tensor(a!) out) -> Tensor(a!)
  device_check: NoCheck   # TensorIterator

- func: minimum(Tensor self, Tensor other) -> Tensor
  structured_delegate: minimum.out
  device_check: NoCheck   # TensorIterator
  variants: method, function

- func: minimum.out(Tensor self, Tensor other, *, Tensor(a!) out) -> Tensor(a!)
  structured: True
  structured_inherits: TensorIteratorBase
  device_check: NoCheck   # TensorIterator
  dispatch:
    CPU, CUDA: minimum_out

# binary min, alias for minimum
# NOTE: min is not an alias for minimum, since there is also unary min
- func: min.out(Tensor self, Tensor other, *, Tensor(a!) out) -> Tensor(a!)
  device_check: NoCheck   # TensorIterator

- func: min.other(Tensor self, Tensor other) -> Tensor
  device_check: NoCheck   # TensorIterator
  variants: method, function

# The following quantile signatures are DEPRECATED in favor of the new ones with the interpolation kwarg.
- func: quantile.scalar_out(Tensor self, float q, int? dim=None, bool keepdim=False, *, Tensor(a!) out) -> Tensor(a!)

- func: quantile.scalar(Tensor self, float q, int? dim=None, bool keepdim=False) -> Tensor
  variants: method, function

- func: quantile.out(Tensor self, Tensor q, int? dim=None, bool keepdim=False, *, Tensor(a!) out) -> Tensor(a!)

- func: quantile(Tensor self, Tensor q, int? dim=None, bool keepdim=False) -> Tensor
  variants: method, function

- func: nanquantile.scalar_out(Tensor self, float q, int? dim=None, bool keepdim=False, *, Tensor(a!) out) -> Tensor(a!)

- func: nanquantile.scalar(Tensor self, float q, int? dim=None, bool keepdim=False) -> Tensor
  variants: method, function

- func: nanquantile.out(Tensor self, Tensor q, int? dim=None, bool keepdim=False, *, Tensor(a!) out) -> Tensor(a!)

- func: nanquantile(Tensor self, Tensor q, int? dim=None, bool keepdim=False) -> Tensor
  variants: method, function

# To keep backward and forward compatibility, and to avoid ambiguity with the original signatures, dim, keepdim and interpolation
# parameters are required for now. Once the deprecated signatures are removed they will be made optional.
- func: quantile.new_scalar_out(Tensor self, float q, int? dim, bool keepdim, *, str interpolation, Tensor(a!) out) -> Tensor(a!)

- func: quantile.new_scalar(Tensor self, float q, int? dim, bool keepdim, *, str interpolation) -> Tensor
  variants: method, function

- func: quantile.new_out(Tensor self, Tensor q, int? dim, bool keepdim, *, str interpolation, Tensor(a!) out) -> Tensor(a!)

- func: quantile.new(Tensor self, Tensor q, int? dim, bool keepdim, *, str interpolation) -> Tensor
  variants: method, function

- func: nanquantile.new_scalar_out(Tensor self, float q, int? dim, bool keepdim, *, str interpolation, Tensor(a!) out) -> Tensor(a!)

- func: nanquantile.new_scalar(Tensor self, float q, int? dim, bool keepdim, *, str interpolation) -> Tensor
  variants: method, function

- func: nanquantile.new_out(Tensor self, Tensor q, int? dim, bool keepdim, *, str interpolation, Tensor(a!) out) -> Tensor(a!)

- func: nanquantile.new(Tensor self, Tensor q, int? dim, bool keepdim, *, str interpolation) -> Tensor
  variants: method, function

- func: sort.values(Tensor self, int dim=-1, bool descending=False, *, Tensor(a!) values, Tensor(b!) indices) -> (Tensor(a!) values, Tensor(b!) indices)
  device_check: NoCheck   # TensorIterator
  dispatch:
    CPU: sort_out_cpu
    CUDA: sort_out_cuda

- func: sort.values_stable(Tensor self, *, bool? stable, int dim=-1, bool descending=False, Tensor(a!) values, Tensor(b!) indices) -> (Tensor(a!) values, Tensor(b!) indices)
  dispatch:
    CPU: sort_out_cpu_stable
    CUDA: sort_out_stable_cuda

- func: sort(Tensor self, int dim=-1, bool descending=False) -> (Tensor values, Tensor indices)
  device_check: NoCheck   # TensorIterator
  variants: method, function
  dispatch:
    CPU: sort_cpu
    CUDA: sort_cuda
    QuantizedCPU: sort_quantized_cpu

- func: sort.stable(Tensor self, *, bool? stable, int dim=-1, bool descending=False) -> (Tensor values, Tensor indices)
  variants: method, function
  dispatch:
    CPU: sort_cpu_stable
    CUDA: sort_stable_cuda
    QuantizedCPU: sort_quantized_cpu_stable

- func: sort.dimname_values(Tensor self, Dimname dim, bool descending=False, *, Tensor(a!) values, Tensor(b!) indices) -> (Tensor(a!) values, Tensor(b!) indices)

- func: sort.dimname_values_stable(Tensor self, *, bool? stable, Dimname dim, bool descending=False, Tensor(a!) values, Tensor(b!) indices) -> (Tensor(a!) values, Tensor(b!) indices)

- func: sort.dimname(Tensor self, Dimname dim, bool descending=False) -> (Tensor values, Tensor indices)
  variants: method, function

- func: sort.dimname_stable(Tensor self, *, bool? stable, Dimname dim, bool descending=False) -> (Tensor values, Tensor indices)
  variants: method, function

- func: msort.out(Tensor self, *, Tensor(a!) out) -> Tensor(a!)

- func: msort(Tensor self) -> Tensor
  variants: method, function

- func: argsort(Tensor self, int dim=-1, bool descending=False) -> Tensor
  device_check: NoCheck   # TensorIterator
  variants: method, function

- func: argsort.dimname(Tensor self, Dimname dim, bool descending=False) -> Tensor
  variants: method, function

- func: topk.values(Tensor self, int k, int dim=-1, bool largest=True, bool sorted=True, *, Tensor(a!) values, Tensor(b!) indices) -> (Tensor(a!) values, Tensor(b!) indices)
  structured: True
  dispatch:
    CPU: topk_out_cpu
    CUDA: topk_out_cuda

- func: topk(Tensor self, int k, int dim=-1, bool largest=True, bool sorted=True) -> (Tensor values, Tensor indices)
  variants: method, function
  structured_delegate: topk.values
  dispatch:
    QuantizedCPU: topk_quantized_cpu

- func: all(Tensor self) -> Tensor
  device_check: NoCheck   # TensorIterator
  structured_delegate: all.all_out
  variants: method, function

- func: all.all_out(Tensor self, *, Tensor(a!) out) -> Tensor(a!)
  device_check: NoCheck
  structured: True
  dispatch:
    CPU, CUDA: all_all_out

- func: any(Tensor self) -> Tensor
  device_check: NoCheck   # TensorIterator
  structured_delegate: any.all_out
  variants: method, function
  dispatch:
    SparseCPU, SparseCUDA: any_sparse

- func: any.all_out(Tensor self, *, Tensor(a!) out) -> Tensor(a!)
  device_check: NoCheck
  structured: True
  dispatch:
    CPU, CUDA: any_all_out

- func: renorm.out(Tensor self, Scalar p, int dim, Scalar maxnorm, *, Tensor(a!) out) -> Tensor(a!)
  device_check: NoCheck   # TensorIterator
  structured: True
  dispatch:
    CPU, CUDA: renorm_out

- func: renorm(Tensor self, Scalar p, int dim, Scalar maxnorm) -> Tensor
  device_check: NoCheck   # TensorIterator
  variants: method, function
  structured_delegate: renorm.out

- func: renorm_(Tensor(a!) self, Scalar p, int dim, Scalar maxnorm) -> Tensor(a!)
  device_check: NoCheck   # TensorIterator
  variants: method
  structured_delegate: renorm.out

- func: unfold(Tensor(a) self, int dimension, int size, int step) -> Tensor(a)
  variants: method
  device_check: NoCheck
  device_guard: False
  dispatch:
    CPU, CUDA: unfold
    QuantizedCPU, QuantizedCUDA: unfold

- func: unfold_backward(Tensor grad_in, int[] input_sizes, int dim, int size, int step) -> Tensor
  variants: function
  dispatch:
    CPU, CUDA: unfold_backward

- func: equal(Tensor self, Tensor other) -> bool
  variants: method, function
  dispatch:
    CPU: cpu_equal
    CUDA: cuda_equal
    QuantizedCPU: equal_quantized_cpu

- func: pow.Tensor_Tensor_out(Tensor self, Tensor exponent, *, Tensor(a!) out) -> Tensor(a!)
  device_check: NoCheck   # TensorIterator
  structured: True
  structured_inherits: TensorIteratorBase
  dispatch:
    CPU, CUDA: pow_Tensor_Tensor_out

- func: pow.Tensor_Tensor(Tensor self, Tensor exponent) -> Tensor
  device_check: NoCheck   # TensorIterator
  structured_delegate: pow.Tensor_Tensor_out
  variants: method, function

- func: pow.Scalar_out(Scalar self, Tensor exponent, *, Tensor(a!) out) -> Tensor(a!)
  device_check: NoCheck   # TensorIterator
  structured: True
  dispatch:
    CPU, CUDA: pow_Scalar_out

- func: pow.Scalar(Scalar self, Tensor exponent) -> Tensor
  device_check: NoCheck   # TensorIterator
  structured_delegate: pow.Scalar_out

- func: pow.Tensor_Scalar_out(Tensor self, Scalar exponent, *, Tensor(a!) out) -> Tensor(a!)
  device_check: NoCheck   # TensorIterator
  structured: True
  structured_inherits: TensorIteratorBase
  dispatch:
    CPU, CUDA: pow_Tensor_Scalar_out
    SparseCPU, SparseCUDA: pow_out_sparse_scalar

- func: pow.Tensor_Scalar(Tensor self, Scalar exponent) -> Tensor
  device_check: NoCheck   # TensorIterator
  structured_delegate: pow.Tensor_Scalar_out
  variants: function, method
  dispatch:
    SparseCPU, SparseCUDA: pow_sparse_scalar

- func: pow_.Scalar(Tensor(a!) self, Scalar exponent) -> Tensor(a!)
  device_check: NoCheck   # TensorIterator
  structured_delegate: pow.Tensor_Scalar_out
  variants: method

- func: pow_.Tensor(Tensor(a!) self, Tensor exponent) -> Tensor(a!)
  device_check: NoCheck   # TensorIterator
  structured_delegate: pow.Tensor_Tensor_out
  variants: method

- func: float_power.Tensor_Tensor_out(Tensor self, Tensor exponent, *, Tensor(a!) out) -> Tensor(a!)

- func: float_power.Tensor_Tensor(Tensor self, Tensor exponent) -> Tensor
  variants: function, method

- func: float_power.Scalar_out(Scalar self, Tensor exponent, *, Tensor(a!) out) -> Tensor(a!)

- func: float_power.Scalar(Scalar self, Tensor exponent) -> Tensor

- func: float_power.Tensor_Scalar_out(Tensor self, Scalar exponent, *, Tensor(a!) out) -> Tensor(a!)

- func: float_power.Tensor_Scalar(Tensor self, Scalar exponent) -> Tensor
  variants: function, method

- func: float_power_.Scalar(Tensor(a!) self, Scalar exponent) -> Tensor(a!)
  variants: method

- func: float_power_.Tensor(Tensor(a!) self, Tensor exponent) -> Tensor(a!)
  variants: method

- func: normal_(Tensor(a!) self, float mean=0, float std=1, *, Generator? generator=None) -> Tensor(a!)
  device_check: NoCheck   # TensorIterator
  variants: method
  dispatch:
    CPU, CUDA: normal_
    Meta: normal_meta_

- func: normal.Tensor_float_out(Tensor mean, float std=1, *, Generator? generator=None, Tensor(a!) out) -> Tensor(a!)
  dispatch:
    CPU, CUDA: normal_out

- func: normal.Tensor_float(Tensor mean, float std=1, *, Generator? generator=None) -> Tensor
  dispatch:
    CPU, CUDA: normal

- func: normal.float_Tensor_out(float mean, Tensor std, *, Generator? generator=None, Tensor(a!) out) -> Tensor(a!)
  dispatch:
    CPU, CUDA: normal_out

- func: normal.float_Tensor(float mean, Tensor std, *, Generator? generator=None) -> Tensor
  dispatch:
    CPU, CUDA: normal

- func: normal.Tensor_Tensor_out(Tensor mean, Tensor std, *, Generator? generator=None, Tensor(a!) out) -> Tensor(a!)
  dispatch:
    CPU, CUDA: normal_out

- func: normal.Tensor_Tensor(Tensor mean, Tensor std, *, Generator? generator=None) -> Tensor
  dispatch:
    CPU, CUDA: normal

- func: normal.float_float(float mean, float std, int[] size, *, Generator? generator=None, ScalarType? dtype=None, Layout? layout=None, Device? device=None, bool? pin_memory=None) -> Tensor

- func: normal.float_float_out(float mean, float std, int[] size, *, Generator? generator=None, Tensor(a!) out) -> Tensor(a!)

- func: alias(Tensor(a) self) -> Tensor(a)
  variants: method, function
  dispatch:
    CompositeExplicitAutograd: alias

- func: _index_copy_(Tensor(a!) self, int dim, Tensor index, Tensor source) -> Tensor(a!)
  dispatch:
    CPU: _index_copy_impl_
    CUDA: _index_copy_impl_

- func: _amp_foreach_non_finite_check_and_unscale_(Tensor(a!)[] self, Tensor(b!) found_inf, Tensor inv_scale) -> ()
  variants: function
  dispatch:
    CUDA: _amp_foreach_non_finite_check_and_unscale_cuda_

- func: _amp_update_scale_(Tensor(a!) self, Tensor(b!) growth_tracker, Tensor found_inf, float scale_growth_factor, float scale_backoff_factor, int growth_interval) -> Tensor(a!)
  variants: function
  dispatch:
    CUDA: _amp_update_scale_cuda_

- func: _cat(Tensor[] tensors, int dim=0) -> Tensor
  dispatch:
    CPU: _cat_cpu
    CUDA: cat_cuda
    QuantizedCPU: cat_quantized_cpu

- func: _cat.out(Tensor[] tensors, int dim=0, *, Tensor(a!) out) -> Tensor(a!)
  dispatch:
    CPU: _cat_out_cpu
    CUDA: cat_out_cuda
    QuantizedCPU: cat_out_quantized_cpu

- func: _foreach_add.Scalar(Tensor[] tensors, Scalar scalar) -> Tensor[]
  device_check: NoCheck   # foreach kernels fall back to slow path when tensor are on different devices
  variants: function
  dispatch:
    CPU: foreach_tensor_add_scalar_kernel_slow
    CUDA: foreach_tensor_add_scalar_kernel_cuda

- func: _foreach_add_.Scalar(Tensor(a!)[] self, Scalar scalar) -> ()
  device_check: NoCheck   # foreach kernels fall back to slow path when tensor are on different devices
  variants: function
  dispatch:
    CPU: foreach_tensor_add_scalar_kernel_slow_
    CUDA: foreach_tensor_add_scalar_kernel_cuda_

- func: _foreach_sub.Scalar(Tensor[] tensors, Scalar scalar) -> Tensor[]
  device_check: NoCheck   # foreach kernels fall back to slow path when tensor are on different devices
  variants: function
  dispatch:
    CPU: foreach_tensor_sub_scalar_kernel_slow
    CUDA: foreach_tensor_sub_scalar_kernel_cuda

- func: _foreach_sub_.Scalar(Tensor(a!)[] self, Scalar scalar) -> ()
  device_check: NoCheck   # foreach kernels fall back to slow path when tensor are on different devices
  variants: function
  dispatch:
    CPU: foreach_tensor_sub_scalar_kernel_slow_
    CUDA: foreach_tensor_sub_scalar_kernel_cuda_

- func: _foreach_mul.Scalar(Tensor[] tensors, Scalar scalar) -> Tensor[]
  device_check: NoCheck   # foreach kernels fall back to slow path when tensor are on different devices
  variants: function
  dispatch:
    CPU: foreach_tensor_mul_scalar_kernel_slow
    CUDA: foreach_tensor_mul_scalar_kernel_cuda

- func: _foreach_mul_.Scalar(Tensor(a!)[] self, Scalar scalar) -> ()
  device_check: NoCheck   # foreach kernels fall back to slow path when tensor are on different devices
  variants: function
  dispatch:
    CPU: foreach_tensor_mul_scalar_kernel_slow_
    CUDA: foreach_tensor_mul_scalar_kernel_cuda_

- func: _foreach_div.Scalar(Tensor[] tensors, Scalar scalar) -> Tensor[]
  device_check: NoCheck   # foreach kernels fall back to slow path when tensor are on different devices
  variants: function
  dispatch:
    CPU: foreach_tensor_div_scalar_kernel_slow
    CUDA: foreach_tensor_div_scalar_kernel_cuda

- func: _foreach_div_.Scalar(Tensor(a!)[] self, Scalar scalar) -> ()
  device_check: NoCheck   # foreach kernels fall back to slow path when tensor are on different devices
  variants: function
  dispatch:
    CPU: foreach_tensor_div_scalar_kernel_slow_
    CUDA: foreach_tensor_div_scalar_kernel_cuda_

- func: _foreach_add.List(Tensor[] tensors1, Tensor[] tensors2, *, Scalar alpha=1) -> Tensor[]
  device_check: NoCheck   # foreach kernels fall back to slow path when tensor are on different devices
  variants: function
  dispatch:
    CPU: foreach_tensor_add_list_kernel_slow
    CUDA: foreach_tensor_add_list_kernel_cuda

- func: _foreach_add_.List(Tensor(a!)[] self, Tensor[] other, *, Scalar alpha=1) -> ()
  device_check: NoCheck   # foreach kernels fall back to slow path when tensor are on different devices
  variants: function
  dispatch:
    CPU: foreach_tensor_add_list_kernel_slow_
    CUDA: foreach_tensor_add_list_kernel_cuda_

- func: _foreach_sub.List(Tensor[] tensors1, Tensor[] tensors2, *, Scalar alpha=1) -> Tensor[]
  device_check: NoCheck   # foreach kernels fall back to slow path when tensor are on different devices
  variants: function
  dispatch:
    CPU: foreach_tensor_sub_list_kernel_slow
    CUDA: foreach_tensor_sub_list_kernel_cuda

- func: _foreach_sub_.List(Tensor(a!)[] self, Tensor[] other, *, Scalar alpha=1) -> ()
  device_check: NoCheck   # foreach kernels fall back to slow path when tensor are on different devices
  variants: function
  dispatch:
    CPU: foreach_tensor_sub_list_kernel_slow_
    CUDA: foreach_tensor_sub_list_kernel_cuda_

- func: _foreach_mul.List(Tensor[] tensors1, Tensor[] tensors2) -> Tensor[]
  device_check: NoCheck   # foreach kernels fall back to slow path when tensor are on different devices
  variants: function
  dispatch:
    CPU: foreach_tensor_mul_list_kernel_slow
    CUDA: foreach_tensor_mul_list_kernel_cuda

- func: _foreach_mul_.List(Tensor(a!)[] self, Tensor[] other) -> ()
  device_check: NoCheck   # foreach kernels fall back to slow path when tensor are on different devices
  variants: function
  dispatch:
    CPU: foreach_tensor_mul_list_kernel_slow_
    CUDA: foreach_tensor_mul_list_kernel_cuda_

- func: _foreach_div.List(Tensor[] tensors1, Tensor[] tensors2) -> Tensor[]
  device_check: NoCheck   # foreach kernels fall back to slow path when tensor are on different devices
  variants: function
  dispatch:
    CPU: foreach_tensor_div_list_kernel_slow
    CUDA: foreach_tensor_div_list_kernel_cuda

- func: _foreach_div_.List(Tensor(a!)[] self, Tensor[] other) -> ()
  device_check: NoCheck   # foreach kernels fall back to slow path when tensor are on different devices
  variants: function
  dispatch:
    CPU: foreach_tensor_div_list_kernel_slow_
    CUDA: foreach_tensor_div_list_kernel_cuda_

- func: _foreach_add.ScalarList(Tensor[] tensors, Scalar[] scalars) -> Tensor[]
  device_check: NoCheck   # foreach kernels fall back to slow path when tensor are on different devices
  variants: function
  dispatch:
    CPU: foreach_tensor_add_scalarlist_kernel_slow
    CUDA: foreach_tensor_add_scalarlist_kernel_cuda

- func: _foreach_add_.ScalarList(Tensor(a!)[] self, Scalar[] scalars) -> ()
  device_check: NoCheck   # foreach kernels fall back to slow path when tensor are on different devices
  variants: function
  dispatch:
    CPU: foreach_tensor_add_scalarlist_kernel_slow_
    CUDA: foreach_tensor_add_scalarlist_kernel_cuda_

- func: _foreach_sub.ScalarList(Tensor[] tensors, Scalar[] scalars) -> Tensor[]
  device_check: NoCheck   # foreach kernels fall back to slow path when tensor are on different devices
  variants: function
  dispatch:
    CPU: foreach_tensor_sub_scalarlist_kernel_slow
    CUDA: foreach_tensor_sub_scalarlist_kernel_cuda

- func: _foreach_sub_.ScalarList(Tensor(a!)[] self, Scalar[] scalars) -> ()
  device_check: NoCheck   # foreach kernels fall back to slow path when tensor are on different devices
  variants: function
  dispatch:
    CPU: foreach_tensor_sub_scalarlist_kernel_slow_
    CUDA: foreach_tensor_sub_scalarlist_kernel_cuda_

- func: _foreach_div.ScalarList(Tensor[] tensors, Scalar[] scalars) -> Tensor[]
  device_check: NoCheck   # foreach kernels fall back to slow path when tensor are on different devices
  variants: function
  dispatch:
    CPU: foreach_tensor_div_scalarlist_kernel_slow
    CUDA: foreach_tensor_div_scalarlist_kernel_cuda

- func: _foreach_div_.ScalarList(Tensor(a!)[] self, Scalar[] scalars) -> ()
  device_check: NoCheck   # foreach kernels fall back to slow path when tensor are on different devices
  variants: function
  dispatch:
    CPU: foreach_tensor_div_scalarlist_kernel_slow_
    CUDA: foreach_tensor_div_scalarlist_kernel_cuda_

- func: _foreach_mul.ScalarList(Tensor[] tensors, Scalar[] scalars) -> Tensor[]
  device_check: NoCheck   # foreach kernels fall back to slow path when tensor are on different devices
  variants: function
  dispatch:
    CPU: foreach_tensor_mul_scalarlist_kernel_slow
    CUDA: foreach_tensor_mul_scalarlist_kernel_cuda

- func: _foreach_mul_.ScalarList(Tensor(a!)[] self, Scalar[] scalars) -> ()
  device_check: NoCheck   # foreach kernels fall back to slow path when tensor are on different devices
  variants: function
  dispatch:
    CPU: foreach_tensor_mul_scalarlist_kernel_slow_
    CUDA: foreach_tensor_mul_scalarlist_kernel_cuda_

- func: _foreach_exp(Tensor[] tensors) -> Tensor[]
  device_check: NoCheck   # foreach kernels fall back to slow path when tensor are on different devices
  variants: function
  dispatch:
    CPU: foreach_tensor_exp_slow
    CUDA: foreach_tensor_exp_cuda

- func: _foreach_zero_(Tensor(a!)[] self) -> ()
  device_check: NoCheck   # foreach kernels fall back to slow path when tensor are on different devices
  variants: function
  dispatch:
    CPU: foreach_tensor_zero_slow_
    CUDA: foreach_tensor_zero_cuda_

- func: _foreach_exp_(Tensor(a!)[] self) -> ()
  device_check: NoCheck   # foreach kernels fall back to slow path when tensor are on different devices
  variants: function
  dispatch:
    CPU: foreach_tensor_exp_slow_
    CUDA: foreach_tensor_exp_cuda_

- func: _foreach_sqrt(Tensor[] tensors) -> Tensor[]
  device_check: NoCheck   # foreach kernels fall back to slow path when tensor are on different devices
  variants: function
  dispatch:
    CPU: foreach_tensor_sqrt_slow
    CUDA: foreach_tensor_sqrt_cuda

- func: _foreach_sqrt_(Tensor(a!)[] self) -> ()
  device_check: NoCheck   # foreach kernels fall back to slow path when tensor are on different devices
  variants: function
  dispatch:
    CPU: foreach_tensor_sqrt_slow_
    CUDA: foreach_tensor_sqrt_cuda_

- func: _foreach_abs(Tensor[] tensors) -> Tensor[]
  device_check: NoCheck   # foreach kernels fall back to slow path when tensor are on different devices
  variants: function
  dispatch:
    CPU: foreach_tensor_abs_slow
    CUDA: foreach_tensor_abs_cuda

- func: _foreach_abs_(Tensor(a!)[] self) -> ()
  device_check: NoCheck   # foreach kernels fall back to slow path when tensor are on different devices
  variants: function
  dispatch:
    CPU: foreach_tensor_abs_slow_
    CUDA: foreach_tensor_abs_cuda_

- func: _foreach_acos(Tensor[] tensors) -> Tensor[]
  device_check: NoCheck   # foreach kernels fall back to slow path when tensor are on different devices
  variants: function
  dispatch:
    CPU: foreach_tensor_acos_slow
    CUDA: foreach_tensor_acos_cuda

- func: _foreach_acos_(Tensor(a!)[] self) -> ()
  device_check: NoCheck   # foreach kernels fall back to slow path when tensor are on different devices
  variants: function
  dispatch:
    CPU: foreach_tensor_acos_slow_
    CUDA: foreach_tensor_acos_cuda_

- func: _foreach_asin(Tensor[] tensors) -> Tensor[]
  device_check: NoCheck   # foreach kernels fall back to slow path when tensor are on different devices
  variants: function
  dispatch:
    CPU: foreach_tensor_asin_slow
    CUDA: foreach_tensor_asin_cuda

- func: _foreach_asin_(Tensor(a!)[] self) -> ()
  device_check: NoCheck   # foreach kernels fall back to slow path when tensor are on different devices
  variants: function
  dispatch:
    CPU: foreach_tensor_asin_slow_
    CUDA: foreach_tensor_asin_cuda_

- func: _foreach_atan(Tensor[] tensors) -> Tensor[]
  device_check: NoCheck   # foreach kernels fall back to slow path when tensor are on different devices
  variants: function
  dispatch:
    CPU: foreach_tensor_atan_slow
    CUDA: foreach_tensor_atan_cuda

- func: _foreach_atan_(Tensor(a!)[] self) -> ()
  device_check: NoCheck   # foreach kernels fall back to slow path when tensor are on different devices
  variants: function
  dispatch:
    CPU: foreach_tensor_atan_slow_
    CUDA: foreach_tensor_atan_cuda_

- func: _foreach_ceil(Tensor[] tensors) -> Tensor[]
  device_check: NoCheck   # foreach kernels fall back to slow path when tensor are on different devices
  variants: function
  dispatch:
    CPU: foreach_tensor_ceil_slow
    CUDA: foreach_tensor_ceil_cuda

- func: _foreach_ceil_(Tensor(a!)[] self) -> ()
  device_check: NoCheck   # foreach kernels fall back to slow path when tensor are on different devices
  variants: function
  dispatch:
    CPU: foreach_tensor_ceil_slow_
    CUDA: foreach_tensor_ceil_cuda_

- func: _foreach_cos(Tensor[] tensors) -> Tensor[]
  device_check: NoCheck   # foreach kernels fall back to slow path when tensor are on different devices
  variants: function
  dispatch:
    CPU: foreach_tensor_cos_slow
    CUDA: foreach_tensor_cos_cuda

- func: _foreach_cos_(Tensor(a!)[] self) -> ()
  device_check: NoCheck   # foreach kernels fall back to slow path when tensor are on different devices
  variants: function
  dispatch:
    CPU: foreach_tensor_cos_slow_
    CUDA: foreach_tensor_cos_cuda_

- func: _foreach_cosh(Tensor[] tensors) -> Tensor[]
  device_check: NoCheck   # foreach kernels fall back to slow path when tensor are on different devices
  variants: function
  dispatch:
    CPU: foreach_tensor_cosh_slow
    CUDA: foreach_tensor_cosh_cuda

- func: _foreach_cosh_(Tensor(a!)[] self) -> ()
  device_check: NoCheck   # foreach kernels fall back to slow path when tensor are on different devices
  variants: function
  dispatch:
    CPU: foreach_tensor_cosh_slow_
    CUDA: foreach_tensor_cosh_cuda_

- func: _foreach_erf(Tensor[] tensors) -> Tensor[]
  device_check: NoCheck   # foreach kernels fall back to slow path when tensor are on different devices
  variants: function
  dispatch:
    CPU: foreach_tensor_erf_slow
    CUDA: foreach_tensor_erf_cuda

- func: _foreach_erf_(Tensor(a!)[] self) -> ()
  device_check: NoCheck   # foreach kernels fall back to slow path when tensor are on different devices
  variants: function
  dispatch:
    CPU: foreach_tensor_erf_slow_
    CUDA: foreach_tensor_erf_cuda_

- func: _foreach_erfc(Tensor[] tensors) -> Tensor[]
  device_check: NoCheck   # foreach kernels fall back to slow path when tensor are on different devices
  variants: function
  dispatch:
    CPU: foreach_tensor_erfc_slow
    CUDA: foreach_tensor_erfc_cuda

- func: _foreach_erfc_(Tensor(a!)[] self) -> ()
  device_check: NoCheck   # foreach kernels fall back to slow path when tensor are on different devices
  variants: function
  dispatch:
    CPU: foreach_tensor_erfc_slow_
    CUDA: foreach_tensor_erfc_cuda_

- func: _foreach_expm1(Tensor[] tensors) -> Tensor[]
  device_check: NoCheck   # foreach kernels fall back to slow path when tensor are on different devices
  variants: function
  dispatch:
    CPU: foreach_tensor_expm1_slow
    CUDA: foreach_tensor_expm1_cuda

- func: _foreach_expm1_(Tensor(a!)[] self) -> ()
  device_check: NoCheck   # foreach kernels fall back to slow path when tensor are on different devices
  variants: function
  dispatch:
    CPU: foreach_tensor_expm1_slow_
    CUDA: foreach_tensor_expm1_cuda_

- func: _foreach_floor(Tensor[] tensors) -> Tensor[]
  device_check: NoCheck   # foreach kernels fall back to slow path when tensor are on different devices
  variants: function
  dispatch:
    CPU: foreach_tensor_floor_slow
    CUDA: foreach_tensor_floor_cuda

- func: _foreach_floor_(Tensor(a!)[] self) -> ()
  device_check: NoCheck   # foreach kernels fall back to slow path when tensor are on different devices
  variants: function
  dispatch:
    CPU: foreach_tensor_floor_slow_
    CUDA: foreach_tensor_floor_cuda_

- func: _foreach_log(Tensor[] tensors) -> Tensor[]
  device_check: NoCheck   # foreach kernels fall back to slow path when tensor are on different devices
  variants: function
  dispatch:
    CPU: foreach_tensor_log_slow
    CUDA: foreach_tensor_log_cuda

- func: _foreach_log_(Tensor(a!)[] self) -> ()
  device_check: NoCheck   # foreach kernels fall back to slow path when tensor are on different devices
  variants: function
  dispatch:
    CPU: foreach_tensor_log_slow_
    CUDA: foreach_tensor_log_cuda_

- func: _foreach_log10(Tensor[] tensors) -> Tensor[]
  device_check: NoCheck   # foreach kernels fall back to slow path when tensor are on different devices
  variants: function
  dispatch:
    CPU: foreach_tensor_log10_slow
    CUDA: foreach_tensor_log10_cuda

- func: _foreach_log10_(Tensor(a!)[] self) -> ()
  device_check: NoCheck   # foreach kernels fall back to slow path when tensor are on different devices
  variants: function
  dispatch:
    CPU: foreach_tensor_log10_slow_
    CUDA: foreach_tensor_log10_cuda_

- func: _foreach_log1p(Tensor[] tensors) -> Tensor[]
  device_check: NoCheck   # foreach kernels fall back to slow path when tensor are on different devices
  variants: function
  dispatch:
    CPU: foreach_tensor_log1p_slow
    CUDA: foreach_tensor_log1p_cuda

- func: _foreach_log1p_(Tensor(a!)[] self) -> ()
  device_check: NoCheck   # foreach kernels fall back to slow path when tensor are on different devices
  variants: function
  dispatch:
    CPU: foreach_tensor_log1p_slow_
    CUDA: foreach_tensor_log1p_cuda_

- func: _foreach_log2(Tensor[] tensors) -> Tensor[]
  device_check: NoCheck   # foreach kernels fall back to slow path when tensor are on different devices
  variants: function
  dispatch:
    CPU: foreach_tensor_log2_slow
    CUDA: foreach_tensor_log2_cuda

- func: _foreach_log2_(Tensor(a!)[] self) -> ()
  device_check: NoCheck   # foreach kernels fall back to slow path when tensor are on different devices
  variants: function
  dispatch:
    CPU: foreach_tensor_log2_slow_
    CUDA: foreach_tensor_log2_cuda_

- func: _foreach_neg(Tensor[] tensors) -> Tensor[]
  device_check: NoCheck   # foreach kernels fall back to slow path when tensor are on different devices
  variants: function
  dispatch:
    CPU: foreach_tensor_neg_slow
    CUDA: foreach_tensor_neg_cuda

- func: _foreach_neg_(Tensor(a!)[] self) -> ()
  device_check: NoCheck   # foreach kernels fall back to slow path when tensor are on different devices
  variants: function
  dispatch:
    CPU: foreach_tensor_neg_slow_
    CUDA: foreach_tensor_neg_cuda_

- func: _foreach_tan(Tensor[] tensors) -> Tensor[]
  device_check: NoCheck   # foreach kernels fall back to slow path when tensor are on different devices
  variants: function
  dispatch:
    CPU: foreach_tensor_tan_slow
    CUDA: foreach_tensor_tan_cuda

- func: _foreach_tan_(Tensor(a!)[] self) -> ()
  device_check: NoCheck   # foreach kernels fall back to slow path when tensor are on different devices
  variants: function
  dispatch:
    CPU: foreach_tensor_tan_slow_
    CUDA: foreach_tensor_tan_cuda_

- func: _foreach_tanh(Tensor[] tensors) -> Tensor[]
  device_check: NoCheck   # foreach kernels fall back to slow path when tensor are on different devices
  variants: function
  dispatch:
    CPU: foreach_tensor_tanh_slow
    CUDA: foreach_tensor_tanh_cuda

- func: _foreach_tanh_(Tensor(a!)[] self) -> ()
  device_check: NoCheck   # foreach kernels fall back to slow path when tensor are on different devices
  variants: function
  dispatch:
    CPU: foreach_tensor_tanh_slow_
    CUDA: foreach_tensor_tanh_cuda_

- func: _foreach_sin(Tensor[] tensors) -> Tensor[]
  device_check: NoCheck   # foreach kernels fall back to slow path when tensor are on different devices
  variants: function
  dispatch:
    CPU: foreach_tensor_sin_slow
    CUDA: foreach_tensor_sin_cuda

- func: _foreach_sin_(Tensor(a!)[] self) -> ()
  device_check: NoCheck   # foreach kernels fall back to slow path when tensor are on different devices
  variants: function
  dispatch:
    CPU: foreach_tensor_sin_slow_
    CUDA: foreach_tensor_sin_cuda_

- func: _foreach_sinh(Tensor[] tensors) -> Tensor[]
  device_check: NoCheck   # foreach kernels fall back to slow path when tensor are on different devices
  variants: function
  dispatch:
    CPU: foreach_tensor_sinh_slow
    CUDA: foreach_tensor_sinh_cuda

- func: _foreach_sinh_(Tensor(a!)[] self) -> ()
  device_check: NoCheck   # foreach kernels fall back to slow path when tensor are on different devices
  variants: function
  dispatch:
    CPU: foreach_tensor_sinh_slow_
    CUDA: foreach_tensor_sinh_cuda_

- func: _foreach_round(Tensor[] tensors) -> Tensor[]
  device_check: NoCheck   # foreach kernels fall back to slow path when tensor are on different devices
  variants: function
  dispatch:
    CPU: foreach_tensor_round_slow
    CUDA: foreach_tensor_round_cuda

- func: _foreach_round_(Tensor(a!)[] self) -> ()
  device_check: NoCheck   # foreach kernels fall back to slow path when tensor are on different devices
  variants: function
  dispatch:
    CPU: foreach_tensor_round_slow_
    CUDA: foreach_tensor_round_cuda_

- func: _foreach_lgamma(Tensor[] tensors) -> Tensor[]
  device_check: NoCheck   # foreach kernels fall back to slow path when tensor are on different devices
  variants: function
  dispatch:
    CPU: foreach_tensor_lgamma_slow
    CUDA: foreach_tensor_lgamma_cuda

- func: _foreach_lgamma_(Tensor(a!)[] self) -> ()
  device_check: NoCheck   # foreach kernels fall back to slow path when tensor are on different devices
  variants: function
  dispatch:
    CPU: foreach_tensor_lgamma_slow_
    CUDA: foreach_tensor_lgamma_cuda_

- func: _foreach_frac(Tensor[] tensors) -> Tensor[]
  device_check: NoCheck   # foreach kernels fall back to slow path when tensor are on different devices
  variants: function
  dispatch:
    CPU: foreach_tensor_frac_slow
    CUDA: foreach_tensor_frac_cuda

- func: _foreach_frac_(Tensor(a!)[] self) -> ()
  device_check: NoCheck   # foreach kernels fall back to slow path when tensor are on different devices
  variants: function
  dispatch:
    CPU: foreach_tensor_frac_slow_
    CUDA: foreach_tensor_frac_cuda_

- func: _foreach_reciprocal(Tensor[] tensors) -> Tensor[]
  device_check: NoCheck   # foreach kernels fall back to slow path when tensor are on different devices
  variants: function
  dispatch:
    CPU: foreach_tensor_reciprocal_slow
    CUDA: foreach_tensor_reciprocal_cuda

- func: _foreach_reciprocal_(Tensor(a!)[] self) -> ()
  device_check: NoCheck   # foreach kernels fall back to slow path when tensor are on different devices
  variants: function
  dispatch:
    CPU: foreach_tensor_reciprocal_slow_
    CUDA: foreach_tensor_reciprocal_cuda_

- func: _foreach_sigmoid(Tensor[] tensors) -> Tensor[]
  device_check: NoCheck   # foreach kernels fall back to slow path when tensor are on different devices
  variants: function
  dispatch:
    CPU: foreach_tensor_sigmoid_slow
    CUDA: foreach_tensor_sigmoid_cuda

- func: _foreach_sigmoid_(Tensor(a!)[] self) -> ()
  device_check: NoCheck   # foreach kernels fall back to slow path when tensor are on different devices
  variants: function
  dispatch:
    CPU: foreach_tensor_sigmoid_slow_
    CUDA: foreach_tensor_sigmoid_cuda_

- func: _foreach_trunc(Tensor[] tensors) -> Tensor[]
  device_check: NoCheck   # foreach kernels fall back to slow path when tensor are on different devices
  variants: function
  dispatch:
    CPU: foreach_tensor_trunc_slow
    CUDA: foreach_tensor_trunc_cuda

- func: _foreach_trunc_(Tensor(a!)[] self) -> ()
  device_check: NoCheck   # foreach kernels fall back to slow path when tensor are on different devices
  variants: function
  dispatch:
    CPU: foreach_tensor_trunc_slow_
    CUDA: foreach_tensor_trunc_cuda_

- func: _foreach_addcdiv_.Scalar(Tensor(a!)[] self, Tensor[] tensor1, Tensor[] tensor2, Scalar value=1) -> ()
  device_check: NoCheck   # foreach kernels fall back to slow path when tensor are on different devices
  variants: function
  dispatch:
    CPU: foreach_tensor_addcdiv_scalar_slow_
    CUDA: foreach_tensor_addcdiv_scalar_cuda_

- func: _foreach_addcmul_.Scalar(Tensor(a!)[] self, Tensor[] tensor1, Tensor[] tensor2, Scalar value=1) -> ()
  device_check: NoCheck   # foreach kernels fall back to slow path when tensor are on different devices
  variants: function
  dispatch:
    CPU: foreach_tensor_addcmul_scalar_slow_
    CUDA: foreach_tensor_addcmul_scalar_cuda_

- func: _foreach_addcdiv_.ScalarList(Tensor(a!)[] self, Tensor[] tensor1, Tensor[] tensor2, Scalar[] scalars) -> ()
  device_check: NoCheck   # foreach kernels fall back to slow path when tensor are on different devices
  variants: function
  dispatch:
    CPU: foreach_tensor_addcdiv_scalarlist_slow_
    CUDA: foreach_tensor_addcdiv_scalarlist_cuda_

- func: _foreach_addcmul_.ScalarList(Tensor(a!)[] self, Tensor[] tensor1, Tensor[] tensor2, Scalar[] scalars) -> ()
  device_check: NoCheck   # foreach kernels fall back to slow path when tensor are on different devices
  variants: function
  dispatch:
    CPU: foreach_tensor_addcmul_scalarlist_slow_
    CUDA: foreach_tensor_addcmul_scalarlist_cuda_

- func: _foreach_addcdiv.Scalar(Tensor[] input, Tensor[] tensor1, Tensor[] tensor2, Scalar value=1) -> Tensor[]
  device_check: NoCheck   # foreach kernels fall back to slow path when tensor are on different devices
  variants: function
  dispatch:
    CPU: foreach_tensor_addcdiv_scalar_slow
    CUDA: foreach_tensor_addcdiv_scalar_cuda

- func: _foreach_addcmul.Scalar(Tensor[] input, Tensor[] tensor1, Tensor[] tensor2, Scalar value=1) -> Tensor[]
  device_check: NoCheck   # foreach kernels fall back to slow path when tensor are on different devices
  variants: function
  dispatch:
    CPU: foreach_tensor_addcmul_scalar_slow
    CUDA: foreach_tensor_addcmul_scalar_cuda

- func: _foreach_addcdiv.ScalarList(Tensor[] input, Tensor[] tensor1, Tensor[] tensor2, Scalar[] scalars) -> Tensor[]
  device_check: NoCheck   # foreach kernels fall back to slow path when tensor are on different devices
  variants: function
  dispatch:
    CPU: foreach_tensor_addcdiv_scalarlist_slow
    CUDA: foreach_tensor_addcdiv_scalarlist_cuda

- func: _foreach_addcmul.ScalarList(Tensor[] input, Tensor[] tensor1, Tensor[] tensor2, Scalar[] scalars) -> Tensor[]
  device_check: NoCheck   # foreach kernels fall back to slow path when tensor are on different devices
  variants: function
  dispatch:
    CPU: foreach_tensor_addcmul_scalarlist_slow
    CUDA: foreach_tensor_addcmul_scalarlist_cuda

- func: _foreach_maximum.List(Tensor[] tensors1, Tensor[] tensors2) -> Tensor[]
  device_check: NoCheck   # foreach kernels fall back to slow path when tensor are on different devices
  variants: function
  dispatch:
    CPU: foreach_tensor_maximum_slow
    CUDA: foreach_tensor_maximum_cuda

- func: _foreach_minimum.List(Tensor[] tensors1, Tensor[] tensors2) -> Tensor[]
  device_check: NoCheck   # foreach kernels fall back to slow path when tensor are on different devices
  variants: function
  dispatch:
    CPU: foreach_tensor_minimum_slow
    CUDA: foreach_tensor_minimum_cuda

- func: _foreach_norm.Scalar(Tensor[] tensors, Scalar ord=2) -> Tensor[]
  device_check: NoCheck   # foreach kernels fall back to slow path when tensor are on different devices
  variants: function
  dispatch:
    CPU: foreach_tensor_norm_slow
    CUDA: foreach_tensor_norm_cuda

- func: bucketize.Tensor(Tensor self, Tensor boundaries, *, bool out_int32=False, bool right=False) -> Tensor
  dispatch:
    CPU: bucketize_cpu
    CUDA: bucketize_cuda

- func: bucketize.Tensor_out(Tensor self, Tensor boundaries, *, bool out_int32=False, bool right=False, Tensor(a!) out) -> Tensor(a!)
  dispatch:
    CPU: bucketize_out_cpu
    CUDA: bucketize_out_cuda

- func: bucketize.Scalar(Scalar self, Tensor boundaries, *, bool out_int32=False, bool right=False) -> Tensor
  dispatch:
    CPU: bucketize_cpu
    CUDA: bucketize_cuda

- func: searchsorted.Tensor(Tensor sorted_sequence, Tensor self, *, bool out_int32=False, bool right=False, str? side=None, Tensor? sorter=None) -> Tensor
  dispatch:
    CPU: searchsorted_cpu
    CUDA: searchsorted_cuda

# [Note about _torch_cuda_cu_linker_symbol_op and torch_cuda_cu]
# This is a DUMMY function to force the linking against torch_cuda_cu on Windows.
# Otherwise, the Windows linker will optimize and not include torch_cuda_cu even when we
# want it to be included. This is similar to what we do with warp_size for torch_cuda_cpp,
# described as the solution to this issue: https://github.com/pytorch/pytorch/issues/31611
# This op should NOT be used or exposed or edited or else Windows builds (with BUILD_SPLIT_CUDA) will break.
- func: _torch_cuda_cu_linker_symbol_op(Tensor self) -> Tensor
  dispatch:
    CUDA: _torch_cuda_cu_linker_symbol_op_cuda

- func: searchsorted.Tensor_out(Tensor sorted_sequence, Tensor self, *, bool out_int32=False, bool right=False, str? side=None, Tensor? sorter=None, Tensor(a!) out) -> Tensor(a!)
  dispatch:
    CPU: searchsorted_out_cpu
    CUDA: searchsorted_out_cuda

- func: searchsorted.Scalar(Tensor sorted_sequence, Scalar self, *, bool out_int32=False, bool right=False, str? side=None, Tensor? sorter=None) -> Tensor
  dispatch:
    CPU: searchsorted_cpu
    CUDA: searchsorted_cuda

- func: _convert_indices_from_coo_to_csr(Tensor self, int size, *, bool out_int32=False) -> Tensor
  structured_delegate: _convert_indices_from_coo_to_csr.out

- func: _convert_indices_from_coo_to_csr.out(Tensor self, int size, *, bool out_int32=False, Tensor(a!) out) -> Tensor(a!)
  structured: True
  dispatch:
    CPU: _convert_indices_from_coo_to_csr_structured_cpu
    CUDA: _convert_indices_from_coo_to_csr_structured_cuda

## NN wrappers

- func: mse_loss.out(Tensor self, Tensor target, int reduction=Mean, *, Tensor(a!) out) -> Tensor(a!)
  device_check: NoCheck   # TensorIterator
  python_module: nn
  dispatch:
    CPU, CUDA: mse_loss_out

- func: mse_loss(Tensor self, Tensor target, int reduction=Mean) -> Tensor
  device_check: NoCheck   # TensorIterator
  python_module: nn
  dispatch:
    CPU, CUDA: mse_loss

- func: mse_loss_backward.grad_input(Tensor grad_output, Tensor self, Tensor target, int reduction, *, Tensor(a!) grad_input) -> Tensor(a!)
  python_module: nn
  dispatch:
    CPU, CUDA: mse_loss_backward_out

- func: mse_loss_backward(Tensor grad_output, Tensor self, Tensor target, int reduction) -> Tensor
  python_module: nn
  dispatch:
    CPU, CUDA: mse_loss_backward

- func: l1_loss.out(Tensor self, Tensor target, int reduction=Mean, *, Tensor(a!) out) -> Tensor(a!)
  python_module: nn
  dispatch:
    CompositeExplicitAutograd: l1_loss_out

- func: l1_loss(Tensor self, Tensor target, int reduction=Mean) -> Tensor
  python_module: nn
  dispatch:
    CompositeExplicitAutograd: l1_loss

- func: l1_loss_backward.grad_input(Tensor grad_output, Tensor self, Tensor target, int reduction, *, Tensor(a!) grad_input) -> Tensor(a!)
  python_module: nn
  dispatch:
    CPU, CUDA: l1_loss_backward_out

- func: l1_loss_backward(Tensor grad_output, Tensor self, Tensor target, int reduction) -> Tensor
  python_module: nn
  dispatch:
    CompositeExplicitAutograd: l1_loss_backward

- func: multi_margin_loss.out(Tensor self, Tensor target, Scalar p=1, Scalar margin=1, Tensor? weight=None, int reduction=Mean, *, Tensor(a!) out) -> Tensor(a!)
  python_module: nn
  dispatch:
    CPU: multi_margin_loss_cpu_out
    CUDA: multi_margin_loss_cuda_out

- func: multi_margin_loss(Tensor self, Tensor target, Scalar p=1, Scalar margin=1, Tensor? weight=None, int reduction=Mean) -> Tensor
  python_module: nn
  dispatch:
    CPU: multi_margin_loss_cpu
    CUDA: multi_margin_loss_cuda

- func: multi_margin_loss_backward.grad_input(Tensor grad_output, Tensor self, Tensor target, Scalar p, Scalar margin, Tensor? weight=None, int reduction=Mean, *, Tensor(a!) grad_input) -> Tensor(a!)
  python_module: nn
  dispatch:
    CPU: multi_margin_loss_cpu_backward_out
    CUDA: multi_margin_loss_cuda_backward_out

- func: multi_margin_loss_backward(Tensor grad_output, Tensor self, Tensor target, Scalar p, Scalar margin, Tensor? weight=None, int reduction=Mean) -> Tensor
  python_module: nn
  dispatch:
    CPU: multi_margin_loss_cpu_backward
    CUDA: multi_margin_loss_cuda_backward

- func: multilabel_margin_loss.out(Tensor self, Tensor target, int reduction=Mean, *, Tensor(a!) out) -> Tensor(a!)
  python_module: nn

- func: multilabel_margin_loss(Tensor self, Tensor target, int reduction=Mean) -> Tensor
  python_module: nn

- func: multilabel_margin_loss_forward.output(Tensor self, Tensor target, int reduction, *, Tensor(a!) output, Tensor(b!) is_target) -> (Tensor(a!), Tensor(b!))
  python_module: nn
  dispatch:
    CPU: multilabel_margin_loss_forward_out_cpu
    CUDA: multilabel_margin_loss_forward_out_cuda

- func: multilabel_margin_loss_forward(Tensor self, Tensor target, int reduction) -> (Tensor output, Tensor is_target)
  python_module: nn
  dispatch:
    CPU: multilabel_margin_loss_forward_cpu
    CUDA: multilabel_margin_loss_forward_cuda

- func: multilabel_margin_loss_backward.grad_input(Tensor grad_output, Tensor self, Tensor target, int reduction, Tensor is_target, *, Tensor(a!) grad_input) -> Tensor(a!)
  python_module: nn
  dispatch:
    CPU: multilabel_margin_loss_backward_cpu_out
    CUDA: multilabel_margin_loss_backward_cuda_out

- func: multilabel_margin_loss_backward(Tensor grad_output, Tensor self, Tensor target, int reduction, Tensor is_target) -> Tensor
  python_module: nn
  dispatch:
    CPU: multilabel_margin_loss_backward_cpu
    CUDA: multilabel_margin_loss_backward_cuda

- func: nll_loss.out(Tensor self, Tensor target, Tensor? weight=None, int reduction=Mean, int ignore_index=-100, *, Tensor(a!) out) -> Tensor(a!)
  python_module: nn

- func: nll_loss_nd(Tensor self, Tensor target, Tensor? weight=None, int reduction=Mean, int ignore_index=-100) -> Tensor
  python_module: nn

- func: nll_loss(Tensor self, Tensor target, Tensor? weight=None, int reduction=Mean, int ignore_index=-100) -> Tensor
  python_module: nn

- func: nll_loss_forward.output(Tensor self, Tensor target, Tensor? weight, int reduction, int ignore_index, *, Tensor(a!) output, Tensor(b!) total_weight) -> (Tensor(a!), Tensor(b!))
  python_module: nn
  structured: True
  dispatch:
    CPU: nll_loss_forward_out_cpu
    CUDA: nll_loss_forward_out_cuda

- func: nll_loss_forward(Tensor self, Tensor target, Tensor? weight, int reduction, int ignore_index) -> (Tensor output, Tensor total_weight)
  python_module: nn
  structured_delegate: nll_loss_forward.output

- func: nll_loss_backward.grad_input(Tensor grad_output, Tensor self, Tensor target, Tensor? weight, int reduction, int ignore_index, Tensor total_weight, *, Tensor(a!) grad_input) -> Tensor(a!)
  python_module: nn
  structured: True
  dispatch:
    CPU: nll_loss_backward_out_cpu
    CUDA: nll_loss_backward_out_cuda

- func: nll_loss_backward(Tensor grad_output, Tensor self, Tensor target, Tensor? weight, int reduction, int ignore_index, Tensor total_weight) -> Tensor
  python_module: nn
  structured_delegate: nll_loss_backward.grad_input

- func: nll_loss2d.out(Tensor self, Tensor target, Tensor? weight=None, int reduction=Mean, int ignore_index=-100, *, Tensor(a!) out) -> Tensor(a!)
  python_module: nn

- func: nll_loss2d(Tensor self, Tensor target, Tensor? weight=None, int reduction=Mean, int ignore_index=-100) -> Tensor
  python_module: nn

- func: nll_loss2d_forward.output(Tensor self, Tensor target, Tensor? weight, int reduction, int ignore_index, *, Tensor(a!) output, Tensor(b!) total_weight) -> (Tensor(a!), Tensor(b!))
  python_module: nn
  dispatch:
    CPU: nll_loss2d_forward_out_cpu
    CUDA: nll_loss2d_forward_out_cuda

- func: nll_loss2d_forward(Tensor self, Tensor target, Tensor? weight, int reduction, int ignore_index) -> (Tensor output, Tensor total_weight)
  python_module: nn
  dispatch:
    CPU: nll_loss2d_forward_cpu
    CUDA: nll_loss2d_forward_cuda

- func: nll_loss2d_backward.grad_input(Tensor grad_output, Tensor self, Tensor target, Tensor? weight, int reduction, int ignore_index, Tensor total_weight, *, Tensor(a!) grad_input) -> Tensor(a!)
  python_module: nn
  dispatch:
    CPU: nll_loss2d_backward_out_cpu
    CUDA: nll_loss2d_backward_out_cuda

- func: nll_loss2d_backward(Tensor grad_output, Tensor self, Tensor target, Tensor? weight, int reduction, int ignore_index, Tensor total_weight) -> Tensor
  python_module: nn
  dispatch:
    CPU: nll_loss2d_backward_cpu
    CUDA: nll_loss2d_backward_cuda

- func: smooth_l1_loss.out(Tensor self, Tensor target, int reduction=Mean, float beta=1.0, *, Tensor(a!) out) -> Tensor(a!)
  device_check: NoCheck   # TensorIterator
  python_module: nn
  dispatch:
    CPU: smooth_l1_loss_out
    CUDA: smooth_l1_loss_out

- func: smooth_l1_loss(Tensor self, Tensor target, int reduction=Mean, float beta=1.0) -> Tensor
  device_check: NoCheck   # TensorIterator
  python_module: nn
  dispatch:
    CPU, CUDA: smooth_l1_loss

- func: smooth_l1_loss_backward.grad_input(Tensor grad_output, Tensor self, Tensor target, int reduction, float beta, *, Tensor(a!) grad_input) -> Tensor(a!)
  python_module: nn
  dispatch:
    CPU: smooth_l1_loss_backward_out
    CUDA: smooth_l1_loss_backward_out

- func: smooth_l1_loss_backward(Tensor grad_output, Tensor self, Tensor target, int reduction, float beta) -> Tensor
  python_module: nn
  dispatch:
    CompositeExplicitAutograd: smooth_l1_loss_backward

- func: huber_loss.out(Tensor self, Tensor target, int reduction=Mean, float delta=1.0, *, Tensor(a!) out) -> Tensor(a!)
  python_module: nn
  dispatch:
    CPU, CUDA: huber_loss_out

- func: huber_loss(Tensor self, Tensor target, int reduction=Mean, float delta=1.0) -> Tensor
  python_module: nn
  dispatch:
    CPU, CUDA: huber_loss

- func: huber_loss_backward.out(Tensor grad_output, Tensor self, Tensor target, int reduction, float delta, *, Tensor(a!) grad_input) -> Tensor(a!)
  python_module: nn
  dispatch:
    CPU, CUDA: huber_loss_backward_out

- func: huber_loss_backward(Tensor grad_output, Tensor self, Tensor target, int reduction, float delta) -> Tensor
  python_module: nn
  dispatch:
    CompositeExplicitAutograd: huber_loss_backward

- func: soft_margin_loss.out(Tensor self, Tensor target, int reduction=Mean, *, Tensor(a!) out) -> Tensor(a!)
  python_module: nn
  dispatch:
    CompositeExplicitAutograd: soft_margin_loss_out

- func: soft_margin_loss(Tensor self, Tensor target, int reduction=Mean) -> Tensor
  python_module: nn
  dispatch:
    CompositeExplicitAutograd: soft_margin_loss

- func: soft_margin_loss_backward.grad_input(Tensor grad_output, Tensor self, Tensor target, int reduction, *, Tensor(a!) grad_input) -> Tensor(a!)
  python_module: nn
  dispatch:
    CompositeExplicitAutograd: soft_margin_loss_backward_out

- func: soft_margin_loss_backward(Tensor grad_output, Tensor self, Tensor target, int reduction) -> Tensor
  python_module: nn
  dispatch:
    CompositeExplicitAutograd: soft_margin_loss_backward

- func: elu.out(Tensor self, Scalar alpha=1, Scalar scale=1, Scalar input_scale=1, *, Tensor(a!) out) -> Tensor(a!)
  structured: True
  structured_inherits: TensorIteratorBase
  device_check: NoCheck   # TensorIterator
  python_module: nn
  dispatch:
    CPU, CUDA: elu_out

- func: elu(Tensor self, Scalar alpha=1, Scalar scale=1, Scalar input_scale=1) -> Tensor
  structured_delegate: elu.out
  device_check: NoCheck   # TensorIterator
  python_module: nn

- func: elu_backward.grad_input(Tensor grad_output, Scalar alpha, Scalar scale, Scalar input_scale, bool is_result, Tensor self_or_result, *, Tensor(a!) grad_input) -> Tensor(a!)
  structured: True
  structured_inherits: TensorIteratorBase
  python_module: nn
  dispatch:
    CPU, CUDA: elu_backward_out

- func: elu_backward(Tensor grad_output, Scalar alpha, Scalar scale, Scalar input_scale, bool is_result, Tensor self_or_result) -> Tensor
  structured_delegate: elu_backward.grad_input
  python_module: nn

- func: elu_(Tensor(a!) self, Scalar alpha=1, Scalar scale=1, Scalar input_scale=1) -> Tensor(a!)
  structured_delegate: elu.out
  device_check: NoCheck   # TensorIterator
  python_module: nn
  dispatch:
    CompositeExplicitAutograd: elu_

- func: glu.out(Tensor self, int dim=-1, *, Tensor(a!) out) -> Tensor(a!)
  structured: True
  structured_inherits: TensorIteratorBase
  python_module: nn
  dispatch:
    CPU, CUDA: glu_out

- func: glu(Tensor self, int dim=-1) -> Tensor
  structured_delegate: glu.out
  device_check: NoCheck   # TensorIterator
  python_module: nn

- func: glu_backward.grad_input(Tensor grad_output, Tensor self, int dim, *, Tensor(a!) grad_input) -> Tensor(a!)
  python_module: nn
  dispatch:
    CPU: glu_backward_cpu_out
    CUDA: glu_backward_cuda_out

- func: glu_backward(Tensor grad_output, Tensor self, int dim) -> Tensor
  python_module: nn
  dispatch:
    CPU: glu_backward_cpu
    CUDA: glu_backward_cuda

- func: hardsigmoid.out(Tensor self, *, Tensor(a!) out) -> Tensor(a!)
  structured: True
  structured_inherits: TensorIteratorBase
  device_check: NoCheck   # TensorIterator
  python_module: nn
  dispatch:
    CPU, CUDA: hardsigmoid_out
    QuantizedCPU: hardsigmoid_out_quantized_cpu

- func: hardsigmoid(Tensor self) -> Tensor
  structured_delegate: hardsigmoid.out
  device_check: NoCheck   # TensorIterator
  python_module: nn
  dispatch:
    QuantizedCPU: hardsigmoid_quantized_cpu

- func: hardsigmoid_(Tensor(a!) self) -> Tensor(a!)
  structured_delegate: hardsigmoid.out
  device_check: NoCheck   # TensorIterator
  python_module: nn

- func: hardsigmoid_backward.grad_input(Tensor grad_output, Tensor self, *, Tensor(a!) grad_input) -> Tensor(a!)
  structured: True
  structured_inherits: TensorIteratorBase
  python_module: nn
  dispatch:
    CPU, CUDA: hardsigmoid_backward_out

- func: hardsigmoid_backward(Tensor grad_output, Tensor self) -> Tensor
  structured_delegate: hardsigmoid_backward.grad_input
  python_module: nn

- func: hardtanh.out(Tensor self, Scalar min_val=-1, Scalar max_val=1, *, Tensor(a!) out) -> Tensor(a!)
  device_check: NoCheck   # TensorIterator
  python_module: nn
  dispatch:
    CPU, CUDA: hardtanh_out
    QuantizedCPU: hardtanh_out_quantized_cpu

- func: hardtanh(Tensor self, Scalar min_val=-1, Scalar max_val=1) -> Tensor
  device_check: NoCheck   # TensorIterator
  python_module: nn
  dispatch:
    CPU, CUDA: hardtanh
    QuantizedCPU: hardtanh_quantized_cpu

- func: hardtanh_backward.grad_input(Tensor grad_output, Tensor self, Scalar min_val, Scalar max_val, *, Tensor(a!) grad_input) -> Tensor(a!)
  python_module: nn
  dispatch:
    CPU, CUDA: hardtanh_backward_out

- func: hardtanh_backward(Tensor grad_output, Tensor self, Scalar min_val, Scalar max_val) -> Tensor
  python_module: nn
  dispatch:
    CPU, CUDA: hardtanh_backward

- func: hardtanh_(Tensor(a!) self, Scalar min_val=-1, Scalar max_val=1) -> Tensor(a!)
  device_check: NoCheck   # TensorIterator
  python_module: nn
  dispatch:
    CPU, CUDA: hardtanh_
    QuantizedCPU: hardtanh_quantized_cpu_

- func: hardswish.out(Tensor self, *, Tensor(a!) out) -> Tensor(a!)
  device_check: NoCheck   # TensorIterator
  python_module: nn
  dispatch:
    CPU, CUDA: hardswish_out

- func: hardswish(Tensor self) -> Tensor
  device_check: NoCheck   # TensorIterator
  python_module: nn
  dispatch:
    CPU, CUDA: hardswish

- func: hardswish_(Tensor(a!) self) -> Tensor(a!)
  device_check: NoCheck   # TensorIterator
  python_module: nn
  dispatch:
    CPU, CUDA: hardswish_

- func: hardswish_backward(Tensor grad_output, Tensor self) -> Tensor
  python_module: nn
  dispatch:
    CPU, CUDA: hardswish_backward

- func: leaky_relu.out(Tensor self, Scalar negative_slope=0.01, *, Tensor(a!) out) -> Tensor(a!)
  structured: True
  structured_inherits: TensorIteratorBase
  device_check: NoCheck   # TensorIterator
  python_module: nn
  dispatch:
    CPU, CUDA: leaky_relu_out
    QuantizedCPU: leaky_relu_out_quantized_cpu

- func: leaky_relu(Tensor self, Scalar negative_slope=0.01) -> Tensor
  structured_delegate: leaky_relu.out
  device_check: NoCheck   # TensorIterator
  python_module: nn
  dispatch:
    QuantizedCPU: leaky_relu_quantized_cpu

- func: leaky_relu_backward.grad_input(Tensor grad_output, Tensor self, Scalar negative_slope, bool self_is_result, *, Tensor(a!) grad_input) -> Tensor(a!)
  structured: True
  structured_inherits: TensorIteratorBase
  python_module: nn
  dispatch:
    CPU, CUDA: leaky_relu_backward_out

- func: leaky_relu_backward(Tensor grad_output, Tensor self, Scalar negative_slope, bool self_is_result) -> Tensor
  structured_delegate: leaky_relu_backward.grad_input
  python_module: nn

- func: leaky_relu_(Tensor(a!) self, Scalar negative_slope=0.01) -> Tensor(a!)
  structured_delegate: leaky_relu.out
  device_check: NoCheck   # TensorIterator
  python_module: nn
  dispatch:
    QuantizedCPU: leaky_relu_quantized_cpu_

- func: log_sigmoid.out(Tensor self, *, Tensor(a!) out) -> Tensor(a!)
  device_check: NoCheck   # TensorIterator
  python_module: nn

- func: log_sigmoid(Tensor self) -> Tensor
  device_check: NoCheck   # TensorIterator
  python_module: nn

- func: log_sigmoid_forward.output(Tensor self, *, Tensor(a!) output, Tensor(b!) buffer) -> (Tensor(a!), Tensor(b!))
  device_check: NoCheck   # TensorIterator
  python_module: nn
  dispatch:
    CPU: log_sigmoid_forward_out_cpu
    CUDA: log_sigmoid_forward_out_cuda

- func: log_sigmoid_forward(Tensor self) -> (Tensor output, Tensor buffer)
  device_check: NoCheck   # TensorIterator
  python_module: nn
  dispatch:
    CPU: log_sigmoid_forward_cpu
    CUDA: log_sigmoid_forward_cuda

- func: log_sigmoid_backward.grad_input(Tensor grad_output, Tensor self, Tensor buffer, *, Tensor(a!) grad_input) -> Tensor(a!)
  python_module: nn
  dispatch:
    CPU: log_sigmoid_backward_cpu_out
    CUDA: log_sigmoid_backward_cuda_out

- func: log_sigmoid_backward(Tensor grad_output, Tensor self, Tensor buffer) -> Tensor
  python_module: nn
  dispatch:
    CPU: log_sigmoid_backward_cpu
    CUDA: log_sigmoid_backward_cuda

- func: rrelu_with_noise.out(Tensor self, Tensor noise, Scalar lower=0.125, Scalar upper=0.3333333333333333, bool training=False, Generator? generator=None, *, Tensor(a!) out) -> Tensor(a!)
  python_module: nn
  dispatch:
    CPU: rrelu_with_noise_out_cpu
    CUDA: rrelu_with_noise_out_cuda

- func: rrelu_with_noise(Tensor self, Tensor noise, Scalar lower=0.125, Scalar upper=0.3333333333333333, bool training=False, Generator? generator=None) -> Tensor
  python_module: nn
  dispatch:
    CPU: rrelu_with_noise_cpu
    CUDA: rrelu_with_noise_cuda

- func: rrelu_with_noise_backward(Tensor grad_output, Tensor self, Tensor noise, Scalar lower, Scalar upper, bool training, bool self_is_result) -> Tensor
  python_module: nn
  dispatch:
    CompositeExplicitAutograd: rrelu_with_noise_backward

- func: rrelu_with_noise_(Tensor(a!) self, Tensor noise, Scalar lower=0.125, Scalar upper=0.3333333333333333, bool training=False, Generator? generator=None) -> Tensor(a!)
  python_module: nn
  dispatch:
    CPU: rrelu_with_noise_cpu_
    CUDA: rrelu_with_noise_cuda_

- func: softplus.out(Tensor self, Scalar beta=1, Scalar threshold=20, *, Tensor(a!) out) -> Tensor(a!)
  structured: True
  structured_inherits: TensorIteratorBase
  device_check: NoCheck   # TensorIterator
  python_module: nn
  dispatch:
    CPU, CUDA: softplus_out

- func: softplus(Tensor self, Scalar beta=1, Scalar threshold=20) -> Tensor
  structured_delegate: softplus.out
  device_check: NoCheck   # TensorIterator
  python_module: nn

- func: softplus_backward.grad_input(Tensor grad_output, Tensor self, Scalar beta, Scalar threshold, Tensor output, *, Tensor(a!) grad_input) -> Tensor(a!)
  structured: True
  structured_inherits: TensorIteratorBase
  python_module: nn
  dispatch:
    CPU, CUDA: softplus_backward_out

- func: softplus_backward(Tensor grad_output, Tensor self, Scalar beta, Scalar threshold, Tensor output) -> Tensor
  structured_delegate: softplus_backward.grad_input
  python_module: nn

- func: softshrink.out(Tensor self, Scalar lambd=0.5, *, Tensor(a!) out) -> Tensor(a!)
  structured: True
  structured_inherits: TensorIteratorBase
  device_check: NoCheck   # TensorIterator
  python_module: nn
  dispatch:
    CPU, CUDA: softshrink_out

- func: softshrink(Tensor self, Scalar lambd=0.5) -> Tensor
  structured_delegate: softshrink.out
  device_check: NoCheck   # TensorIterator
  python_module: nn

- func: softshrink_backward.grad_input(Tensor grad_output, Tensor self, Scalar lambd, *, Tensor(a!) grad_input) -> Tensor(a!)
  structured: True
  structured_inherits: TensorIteratorBase
  python_module: nn
  dispatch:
    CPU, CUDA: softshrink_backward_out

- func: softshrink_backward(Tensor grad_output, Tensor self, Scalar lambd) -> Tensor
  structured_delegate: softshrink_backward.grad_input
  python_module: nn

- func: adaptive_avg_pool2d.out(Tensor self, int[2] output_size, *, Tensor(a!) out) -> Tensor(a!)
  python_module: nn
  dispatch:
    CPU: adaptive_avg_pool2d_out_cpu
    CUDA: adaptive_avg_pool2d_out_cuda
    MkldnnCPU: mkldnn_adaptive_avg_pool2d_out

- func: adaptive_avg_pool2d(Tensor self, int[2] output_size) -> Tensor
  python_module: nn

- func: mkldnn_adaptive_avg_pool2d(Tensor self, int[2] output_size) -> Tensor
  dispatch:
    MkldnnCPU: mkldnn_adaptive_avg_pool2d

- func: mkldnn_adaptive_avg_pool2d_backward(Tensor grad_output, Tensor self) -> Tensor
  dispatch:
    MkldnnCPU: mkldnn_adaptive_avg_pool2d_backward

- func: _adaptive_avg_pool2d(Tensor self, int[2] output_size) -> Tensor
  dispatch:
    CPU: adaptive_avg_pool2d_cpu
    CUDA: adaptive_avg_pool2d_cuda
    QuantizedCPU: adaptive_avg_pool2d_quantized_cpu

- func: _adaptive_avg_pool2d_backward(Tensor grad_output, Tensor self) -> Tensor
  python_module: nn
  dispatch:
    CPU: adaptive_avg_pool2d_backward_cpu
    CUDA: adaptive_avg_pool2d_backward_cuda

- func: adaptive_avg_pool3d.out(Tensor self, int[3] output_size, *, Tensor(a!) out) -> Tensor(a!)
  python_module: nn
  dispatch:
    CPU: adaptive_avg_pool3d_out_cpu
    CUDA: adaptive_avg_pool3d_out_cuda
    QuantizedCPU: adaptive_avg_pool3d_out_quantized_cpu

- func: adaptive_avg_pool3d(Tensor self, int[3] output_size) -> Tensor
  python_module: nn

- func: _adaptive_avg_pool3d(Tensor self, int[3] output_size) -> Tensor
  dispatch:
    CPU: adaptive_avg_pool3d_cpu
    CUDA: adaptive_avg_pool3d_cuda
    QuantizedCPU: adaptive_avg_pool3d_quantized_cpu

- func: adaptive_avg_pool3d_backward.grad_input(Tensor grad_output, Tensor self, *, Tensor(a!) grad_input) -> Tensor(a!)
  python_module: nn
  dispatch:
    CPU: adaptive_avg_pool3d_backward_out_cpu
    CUDA: adaptive_avg_pool3d_backward_out_cuda

- func: _adaptive_avg_pool3d_backward(Tensor grad_output, Tensor self) -> Tensor
  python_module: nn
  dispatch:
    CPU: adaptive_avg_pool3d_backward_cpu
    CUDA: adaptive_avg_pool3d_backward_cuda

# Return: (Tensor output, Tensor indices)
- func: adaptive_max_pool2d.out(Tensor self, int[2] output_size, *, Tensor(a!) out, Tensor(b!) indices) -> (Tensor(a!), Tensor(b!))
  python_module: nn
  structured: True
  dispatch:
    CPU: adaptive_max_pool2d_out_cpu
    CUDA: adaptive_max_pool2d_out_cuda

# Return: (Tensor output, Tensor indices)
- func: adaptive_max_pool2d(Tensor self, int[2] output_size) -> (Tensor, Tensor)
  python_module: nn
  structured_delegate: adaptive_max_pool2d.out

- func: adaptive_max_pool2d_backward.grad_input(Tensor grad_output, Tensor self, Tensor indices, *, Tensor(a!) grad_input) -> Tensor(a!)
  python_module: nn
  structured: True
  dispatch:
    CPU: adaptive_max_pool2d_backward_out_cpu
    CUDA: adaptive_max_pool2d_backward_out_cuda

- func: adaptive_max_pool2d_backward(Tensor grad_output, Tensor self, Tensor indices) -> Tensor
  python_module: nn
  structured_delegate: adaptive_max_pool2d_backward.grad_input

# Return: (Tensor output, Tensor indices)
- func: adaptive_max_pool3d.out(Tensor self, int[3] output_size, *, Tensor(a!) out, Tensor(b!) indices) -> (Tensor(a!), Tensor(b!))
  python_module: nn
  structured: True
  dispatch:
    CPU: adaptive_max_pool3d_out_cpu
    CUDA: adaptive_max_pool3d_out_cuda

# Return: (Tensor output, Tensor indices)
- func: adaptive_max_pool3d(Tensor self, int[3] output_size) -> (Tensor, Tensor)
  python_module: nn
  structured_delegate: adaptive_max_pool3d.out

- func: adaptive_max_pool3d_backward.grad_input(Tensor grad_output, Tensor self, Tensor indices, *, Tensor(a!) grad_input) -> Tensor(a!)
  python_module: nn
  structured: True
  dispatch:
    CPU: adaptive_max_pool3d_backward_out_cpu
    CUDA: adaptive_max_pool3d_backward_out_cuda

- func: adaptive_max_pool3d_backward(Tensor grad_output, Tensor self, Tensor indices) -> Tensor
  python_module: nn
  structured_delegate: adaptive_max_pool3d_backward.grad_input

- func: avg_pool2d.out(Tensor self, int[2] kernel_size, int[2] stride=[], int[2] padding=0, bool ceil_mode=False, bool count_include_pad=True, int? divisor_override=None, *, Tensor(a!) out) -> Tensor(a!)
  python_module: nn
  structured: True
  precomputed:
  - kernel_size -> int kH, int kW
  - stride -> int dH, int dW
  - padding -> int padH, int padW
  dispatch:
    CPU: avg_pool2d_out_cpu
    CUDA: avg_pool2d_out_cuda
    MkldnnCPU: mkldnn_avg_pool2d_out

- func: avg_pool2d(Tensor self, int[2] kernel_size, int[2] stride=[], int[2] padding=0, bool ceil_mode=False, bool count_include_pad=True, int? divisor_override=None) -> Tensor
  python_module: nn
  structured_delegate: avg_pool2d.out
  dispatch:
    MkldnnCPU: mkldnn_avg_pool2d
    QuantizedCPU: avg_pool2d_quantized_cpu

- func: avg_pool2d_backward.grad_input(Tensor grad_output, Tensor self, int[2] kernel_size, int[2] stride, int[2] padding, bool ceil_mode, bool count_include_pad, int? divisor_override, *, Tensor(a!) grad_input) -> Tensor(a!)
  python_module: nn
  structured: True
  dispatch:
    CPU: avg_pool2d_backward_out_cpu
    CUDA: avg_pool2d_backward_out_cuda
    MkldnnCPU: mkldnn_avg_pool2d_backward_out

- func: avg_pool2d_backward(Tensor grad_output, Tensor self, int[2] kernel_size, int[2] stride, int[2] padding, bool ceil_mode, bool count_include_pad, int? divisor_override) -> Tensor
  python_module: nn
  structured_delegate: avg_pool2d_backward.grad_input
  dispatch:
    MkldnnCPU: mkldnn_avg_pool2d_backward

- func: avg_pool3d.out(Tensor self, int[3] kernel_size, int[3] stride=[], int[3] padding=0, bool ceil_mode=False, bool count_include_pad=True, int? divisor_override=None, *, Tensor(a!) out) -> Tensor(a!)
  python_module: nn
  structured: True
  dispatch:
    CPU: avg_pool3d_out_cpu
    CUDA: avg_pool3d_out_cuda
    MkldnnCPU: mkldnn_avg_pool3d_out

- func: avg_pool3d(Tensor self, int[3] kernel_size, int[3] stride=[], int[3] padding=0, bool ceil_mode=False, bool count_include_pad=True, int? divisor_override=None) -> Tensor
  python_module: nn
  structured_delegate: avg_pool3d.out
  dispatch:
    MkldnnCPU: mkldnn_avg_pool3d
    QuantizedCPU: avg_pool3d_quantized_cpu

- func: avg_pool3d_backward.grad_input(Tensor grad_output, Tensor self, int[3] kernel_size, int[3] stride, int[3] padding, bool ceil_mode, bool count_include_pad, int? divisor_override, *, Tensor(a!) grad_input) -> Tensor(a!)
  python_module: nn
  structured: True
  dispatch:
    CPU: avg_pool3d_backward_out_cpu
    CUDA: avg_pool3d_backward_out_cuda
    MkldnnCPU: mkldnn_avg_pool3d_backward_out

- func: avg_pool3d_backward(Tensor grad_output, Tensor self, int[3] kernel_size, int[3] stride, int[3] padding, bool ceil_mode, bool count_include_pad, int? divisor_override) -> Tensor
  python_module: nn
  structured_delegate: avg_pool3d_backward.grad_input
  dispatch:
    MkldnnCPU: mkldnn_avg_pool3d_backward

# Return: (Tensor output, Tensor indices)
- func: fractional_max_pool2d.output(Tensor self, int[2] kernel_size, int[2] output_size, Tensor random_samples, *, Tensor(a!) output, Tensor(b!) indices) -> (Tensor(a!), Tensor(b!))
  python_module: nn
  structured: True
  dispatch:
    CPU: fractional_max_pool2d_out_cpu
    CUDA: fractional_max_pool2d_out_cuda

# Return: (Tensor output, Tensor indices)
- func: fractional_max_pool2d(Tensor self, int[2] kernel_size, int[2] output_size, Tensor random_samples) -> (Tensor, Tensor)
  python_module: nn
  structured_delegate: fractional_max_pool2d.output

- func: fractional_max_pool2d_backward.grad_input(Tensor grad_output, Tensor self, int[2] kernel_size, int[2] output_size, Tensor indices, *, Tensor(a!) grad_input) -> Tensor(a!)
  python_module: nn
  dispatch:
    CPU: fractional_max_pool2d_backward_out_cpu
    CUDA: fractional_max_pool2d_backward_out_cuda

- func: fractional_max_pool2d_backward(Tensor grad_output, Tensor self, int[2] kernel_size, int[2] output_size, Tensor indices) -> Tensor
  python_module: nn
  dispatch:
    CPU: fractional_max_pool2d_backward_cpu
    CUDA: fractional_max_pool2d_backward_cuda

# Return: (Tensor output, Tensor indices)
- func: fractional_max_pool3d.output(Tensor self, int[3] kernel_size, int[3] output_size, Tensor random_samples, *, Tensor(a!) output, Tensor(b!) indices) -> (Tensor(a!), Tensor(b!))
  python_module: nn
  dispatch:
    CPU: fractional_max_pool3d_out_cpu
    CUDA: fractional_max_pool3d_out_cuda

# Return: (Tensor output, Tensor indices)
- func: fractional_max_pool3d(Tensor self, int[3] kernel_size, int[3] output_size, Tensor random_samples) -> (Tensor, Tensor)
  python_module: nn
  dispatch:
    CPU: fractional_max_pool3d_cpu
    CUDA: fractional_max_pool3d_cuda

- func: fractional_max_pool3d_backward.grad_input(Tensor grad_output, Tensor self, int[3] kernel_size, int[3] output_size, Tensor indices, *, Tensor(a!) grad_input) -> Tensor(a!)
  python_module: nn
  dispatch:
    CPU: fractional_max_pool3d_backward_out_cpu
    CUDA: fractional_max_pool3d_backward_out_cuda

- func: fractional_max_pool3d_backward(Tensor grad_output, Tensor self, int[3] kernel_size, int[3] output_size, Tensor indices) -> Tensor
  python_module: nn
  dispatch:
    CPU: fractional_max_pool3d_backward_cpu
    CUDA: fractional_max_pool3d_backward_cuda

# Return: (Tensor output, Tensor indices)
- func: max_pool2d_with_indices.out(Tensor self, int[2] kernel_size, int[2] stride=[], int[2] padding=0, int[2] dilation=1, bool ceil_mode=False, *, Tensor(a!) out, Tensor(b!) indices) -> (Tensor(a!), Tensor(b!))
  python_module: nn
  structured: True
  dispatch:
    CPU: max_pool2d_with_indices_out_cpu
    CUDA: max_pool2d_with_indices_out_cuda

# Return: (Tensor output, Tensor indices)
- func: max_pool2d_with_indices(Tensor self, int[2] kernel_size, int[2] stride=[], int[2] padding=0, int[2] dilation=1, bool ceil_mode=False) -> (Tensor, Tensor)
  python_module: nn
  structured_delegate: max_pool2d_with_indices.out

- func: max_pool2d_with_indices_backward.grad_input(Tensor grad_output, Tensor self, int[2] kernel_size, int[2] stride, int[2] padding, int[2] dilation, bool ceil_mode, Tensor indices, *, Tensor(a!) grad_input) -> Tensor(a!)
  python_module: nn
  structured: True
  dispatch:
    CPU: max_pool2d_with_indices_backward_out_cpu
    CUDA: max_pool2d_with_indices_backward_out_cuda

- func: max_pool2d_with_indices_backward(Tensor grad_output, Tensor self, int[2] kernel_size, int[2] stride, int[2] padding, int[2] dilation, bool ceil_mode, Tensor indices) -> Tensor
  python_module: nn
  structured_delegate: max_pool2d_with_indices_backward.grad_input

# Return: (Tensor output, Tensor indices)
- func: max_pool3d_with_indices.out(Tensor self, int[3] kernel_size, int[3] stride=[], int[3] padding=0, int[3] dilation=1, bool ceil_mode=False, *, Tensor(a!) out, Tensor(b!) indices) -> (Tensor(a!), Tensor(b!))
  python_module: nn
  dispatch:
    CPU: max_pool3d_with_indices_out_cpu
    CUDA: max_pool3d_with_indices_out_cuda

# Return: (Tensor output, Tensor indices)
- func: max_pool3d_with_indices(Tensor self, int[3] kernel_size, int[3] stride=[], int[3] padding=0, int[3] dilation=1, bool ceil_mode=False) -> (Tensor, Tensor)
  python_module: nn
  dispatch:
    CPU: max_pool3d_with_indices_cpu
    CUDA: max_pool3d_with_indices_cuda

- func: max_pool3d_with_indices_backward.grad_input(Tensor grad_output, Tensor self, int[3] kernel_size, int[3] stride, int[3] padding, int[3] dilation, bool ceil_mode, Tensor indices, *, Tensor(a!) grad_input) -> Tensor(a!)
  python_module: nn
  dispatch:
    CPU: max_pool3d_with_indices_backward_out_cpu
    CUDA: max_pool3d_with_indices_backward_out_cuda

- func: max_pool3d_with_indices_backward(Tensor grad_output, Tensor self, int[3] kernel_size, int[3] stride, int[3] padding, int[3] dilation, bool ceil_mode, Tensor indices) -> Tensor
  python_module: nn
  dispatch:
    CPU: max_pool3d_with_indices_backward_cpu
    CUDA: max_pool3d_with_indices_backward_cuda

- func: max_unpool2d.out(Tensor self, Tensor indices, int[2] output_size, *, Tensor(a!) out) -> Tensor(a!)
  python_module: nn
  dispatch:
    CPU: max_unpooling2d_forward_out_cpu
    CUDA: max_unpooling2d_forward_out_cuda

- func: max_unpool2d(Tensor self, Tensor indices, int[2] output_size) -> Tensor
  python_module: nn
  dispatch:
    CPU: max_unpooling2d_forward_cpu
    CUDA: max_unpooling2d_forward_cuda

- func: max_unpool2d_backward.grad_input(Tensor grad_output, Tensor self, Tensor indices, int[2] output_size, *, Tensor(a!) grad_input) -> Tensor(a!)
  python_module: nn
  dispatch:
    CPU: max_unpooling2d_backward_out_cpu
    CUDA: max_unpooling2d_backward_out_cuda

- func: max_unpool2d_backward(Tensor grad_output, Tensor self, Tensor indices, int[2] output_size) -> Tensor
  python_module: nn
  dispatch:
    CPU: max_unpooling2d_backward_cpu
    CUDA: max_unpooling2d_backward_cuda

- func: max_unpool3d.out(Tensor self, Tensor indices, int[3] output_size, int[3] stride, int[3] padding, *, Tensor(a!) out) -> Tensor(a!)
  python_module: nn
  dispatch:
    CPU: max_unpooling3d_forward_out_cpu
    CUDA: max_unpooling3d_forward_out_cuda

- func: max_unpool3d(Tensor self, Tensor indices, int[3] output_size, int[3] stride, int[3] padding) -> Tensor
  python_module: nn
  dispatch:
    CPU: max_unpooling3d_forward_cpu
    CUDA: max_unpooling3d_forward_cuda

- func: max_unpool3d_backward.grad_input(Tensor grad_output, Tensor self, Tensor indices, int[3] output_size, int[3] stride, int[3] padding, *, Tensor(a!) grad_input) -> Tensor(a!)
  python_module: nn
  dispatch:
    CPU: max_unpooling3d_backward_out_cpu
    CUDA: max_unpooling3d_backward_out_cuda

- func: max_unpool3d_backward(Tensor grad_output, Tensor self, Tensor indices, int[3] output_size, int[3] stride, int[3] padding) -> Tensor
  python_module: nn
  dispatch:
    CPU: max_unpooling3d_backward_cpu
    CUDA: max_unpooling3d_backward_cuda

- func: reflection_pad1d.out(Tensor self, int[2] padding, *, Tensor(a!) out) -> Tensor(a!)
  python_module: nn
  structured: True
  dispatch:
    CPU, QuantizedCPU: reflection_pad1d_out_cpu
    CUDA: reflection_pad1d_out_cuda

- func: reflection_pad1d(Tensor self, int[2] padding) -> Tensor
  python_module: nn
  structured_delegate: reflection_pad1d.out
  dispatch:
    QuantizedCPU: reflection_pad1d_cpu

- func: reflection_pad1d_backward.grad_input(Tensor grad_output, Tensor self, int[2] padding, *, Tensor(a!) grad_input) -> Tensor(a!)
  python_module: nn
  structured: True
  dispatch:
    CPU: reflection_pad1d_backward_out_cpu
    CUDA: reflection_pad1d_backward_out_cuda

- func: reflection_pad1d_backward(Tensor grad_output, Tensor self, int[2] padding) -> Tensor
  python_module: nn
  structured_delegate: reflection_pad1d_backward.grad_input

- func: reflection_pad2d.out(Tensor self, int[4] padding, *, Tensor(a!) out) -> Tensor(a!)
  python_module: nn
  dispatch:
    CPU, QuantizedCPU: reflection_pad2d_out_cpu
    CUDA: reflection_pad2d_out_cuda

- func: reflection_pad2d(Tensor self, int[4] padding) -> Tensor
  python_module: nn
  dispatch:
    CPU, QuantizedCPU: reflection_pad2d_cpu
    CUDA: reflection_pad2d_cuda

- func: reflection_pad2d_backward.grad_input(Tensor grad_output, Tensor self, int[4] padding, *, Tensor(a!) grad_input) -> Tensor(a!)
  python_module: nn
  dispatch:
    CPU: reflection_pad2d_backward_out_cpu
    CUDA: reflection_pad2d_backward_out_cuda

- func: reflection_pad2d_backward(Tensor grad_output, Tensor self, int[4] padding) -> Tensor
  python_module: nn
  dispatch:
    CPU: reflection_pad2d_backward_cpu
    CUDA: reflection_pad2d_backward_cuda

- func: reflection_pad3d.out(Tensor self, int[6] padding, *, Tensor(a!) out) -> Tensor(a!)
  python_module: nn
  structured: True
  dispatch:
    CPU: reflection_pad3d_out_cpu
    CUDA: reflection_pad3d_out_cuda

- func: reflection_pad3d(Tensor self, int[6] padding) -> Tensor
  python_module: nn
  structured_delegate: reflection_pad3d.out

- func: reflection_pad3d_backward.grad_input(Tensor grad_output, Tensor self, int[6] padding, *, Tensor(a!) grad_input) -> Tensor(a!)
  python_module: nn
  structured: True
  dispatch:
    CPU: reflection_pad3d_backward_out_cpu
    CUDA: reflection_pad3d_backward_out_cuda

- func: reflection_pad3d_backward(Tensor grad_output, Tensor self, int[6] padding) -> Tensor
  python_module: nn
  structured_delegate: reflection_pad3d_backward.grad_input

- func: replication_pad1d.out(Tensor self, int[2] padding, *, Tensor(a!) out) -> Tensor(a!)
  python_module: nn
  structured: True
  dispatch:
    CPU: replication_pad1d_out_cpu
    CUDA: replication_pad1d_out_cuda

- func: replication_pad1d(Tensor self, int[2] padding) -> Tensor
  python_module: nn
  structured_delegate: replication_pad1d.out

- func: replication_pad1d_backward.grad_input(Tensor grad_output, Tensor self, int[2] padding, *, Tensor(a!) grad_input) -> Tensor(a!)
  python_module: nn
  structured: True
  dispatch:
    CPU: replication_pad1d_backward_out_cpu
    CUDA: replication_pad1d_backward_out_cuda

- func: replication_pad1d_backward(Tensor grad_output, Tensor self, int[2] padding) -> Tensor
  python_module: nn
  structured_delegate: replication_pad1d_backward.grad_input

- func: replication_pad2d.out(Tensor self, int[4] padding, *, Tensor(a!) out) -> Tensor(a!)
  python_module: nn
  structured: True
  dispatch:
    CPU: replication_pad2d_out_cpu
    CUDA: replication_pad2d_out_cuda

- func: replication_pad2d(Tensor self, int[4] padding) -> Tensor
  python_module: nn
  structured_delegate: replication_pad2d.out

- func: replication_pad2d_backward.grad_input(Tensor grad_output, Tensor self, int[4] padding, *, Tensor(a!) grad_input) -> Tensor(a!)
  python_module: nn
  dispatch:
    CPU: replication_pad2d_backward_out_cpu
    CUDA: replication_pad2d_backward_out_cuda

- func: replication_pad2d_backward(Tensor grad_output, Tensor self, int[4] padding) -> Tensor
  python_module: nn
  dispatch:
    CPU: replication_pad2d_backward_cpu
    CUDA: replication_pad2d_backward_cuda

- func: replication_pad3d.out(Tensor self, int[6] padding, *, Tensor(a!) out) -> Tensor(a!)
  python_module: nn
  structured: True
  dispatch:
    CPU: replication_pad3d_out_cpu
    CUDA: replication_pad3d_out_cuda

- func: replication_pad3d(Tensor self, int[6] padding) -> Tensor
  python_module: nn
  structured_delegate: replication_pad3d.out

- func: replication_pad3d_backward.grad_input(Tensor grad_output, Tensor self, int[6] padding, *, Tensor(a!) grad_input) -> Tensor(a!)
  python_module: nn
  dispatch:
    CPU: replication_pad3d_backward_out_cpu
    CUDA: replication_pad3d_backward_out_cuda

- func: replication_pad3d_backward(Tensor grad_output, Tensor self, int[6] padding) -> Tensor
  python_module: nn
  dispatch:
    CPU: replication_pad3d_backward_cpu
    CUDA: replication_pad3d_backward_cuda

- func: upsample_linear1d.vec(Tensor input, int[]? output_size, bool align_corners, float[]? scale_factors) -> Tensor
  python_module: nn
  dispatch:
    CompositeExplicitAutograd: upsample_linear1d

- func: upsample_linear1d_backward.vec(Tensor grad_output, int[]? output_size, int[] input_size, bool align_corners, float[]? scale_factors) -> Tensor
  python_module: nn
  dispatch:
    CompositeExplicitAutograd: upsample_linear1d_backward

- func: upsample_bilinear2d.vec(Tensor input, int[]? output_size, bool align_corners, float[]? scale_factors) -> Tensor
  python_module: nn
  dispatch:
    CompositeExplicitAutograd: upsample_bilinear2d

- func: upsample_bilinear2d_backward.vec(Tensor grad_output, int[]? output_size, int[] input_size, bool align_corners, float[]? scale_factors) -> Tensor
  python_module: nn
  dispatch:
    CompositeExplicitAutograd: upsample_bilinear2d_backward

- func: upsample_trilinear3d.vec(Tensor input, int[]? output_size, bool align_corners, float[]? scale_factors) -> Tensor
  python_module: nn
  dispatch:
    CompositeExplicitAutograd: upsample_trilinear3d

- func: upsample_trilinear3d_backward.vec(Tensor grad_output, int[]? output_size, int[] input_size, bool align_corners, float[]? scale_factors) -> Tensor
  python_module: nn
  dispatch:
    CompositeExplicitAutograd: upsample_trilinear3d_backward

- func: upsample_bicubic2d.vec(Tensor input, int[]? output_size, bool align_corners, float[]? scale_factors) -> Tensor
  python_module: nn
  dispatch:
    CompositeExplicitAutograd: upsample_bicubic2d

- func: upsample_bicubic2d_backward.vec(Tensor grad_output, int[]? output_size, int[] input_size, bool align_corners, float[]? scale_factors) -> Tensor
  python_module: nn
  dispatch:
    CompositeExplicitAutograd: upsample_bicubic2d_backward

- func: upsample_nearest1d.vec(Tensor input, int[]? output_size, float[]? scale_factors) -> Tensor
  python_module: nn
  dispatch:
    CompositeExplicitAutograd: upsample_nearest1d

- func: upsample_nearest1d_backward.vec(Tensor grad_output, int[]? output_size, int[] input_size, float[]? scale_factors) -> Tensor
  python_module: nn
  dispatch:
    CompositeExplicitAutograd: upsample_nearest1d_backward

- func: upsample_nearest2d.vec(Tensor input, int[]? output_size, float[]? scale_factors) -> Tensor
  python_module: nn
  dispatch:
    CompositeExplicitAutograd: upsample_nearest2d

- func: upsample_nearest2d_backward.vec(Tensor grad_output, int[]? output_size, int[] input_size, float[]? scale_factors) -> Tensor
  python_module: nn
  dispatch:
    CompositeExplicitAutograd: upsample_nearest2d_backward

- func: upsample_nearest3d.vec(Tensor input, int[]? output_size, float[]? scale_factors) -> Tensor
  python_module: nn
  dispatch:
    CPU: upsample_nearest3d_cpu
    CUDA: upsample_nearest3d_cuda
    QuantizedCPU: upsample_nearest3d_quantized_cpu

- func: upsample_nearest3d_backward.vec(Tensor grad_output, int[]? output_size, int[] input_size, float[]? scale_factors) -> Tensor
  python_module: nn
  dispatch:
    CPU: upsample_nearest3d_backward_cpu
    CUDA: upsample_nearest3d_backward_cuda

# NOTE: all of the non-"vec" upsample overloads are only kept for backward compatibility.
- func: upsample_linear1d.out(Tensor self, int[1] output_size, bool align_corners, float? scales=None, *, Tensor(a!) out) -> Tensor(a!)
  python_module: nn
  structured: True
  dispatch:
    CPU: upsample_linear1d_out_cpu
    CUDA: upsample_linear1d_out_cuda

- func: upsample_linear1d(Tensor self, int[1] output_size, bool align_corners, float? scales=None) -> Tensor
  python_module: nn
  structured_delegate: upsample_linear1d.out

- func: upsample_linear1d_backward.grad_input(Tensor grad_output, int[1] output_size, int[3] input_size, bool align_corners, float? scales=None, *, Tensor(a!) grad_input) -> Tensor(a!)
  python_module: nn
  structured: True
  dispatch:
    CPU: upsample_linear1d_backward_out_cpu
    CUDA: upsample_linear1d_backward_out_cuda

- func: upsample_linear1d_backward(Tensor grad_output, int[1] output_size, int[3] input_size, bool align_corners, float? scales=None) -> Tensor
  python_module: nn
  structured_delegate: upsample_linear1d_backward.grad_input

- func: upsample_bilinear2d.out(Tensor self, int[2] output_size, bool align_corners, float? scales_h=None, float? scales_w=None, *, Tensor(a!) out) -> Tensor(a!)
  python_module: nn
  structured: True
  dispatch:
    CPU: upsample_bilinear2d_out_cpu
    CUDA: upsample_bilinear2d_out_cuda

- func: upsample_bilinear2d(Tensor self, int[2] output_size, bool align_corners, float? scales_h=None, float? scales_w=None) -> Tensor
  python_module: nn
  structured_delegate: upsample_bilinear2d.out
  dispatch:
    QuantizedCPU: upsample_bilinear2d_quantized_cpu

- func: upsample_bilinear2d_backward.grad_input(Tensor grad_output, int[2] output_size, int[4] input_size, bool align_corners, float? scales_h=None, float? scales_w=None, *, Tensor(a!) grad_input) -> Tensor(a!)
  python_module: nn
  structured: True
  dispatch:
    CPU: upsample_bilinear2d_backward_out_cpu
    CUDA: upsample_bilinear2d_backward_out_cuda

- func: upsample_bilinear2d_backward(Tensor grad_output, int[2] output_size, int[4] input_size, bool align_corners, float? scales_h=None, float? scales_w=None) -> Tensor
  python_module: nn
  structured_delegate: upsample_bilinear2d_backward.grad_input

- func: upsample_bicubic2d.out(Tensor self, int[2] output_size, bool align_corners, float? scales_h=None, float? scales_w=None, *, Tensor(a!) out) -> Tensor(a!)
  python_module: nn
  structured: True
  dispatch:
    CPU: upsample_bicubic2d_out_cpu
    CUDA: upsample_bicubic2d_out_cuda

- func: upsample_bicubic2d(Tensor self, int[2] output_size, bool align_corners, float? scales_h=None, float? scales_w=None) -> Tensor
  python_module: nn
  structured_delegate: upsample_bicubic2d.out

- func: upsample_bicubic2d_backward.grad_input(Tensor grad_output, int[2] output_size, int[4] input_size, bool align_corners, float? scales_h=None, float? scales_w=None, *, Tensor(a!) grad_input) -> Tensor(a!)
  python_module: nn
  structured: True
  dispatch:
    CPU: upsample_bicubic2d_backward_out_cpu
    CUDA: upsample_bicubic2d_backward_out_cuda

- func: upsample_bicubic2d_backward(Tensor grad_output, int[2] output_size, int[4] input_size, bool align_corners, float? scales_h=None, float? scales_w=None) -> Tensor
  python_module: nn
  structured_delegate: upsample_bicubic2d_backward.grad_input

- func: upsample_trilinear3d.out(Tensor self, int[3] output_size, bool align_corners, float? scales_d=None, float? scales_h=None, float? scales_w=None, *, Tensor(a!) out) -> Tensor(a!)
  python_module: nn
  structured: True
  dispatch:
    CPU: upsample_trilinear3d_out_cpu
    CUDA: upsample_trilinear3d_out_cuda

- func: upsample_trilinear3d(Tensor self, int[3] output_size, bool align_corners, float? scales_d=None, float? scales_h=None, float? scales_w=None) -> Tensor
  python_module: nn
  structured_delegate: upsample_trilinear3d.out

- func: upsample_trilinear3d_backward.grad_input(Tensor grad_output, int[3] output_size, int[5] input_size, bool align_corners, float? scales_d=None, float? scales_h=None, float? scales_w=None, *, Tensor(a!) grad_input) -> Tensor(a!)
  python_module: nn
  structured: True
  dispatch:
    CPU: upsample_trilinear3d_backward_out_cpu
    CUDA: upsample_trilinear3d_backward_out_cuda

- func: upsample_trilinear3d_backward(Tensor grad_output, int[3] output_size, int[5] input_size, bool align_corners, float? scales_d=None, float? scales_h=None, float? scales_w=None) -> Tensor
  python_module: nn
  structured_delegate: upsample_trilinear3d_backward.grad_input

- func: upsample_nearest1d.out(Tensor self, int[1] output_size, float? scales=None, *, Tensor(a!) out) -> Tensor(a!)
  python_module: nn
  structured: True
  dispatch:
    CPU: upsample_nearest1d_out_cpu
    CUDA: upsample_nearest1d_out_cuda

- func: upsample_nearest1d(Tensor self, int[1] output_size, float? scales=None) -> Tensor
  python_module: nn
  structured_delegate: upsample_nearest1d.out

- func: upsample_nearest1d_backward.grad_input(Tensor grad_output, int[1] output_size, int[3] input_size, float? scales=None, *, Tensor(a!) grad_input) -> Tensor(a!)
  python_module: nn
  structured: True
  dispatch:
    CPU: upsample_nearest1d_backward_out_cpu
    CUDA: upsample_nearest1d_backward_out_cuda

- func: upsample_nearest1d_backward(Tensor grad_output, int[1] output_size, int[3] input_size, float? scales=None) -> Tensor
  python_module: nn
  structured_delegate: upsample_nearest1d_backward.grad_input

- func: upsample_nearest2d.out(Tensor self, int[2] output_size, float? scales_h=None, float? scales_w=None, *, Tensor(a!) out) -> Tensor(a!)
  python_module: nn
  structured: True
  dispatch:
    CPU: upsample_nearest2d_out_cpu
    CUDA: upsample_nearest2d_out_cuda

- func: upsample_nearest2d(Tensor self, int[2] output_size, float? scales_h=None, float? scales_w=None) -> Tensor
  python_module: nn
  structured_delegate: upsample_nearest2d.out
  dispatch:
    QuantizedCPU: upsample_nearest2d_quantized_cpu

- func: upsample_nearest2d_backward.grad_input(Tensor grad_output, int[2] output_size, int[4] input_size, float? scales_h=None, float? scales_w=None, *, Tensor(a!) grad_input) -> Tensor(a!)
  python_module: nn
  structured: True
  dispatch:
    CPU: upsample_nearest2d_backward_out_cpu
    CUDA: upsample_nearest2d_backward_out_cuda

- func: upsample_nearest2d_backward(Tensor grad_output, int[2] output_size, int[4] input_size, float? scales_h=None, float? scales_w=None) -> Tensor
  python_module: nn
  structured_delegate: upsample_nearest2d_backward.grad_input

- func: upsample_nearest3d.out(Tensor self, int[3] output_size, float? scales_d=None, float? scales_h=None, float? scales_w=None, *, Tensor(a!) out) -> Tensor(a!)
  python_module: nn
  structured: True
  dispatch:
    CPU: upsample_nearest3d_out_cpu
    CUDA: upsample_nearest3d_out_cuda

- func: upsample_nearest3d(Tensor self, int[3] output_size, float? scales_d=None, float? scales_h=None, float? scales_w=None) -> Tensor
  python_module: nn
  structured_delegate: upsample_nearest3d.out
  dispatch:
    QuantizedCPU: upsample_nearest3d_quantized_cpu

- func: upsample_nearest3d_backward.grad_input(Tensor grad_output, int[3] output_size, int[5] input_size, float? scales_d=None, float? scales_h=None, float? scales_w=None, *, Tensor(a!) grad_input) -> Tensor(a!)
  python_module: nn
  structured: True
  dispatch:
    CPU: upsample_nearest3d_backward_out_cpu
    CUDA: upsample_nearest3d_backward_out_cuda

- func: upsample_nearest3d_backward(Tensor grad_output, int[3] output_size, int[5] input_size, float? scales_d=None, float? scales_h=None, float? scales_w=None) -> Tensor
  python_module: nn
  structured_delegate: upsample_nearest3d_backward.grad_input

- func: sigmoid_backward.grad_input(Tensor grad_output, Tensor output, *, Tensor(a!) grad_input) -> Tensor(a!)
  python_module: nn
  structured: True
  structured_inherits: TensorIteratorBase
  dispatch:
    CPU, CUDA: sigmoid_backward_out

- func: sigmoid_backward(Tensor grad_output, Tensor output) -> Tensor
  python_module: nn
  structured_delegate: sigmoid_backward.grad_input

- func: logit_backward.grad_input(Tensor grad_output, Tensor self, float? eps=None, *, Tensor(a!) grad_input) -> Tensor(a!)
  python_module: nn
  structured: True
  structured_inherits: TensorIteratorBase
  dispatch:
    CPU, CUDA: logit_backward_out

- func: logit_backward(Tensor grad_output, Tensor self, float? eps=None) -> Tensor
  python_module: nn
  structured_delegate: logit_backward.grad_input

- func: tanh_backward.grad_input(Tensor grad_output, Tensor output, *, Tensor(a!) grad_input) -> Tensor(a!)
  python_module: nn
  structured: True
  structured_inherits: TensorIteratorBase
  dispatch:
    CPU, CUDA: tanh_backward_out

- func: tanh_backward(Tensor grad_output, Tensor output) -> Tensor
  python_module: nn
  structured_delegate: tanh_backward.grad_input

# What's a thnn_conv_ versus a slow_conv_?
#
# Historically, we have inefficient implementations of convolutions
# coming from the THNN/THCUNN library.  These convolutions typically
# operated by computing the Toeplitz matrix and then doing a matrix
# multiply with the input; this is very memory inefficient!  However,
# occasionally, we really don't have anything better, so it's helpful
# to have these fallbacks when there is no more optimized implementation
# in cudnn or mkldnn, etc.  Both thnn_ and slow_ convolutions fall
# into this bucket.
#
# The difference between these two designations, is that thnn_ refers
# to a convolution that is still written in the "legacy" style; that is,
# C code in the THNN/ or THCUNN/ directory.  A slow_ convolution is
# one that is written in the native style: modern C++.  Algorithmically,
# these are the same thing, but we give them different prefixes to
# make the operational distinction clear.

- func: slow_conv_transpose2d.out(Tensor self, Tensor weight, int[2] kernel_size, Tensor? bias=None, int[2] stride=1, int[2] padding=0, int[2] output_padding=0, int[2] dilation=1, *, Tensor(a!) out) -> Tensor(a!)
  python_module: nn
  structured: True
  dispatch:
    CPU: slow_conv_transpose2d_structured_cpu
    CUDA: slow_conv_transpose2d_structured_cuda

- func: slow_conv_transpose2d(Tensor self, Tensor weight, int[2] kernel_size, Tensor? bias=None, int[2] stride=1, int[2] padding=0, int[2] output_padding=0, int[2] dilation=1) -> Tensor
  python_module: nn
  structured_delegate: slow_conv_transpose2d.out

- func: slow_conv_transpose2d_backward.grad_output(Tensor grad_output, Tensor self, Tensor weight, int[2] kernel_size, int[2] stride, int[2] padding, int[2] output_padding, int[2] dilation, Tensor columns, Tensor ones, *, Tensor(a!) grad_input, Tensor(b!) grad_weight, Tensor(c!) grad_bias) -> (Tensor(a!), Tensor(b!), Tensor(c!))
  python_module: nn
  dispatch:
    CPU: slow_conv_transpose2d_backward_out_cpu
    CUDA: slow_conv_transpose2d_backward_out_cuda

- func: slow_conv_transpose2d_backward.output_mask(Tensor grad_output, Tensor self, Tensor weight, int[2] kernel_size, int[2] stride, int[2] padding, int[2] output_padding, int[2] dilation, Tensor columns, Tensor ones, bool[3] output_mask) -> (Tensor grad_input, Tensor grad_weight, Tensor grad_bias)
  python_module: nn
  dispatch:
    CPU: slow_conv_transpose2d_backward_cpu
    CUDA: slow_conv_transpose2d_backward_cuda

- func: slow_conv_transpose3d.out(Tensor self, Tensor weight, int[3] kernel_size, Tensor? bias=None, int[3] stride=1, int[3] padding=0, int[3] output_padding=0, int[3] dilation=1, *, Tensor(a!) out) -> Tensor(a!)
  python_module: nn
  dispatch:
    CPU: slow_conv_transpose3d_out_cpu
    CUDA: slow_conv_transpose3d_out_cuda

- func: slow_conv_transpose3d(Tensor self, Tensor weight, int[3] kernel_size, Tensor? bias=None, int[3] stride=1, int[3] padding=0, int[3] output_padding=0, int[3] dilation=1) -> Tensor
  python_module: nn
  dispatch:
    CPU: slow_conv_transpose3d_cpu
    CUDA: slow_conv_transpose3d_cuda

- func: slow_conv_transpose3d_backward.grad_output(Tensor grad_output, Tensor self, Tensor weight, int[3] kernel_size, int[3] stride, int[3] padding, int[3] output_padding, int[3] dilation, Tensor finput, Tensor fgrad_input, *, Tensor(a!) grad_input, Tensor(b!) grad_weight, Tensor(c!) grad_bias) -> (Tensor(a!), Tensor(b!), Tensor(c!))
  python_module: nn
  dispatch:
    CPU: slow_conv_transpose3d_backward_out_cpu
    CUDA: slow_conv_transpose3d_backward_out_cuda

- func: slow_conv_transpose3d_backward.output_mask(Tensor grad_output, Tensor self, Tensor weight, int[3] kernel_size, int[3] stride, int[3] padding, int[3] output_padding, int[3] dilation, Tensor finput, Tensor fgrad_input, bool[3] output_mask) -> (Tensor grad_input, Tensor grad_weight, Tensor grad_bias)
  python_module: nn
  dispatch:
    CPU: slow_conv_transpose3d_backward_cpu
    CUDA: slow_conv_transpose3d_backward_cuda

- func: thnn_conv2d.out(Tensor self, Tensor weight, int[2] kernel_size, Tensor? bias=None, int[2] stride=1, int[2] padding=0, *, Tensor(a!) out) -> Tensor(a!)
  python_module: nn

- func: thnn_conv2d(Tensor self, Tensor weight, int[2] kernel_size, Tensor? bias=None, int[2] stride=1, int[2] padding=0) -> Tensor
  python_module: nn

- func: _slow_conv2d_forward.output(Tensor self, Tensor weight, int[2] kernel_size, Tensor? bias, int[2] stride, int[2] padding, *, Tensor(a!) output, Tensor(b!) finput) -> (Tensor(a!), Tensor(b!))
  python_module: nn
  dispatch:
    CPU: slow_conv2d_forward_out_cpu
    CUDA: slow_conv2d_forward_out_cuda

- func: _slow_conv2d_forward(Tensor self, Tensor weight, int[2] kernel_size, Tensor? bias, int[2] stride, int[2] padding) -> (Tensor output, Tensor finput)
  python_module: nn
  dispatch:
    CPU: slow_conv2d_forward_cpu
    CUDA: slow_conv2d_forward_cuda

- func: _slow_conv2d_backward.grad_input(Tensor grad_output, Tensor self, Tensor weight, int[2] kernel_size, int[2] stride, int[2] padding, Tensor finput, *, Tensor(a!) grad_input, Tensor(b!) grad_weight, Tensor(c!) grad_bias) -> (Tensor(a!), Tensor(b!), Tensor(c!))
  python_module: nn
  dispatch:
    CPU: slow_conv2d_backward_out_cpu
    CUDA: slow_conv2d_backward_out_cuda

- func: _slow_conv2d_backward.output_mask(Tensor grad_output, Tensor self, Tensor weight, int[2] kernel_size, int[2] stride, int[2] padding, Tensor finput, bool[3] output_mask) -> (Tensor grad_input, Tensor grad_weight, Tensor grad_bias)
  python_module: nn
  dispatch:
    CPU: slow_conv2d_backward_cpu
    CUDA: slow_conv2d_backward_cuda

- func: _conv_depthwise2d.out(Tensor self, Tensor weight, int[2] kernel_size, Tensor? bias, int[2] stride, int[2] padding, int[2] dilation, *, Tensor(a!) out) -> Tensor(a!)
  use_const_ref_for_mutable_tensors: True
  python_module: nn
  dispatch:
    CUDA: conv_depthwise2d_cuda_out

- func: _conv_depthwise2d(Tensor self, Tensor weight, int[2] kernel_size, Tensor? bias, int[2] stride, int[2] padding, int[2] dilation) -> Tensor
  python_module: nn
  dispatch:
    CUDA: conv_depthwise2d_cuda

- func: _conv_depthwise2d_backward.grad_input(Tensor grad_output, Tensor self, Tensor weight, int[2] kernel_size, int[2] stride, int[2] padding, int[2] dilation, *, Tensor(a!) grad_input, Tensor(b!) grad_weight) -> (Tensor(a!), Tensor(b!))
  python_module: nn
  dispatch:
    CUDA: conv_depthwise2d_backward_cuda_out

- func: _conv_depthwise2d_backward.output_mask(Tensor grad_output, Tensor self, Tensor weight, int[2] kernel_size, int[2] stride, int[2] padding, int[2] dilation, bool[2] output_mask) -> (Tensor grad_input, Tensor grad_weight)
  python_module: nn
  dispatch:
    CUDA: conv_depthwise2d_backward_cuda

- func: conv_depthwise3d(Tensor self, Tensor weight, int[3] kernel_size, Tensor? bias, int[3] stride, int[3] padding, int[3] dilation) -> Tensor
  python_module: nn
  dispatch:
    CUDA: conv_depthwise3d_cuda

- func: conv_depthwise3d_backward.grad_input(Tensor grad_output, Tensor self, Tensor weight, int[3] kernel_size, int[3] stride, int[3] padding, int[3] dilation, *, Tensor(a!) grad_input, Tensor(b!) grad_weight, Tensor(c!) grad_bias) -> (Tensor(a!), Tensor(b!), Tensor(c!))
  python_module: nn
  dispatch:
    CUDA: conv_depthwise3d_backward_cuda_out

- func: conv_depthwise3d_backward.output_mask(Tensor grad_output, Tensor self, Tensor weight, int[3] kernel_size, int[3] stride, int[3] padding, int[3] dilation, bool[3] output_mask) -> (Tensor grad_input, Tensor grad_weight, Tensor grad_bias)
  python_module: nn
  dispatch:
    CUDA: conv_depthwise3d_backward_cuda

- func: slow_conv3d.out(Tensor self, Tensor weight, int[3] kernel_size, Tensor? bias=None, int[3] stride=1, int[3] padding=0, *, Tensor(a!) out) -> Tensor(a!)
  python_module: nn

- func: slow_conv3d(Tensor self, Tensor weight, int[3] kernel_size, Tensor? bias=None, int[3] stride=1, int[3] padding=0) -> Tensor
  python_module: nn

- func: slow_conv3d_forward.output(Tensor self, Tensor weight, int[3] kernel_size, Tensor? bias, int[3] stride, int[3] padding, *, Tensor(a!) output, Tensor(b!) finput, Tensor(c!) fgrad_input) -> (Tensor(a!), Tensor(b!), Tensor(c!))
  python_module: nn
  dispatch:
    CPU: slow_conv3d_forward_out_cpu

- func: slow_conv3d_forward(Tensor self, Tensor weight, int[3] kernel_size, Tensor? bias, int[3] stride, int[3] padding) -> (Tensor output, Tensor finput, Tensor fgrad_input)
  python_module: nn
  dispatch:
    CPU: slow_conv3d_forward_cpu

- func: slow_conv3d_backward.grad_input(Tensor grad_output, Tensor self, Tensor weight, int[3] kernel_size, int[3] stride, int[3] padding, Tensor finput, Tensor fgrad_input, *, Tensor(a!) grad_input, Tensor(b!) grad_weight, Tensor(c!) grad_bias) -> (Tensor(a!), Tensor(b!), Tensor(c!))
  python_module: nn
  dispatch:
    CPU: slow_conv3d_backward_out_cpu

- func: slow_conv3d_backward.output_mask(Tensor grad_output, Tensor self, Tensor weight, int[3] kernel_size, int[3] stride, int[3] padding, Tensor finput, Tensor fgrad_input, bool[3] output_mask) -> (Tensor grad_input, Tensor grad_weight, Tensor grad_bias)
  python_module: nn
  dispatch:
    CPU: slow_conv3d_backward_cpu

- func: slow_conv_dilated2d(Tensor self, Tensor weight, int[2] kernel_size, Tensor? bias=None, int[2] stride=1, int[2] padding=0, int[2] dilation=1) -> Tensor
  python_module: nn
  dispatch:
    CPU: slow_conv_dilated2d_cpu
    CUDA: slow_conv_dilated2d_cuda

- func: slow_conv_dilated2d_backward(Tensor grad_output, Tensor self, Tensor weight, int[2] kernel_size, int[2] stride, int[2] padding, int[2] dilation, bool[3] output_mask) -> (Tensor grad_input, Tensor grad_weight, Tensor grad_bias)
  python_module: nn
  dispatch:
    CPU: slow_conv_dilated2d_backward_cpu
    CUDA: slow_conv_dilated2d_backward_cuda

- func: slow_conv_dilated3d(Tensor self, Tensor weight, int[3] kernel_size, Tensor? bias=None, int[3] stride=1, int[3] padding=0, int[3] dilation=1) -> Tensor
  python_module: nn
  dispatch:
    CPU: slow_conv_dilated3d_cpu
    CUDA: slow_conv_dilated3d_cuda

- func: slow_conv_dilated3d_backward(Tensor grad_output, Tensor self, Tensor weight, int[3] kernel_size, int[3] stride, int[3] padding, int[3] dilation, bool[3] output_mask) -> (Tensor grad_input, Tensor grad_weight, Tensor grad_bias)
  python_module: nn
  dispatch:
    CPU: slow_conv_dilated3d_backward_cpu
    CUDA: slow_conv_dilated3d_backward_cuda

- func: col2im.out(Tensor self, int[2] output_size, int[2] kernel_size, int[2] dilation, int[2] padding, int[2] stride, *, Tensor(a!) out) -> Tensor(a!)
  python_module: nn
  dispatch:
    CPU: col2im_out_cpu
    CUDA: col2im_out_cuda

- func: col2im(Tensor self, int[2] output_size, int[2] kernel_size, int[2] dilation, int[2] padding, int[2] stride) -> Tensor
  python_module: nn
  dispatch:
    CPU: col2im_cpu
    CUDA: col2im_cuda

- func: col2im_backward.grad_input(Tensor grad_output, int[2] kernel_size, int[2] dilation, int[2] padding, int[2] stride, *, Tensor(a!) grad_input) -> Tensor(a!)
  python_module: nn
  dispatch:
    CPU: col2im_backward_out_cpu
    CUDA: col2im_backward_out_cuda

- func: col2im_backward(Tensor grad_output, int[2] kernel_size, int[2] dilation, int[2] padding, int[2] stride) -> Tensor
  python_module: nn
  dispatch:
    CPU: col2im_backward_cpu
    CUDA: col2im_backward_cuda

- func: column_stack(Tensor[] tensors) -> Tensor

- func: column_stack.out(Tensor[] tensors, *, Tensor(a!) out) -> Tensor(a!)

- func: im2col.out(Tensor self, int[2] kernel_size, int[2] dilation, int[2] padding, int[2] stride, *, Tensor(a!) out) -> Tensor(a!)
  python_module: nn
  dispatch:
    CPU: im2col_out_cpu
    CUDA: im2col_out_cuda

- func: im2col(Tensor self, int[2] kernel_size, int[2] dilation, int[2] padding, int[2] stride) -> Tensor
  python_module: nn
  dispatch:
    CPU: im2col_cpu
    CUDA: im2col_cuda

- func: im2col_backward.grad_input(Tensor grad_output, int[2] input_size, int[2] kernel_size, int[2] dilation, int[2] padding, int[2] stride, *, Tensor(a!) grad_input) -> Tensor(a!)
  python_module: nn
  dispatch:
    CPU: im2col_backward_out_cpu
    CUDA: im2col_backward_out_cuda

- func: im2col_backward(Tensor grad_output, int[2] input_size, int[2] kernel_size, int[2] dilation, int[2] padding, int[2] stride) -> Tensor
  python_module: nn
  dispatch:
    CPU: im2col_backward_cpu
    CUDA: im2col_backward_cuda

- func: isfinite(Tensor self) -> Tensor
  variants: function, method
  device_check: NoCheck
  device_guard: False

- func: isinf(Tensor self) -> Tensor
  variants: function, method
  device_check: NoCheck
  device_guard: False

- func: record_stream(Tensor(a!) self, Stream s) -> ()
  variants: method
  dispatch:
    CUDA: record_stream_cuda

- func: isposinf(Tensor self) -> Tensor
  variants: function, method
  structured_delegate: isposinf.out

- func: isposinf.out(Tensor self, *, Tensor(a!) out) -> Tensor(a!)
  structured: True
  structured_inherits: TensorIteratorBase
  dispatch:
    CPU, CUDA: isposinf_out

- func: isneginf(Tensor self) -> Tensor
  variants: function, method
  structured_delegate: isneginf.out

- func: isneginf.out(Tensor self, *, Tensor(a!) out) -> Tensor(a!)
  structured: True
  structured_inherits: TensorIteratorBase
  dispatch:
    CPU, CUDA: isneginf_out

# NOTE [_add_batch_dim and _remove_batch_dim]
# _add_batch_dim and _remove_batch_dim are meant to be used in the implementation
# of the vmap frontend API (see torch/_vmap_internals.py). They are not
# user-facing, hence the leading underscore. Please don't use them them anywhere else.
- func: _add_batch_dim(Tensor self, int batch_dim, int level) -> Tensor
  variants: function

# See NOTE [_add_batch_dim and _remove_batch_dim]
- func: _remove_batch_dim(Tensor self, int level, int batch_size, int out_dim) -> Tensor
  variants: function

## Functions related to the `torch.special` namespace
# Note [special namespace binding]
# Functions in the special python module should have their names start with
#   "special_" underscore and be bound to the desired Python name in
#   torch/special/__init__.py, and the desired C++ name in torch/csrc/api/include/torch/special.h.
#   The "special_" names should be hidden from the user and not documented.

- func: special_entr(Tensor self) -> Tensor
  structured_delegate: special_entr.out
  python_module: special
  variants: function

- func: special_entr.out(Tensor self, *, Tensor(a!) out) -> Tensor(a!)
  structured: True
  structured_inherits: TensorIteratorBase
  python_module: special
  variants: function
  dispatch:
    CPU, CUDA: special_entr_out

- func: special_ndtri(Tensor self) -> Tensor
  structured_delegate: special_ndtri.out
  python_module: special
  variants: function

- func: special_ndtri.out(Tensor self, *, Tensor(a!) out) -> Tensor(a!)
  structured: True
  structured_inherits: TensorIteratorBase
  python_module: special
  variants: function
  dispatch:
    CPU, CUDA: special_ndtri_out

- func: special_expm1(Tensor self) -> Tensor
  python_module: special
  variants: function

- func: special_expm1.out(Tensor self, *, Tensor(a!) out) -> Tensor(a!)
  python_module: special
  variants: function

- func: special_exp2(Tensor self) -> Tensor
  python_module: special
  variants: function

- func: special_exp2.out(Tensor self, *, Tensor(a!) out) -> Tensor(a!)
  python_module: special
  variants: function

- func: special_psi(Tensor self) -> Tensor
  python_module: special
  variants: function

- func: special_psi.out(Tensor self, *, Tensor(a!) out) -> Tensor(a!)
  python_module: special
  variants: function

- func: special_digamma(Tensor self) -> Tensor
  python_module: special
  variants: function

- func: special_digamma.out(Tensor self, *, Tensor(a!) out) -> Tensor(a!)
  python_module: special
  variants: function

- func: special_gammaln(Tensor self) -> Tensor
  python_module: special
  variants: function

- func: special_gammaln.out(Tensor self, *, Tensor(a!) out) -> Tensor(a!)
  python_module: special
  variants: function

- func: special_erf(Tensor self) -> Tensor
  python_module: special
  variants: function

- func: special_erf.out(Tensor self, *, Tensor(a!) out) -> Tensor(a!)
  python_module: special
  variants: function

- func: special_erfc(Tensor self) -> Tensor
  python_module: special
  variants: function

- func: special_erfc.out(Tensor self, *, Tensor(a!) out) -> Tensor(a!)
  python_module: special

- func: special_erfcx(Tensor self) -> Tensor
  python_module: special
  variants: function
  structured_delegate: special_erfcx.out

- func: special_erfcx.out(Tensor self, *, Tensor(a!) out) -> Tensor(a!)
  python_module: special
  structured: True
  structured_inherits: TensorIteratorBase
  dispatch:
    CPU, CUDA: special_erfcx_out

- func: special_erfinv(Tensor self) -> Tensor
  python_module: special
  variants: function

- func: special_erfinv.out(Tensor self, *, Tensor(a!) out) -> Tensor(a!)
  python_module: special

- func: special_ndtr(Tensor self) -> Tensor
  python_module: special
  variants: function

- func: special_ndtr.out(Tensor self, *, Tensor(a!) out) -> Tensor(a!)
  python_module: special
  variants: function

- func: special_xlog1py(Tensor self, Tensor other) -> Tensor
  device_check: NoCheck   # TensorIterator
  python_module: special
  variants: function
  structured_delegate: special_xlog1py.out

- func: special_xlog1py.self_scalar(Scalar self, Tensor other) -> Tensor
  device_check: NoCheck   # TensorIterator
  python_module: special
  variants: function
  dispatch:
    CompositeExplicitAutograd: special_xlog1py

- func: special_xlog1py.other_scalar(Tensor self, Scalar other) -> Tensor
  device_check: NoCheck   # TensorIterator
  python_module: special
  variants: function
  dispatch:
    CompositeExplicitAutograd: special_xlog1py

- func: special_xlog1py.out(Tensor self, Tensor other, *, Tensor(a!) out) -> Tensor(a!)
  device_check: NoCheck   # TensorIterator
  structured: True
  structured_inherits: TensorIteratorBase
  python_module: special
  variants: function
  dispatch:
    CPU, CUDA: special_xlog1py_out

- func: special_xlog1py.self_scalar_out(Scalar self, Tensor other, *, Tensor(a!) out) -> Tensor(a!)
  device_check: NoCheck   # TensorIterator
  python_module: special
  variants: function
  dispatch:
    CompositeExplicitAutograd: special_xlog1py_out

- func: special_xlog1py.other_scalar_out(Tensor self, Scalar other, *, Tensor(a!) out) -> Tensor(a!)
  device_check: NoCheck   # TensorIterator
  python_module: special
  variants: function
  dispatch:
    CompositeExplicitAutograd: special_xlog1py_out

- func: special_xlogy(Tensor self, Tensor other) -> Tensor
  device_check: NoCheck   # TensorIterator
  python_module: special
  variants: function

- func: special_xlogy.self_scalar(Scalar self, Tensor other) -> Tensor
  device_check: NoCheck   # TensorIterator
  python_module: special
  variants: function

- func: special_xlogy.other_scalar(Tensor self, Scalar other) -> Tensor
  device_check: NoCheck   # TensorIterator
  python_module: special
  variants: function

- func: special_xlogy.out(Tensor self, Tensor other, *, Tensor(a!) out) -> Tensor(a!)
  device_check: NoCheck   # TensorIterator
  python_module: special
  variants: function

- func: special_xlogy.self_scalar_out(Scalar self, Tensor other, *, Tensor(a!) out) -> Tensor(a!)
  device_check: NoCheck   # TensorIterator
  python_module: special
  variants: function

- func: special_xlogy.other_scalar_out(Tensor self, Scalar other, *, Tensor(a!) out) -> Tensor(a!)
  device_check: NoCheck   # TensorIterator
  python_module: special
  variants: function

- func: special_zeta(Tensor self, Tensor other) -> Tensor
  device_check: NoCheck   # TensorIterator
  python_module: special
  variants: function
  structured_delegate: special_zeta.out
  dispatch:
    CompositeExplicitAutograd: special_zeta

- func: special_zeta.self_scalar(Scalar self, Tensor other) -> Tensor
  device_check: NoCheck   # TensorIterator
  python_module: special
  variants: function
  dispatch:
    CompositeExplicitAutograd: special_zeta

- func: special_zeta.other_scalar(Tensor self, Scalar other) -> Tensor
  device_check: NoCheck   # TensorIterator
  python_module: special
  variants: function
  dispatch:
    CompositeExplicitAutograd: special_zeta

- func: special_zeta.out(Tensor self, Tensor other, *, Tensor(a!) out) -> Tensor(a!)
  device_check: NoCheck   # TensorIterator
  structured: True
  structured_inherits: TensorIteratorBase
  python_module: special
  variants: function
  dispatch:
    CPU, CUDA: special_zeta_out

- func: special_zeta.self_scalar_out(Scalar self, Tensor other, *, Tensor(a!) out) -> Tensor(a!)
  device_check: NoCheck   # TensorIterator
  python_module: special
  variants: function
  dispatch:
    CompositeExplicitAutograd: special_zeta_out

- func: special_zeta.other_scalar_out(Tensor self, Scalar other, *, Tensor(a!) out) -> Tensor(a!)
  device_check: NoCheck   # TensorIterator
  python_module: special
  variants: function
  dispatch:
    CompositeExplicitAutograd: special_zeta_out

- func: special_i0(Tensor self) -> Tensor
  python_module: special
  variants: function

- func: special_i0.out(Tensor self, *, Tensor(a!) out) -> Tensor(a!)
  python_module: special
  variants: function

- func: special_i0e(Tensor self) -> Tensor
  python_module: special
  variants: function
  structured_delegate: special_i0e.out

- func: special_i0e.out(Tensor self, *, Tensor(a!) out) -> Tensor(a!)
  python_module: special
  structured: True
  structured_inherits: TensorIteratorBase
  dispatch:
    CPU, CUDA: special_i0e_out

- func: special_i1(Tensor self) -> Tensor
  python_module: special
  variants: function
  structured_delegate: special_i1.out

- func: special_i1.out(Tensor self, *, Tensor(a!) out) -> Tensor(a!)
  python_module: special
  structured: True
  structured_inherits: TensorIteratorBase
  dispatch:
    CPU, CUDA: special_i1_out

- func: special_i1e(Tensor self) -> Tensor
  python_module: special
  variants: function
  structured_delegate: special_i1e.out

- func: special_i1e.out(Tensor self, *, Tensor(a!) out) -> Tensor(a!)
  python_module: special
  structured: True
  structured_inherits: TensorIteratorBase
  dispatch:
    CPU, CUDA: special_i1e_out

- func: special_logit(Tensor self, float? eps=None) -> Tensor
  python_module: special
  variants: function

- func: special_logit.out(Tensor self, float? eps=None, *, Tensor(a!) out) -> Tensor(a!)
  python_module: special

- func: special_polygamma(int n, Tensor self) -> Tensor
  python_module: special
  variants: function, method

- func: special_polygamma.out(int n, Tensor self, *, Tensor(a!) out) -> Tensor(a!)
  python_module: special

- func: special_logsumexp(Tensor self, int[1] dim, bool keepdim=False) -> Tensor
  python_module: special
  variants: function

- func: special_logsumexp.out(Tensor self, int[1] dim, bool keepdim=False, *, Tensor(a!) out) -> Tensor(a!)
  python_module: special

- func: special_expit(Tensor self) -> Tensor
  python_module: special
  variants: function

- func: special_expit.out(Tensor self, *, Tensor(a!) out) -> Tensor(a!)
  python_module: special
  variants: function

- func: special_sinc(Tensor self) -> Tensor
  python_module: special
  variants: function

- func: special_sinc.out(Tensor self, *, Tensor(a!) out) -> Tensor(a!)
  python_module: special
  variants: function

- func: special_round(Tensor self) -> Tensor
  python_module: special
  variants: function

- func: special_round.out(Tensor self, *, Tensor(a!) out) -> Tensor(a!)
  python_module: special
  variants: function

- func: special_log1p(Tensor self) -> Tensor
  python_module: special
  variants: function

- func: special_log1p.out(Tensor self, *, Tensor(a!) out) -> Tensor(a!)
  python_module: special
  variants: function

- func: special_log_softmax(Tensor self, int dim, *, ScalarType? dtype=None) -> Tensor
  python_module: special
  variants: function

- func: special_gammainc.out(Tensor self, Tensor other, *, Tensor(a!) out) -> Tensor(a!)
  python_module: special
  variants: function

- func: special_gammainc(Tensor self, Tensor other) -> Tensor
  python_module: special
  variants: function

- func: special_gammaincc.out(Tensor self, Tensor other, *, Tensor(a!) out) -> Tensor(a!)
  python_module: special
  variants: function

- func: special_gammaincc(Tensor self, Tensor other) -> Tensor
  python_module: special
  variants: function

- func: special_multigammaln(Tensor self, int p) -> Tensor
  python_module: special
  variants: function

- func: special_multigammaln.out(Tensor self, int p, *, Tensor(a!) out) -> Tensor(a!)
  python_module: special
  variants: function

- func: special_softmax(Tensor self, int dim, ScalarType? dtype=None) -> Tensor
  python_module: special
  variants: function

## Functions related to the fast Fourier transform and the torch.fft namespace
# Note [FFT namespace binding]
# Functions in the fft python module should have their names start with
#   "fft_" underscore and be bound to the desired Python name in
#   torch/fft/__init__.py, and the desired C++ name in torch/csrc/api/include/torch/fft.h.
#   The "fft_" names should be hidden from the user and not documented.
#
# See fft_fft as an example.

# torch.fft.fft
# NOTE: NOT an alias for torch.fft, which has different semantics
- func: fft_fft(Tensor self, int? n=None, int dim=-1, str? norm=None) -> Tensor
  python_module: fft
  variants: function

- func: fft_fft.out(Tensor self, int? n=None, int dim=-1, str? norm=None, *, Tensor(a!) out) -> Tensor(a!)
  python_module: fft
  variants: function

- func: fft_ifft(Tensor self, int? n=None, int dim=-1, str? norm=None) -> Tensor
  python_module: fft
  variants: function

- func: fft_ifft.out(Tensor self, int? n=None, int dim=-1, str? norm=None, *, Tensor(a!) out) -> Tensor(a!)
  python_module: fft
  variants: function

- func: fft_rfft(Tensor self, int? n=None, int dim=-1, str? norm=None) -> Tensor
  python_module: fft
  variants: function

- func: fft_rfft.out(Tensor self, int? n=None, int dim=-1, str? norm=None, *, Tensor(a!) out) -> Tensor(a!)
  python_module: fft
  variants: function

- func: fft_irfft(Tensor self, int? n=None, int dim=-1, str? norm=None) -> Tensor
  python_module: fft
  variants: function

- func: fft_irfft.out(Tensor self, int? n=None, int dim=-1, str? norm=None, *, Tensor(a!) out) -> Tensor(a!)
  python_module: fft
  variants: function

- func: fft_hfft(Tensor self, int? n=None, int dim=-1, str? norm=None) -> Tensor
  python_module: fft
  variants: function

- func: fft_hfft.out(Tensor self, int? n=None, int dim=-1, str? norm=None, *, Tensor(a!) out) -> Tensor(a!)
  python_module: fft
  variants: function

- func: fft_ihfft(Tensor self, int? n=None, int dim=-1, str? norm=None) -> Tensor
  python_module: fft
  variants: function

- func: fft_ihfft.out(Tensor self, int? n=None, int dim=-1, str? norm=None, *, Tensor(a!) out) -> Tensor(a!)
  python_module: fft
  variants: function

- func: fft_fft2(Tensor self, int[1]? s=None, int[1] dim=[-2,-1], str? norm=None) -> Tensor
  python_module: fft
  variants: function

- func: fft_fft2.out(Tensor self, int[1]? s=None, int[1] dim=[-2,-1], str? norm=None, *, Tensor(a!) out) -> Tensor(a!)
  python_module: fft
  variants: function

- func: fft_ifft2(Tensor self, int[1]? s=None, int[1] dim=[-2,-1], str? norm=None) -> Tensor
  python_module: fft
  variants: function

- func: fft_ifft2.out(Tensor self, int[1]? s=None, int[1] dim=[-2,-1], str? norm=None, *, Tensor(a!) out) -> Tensor(a!)
  python_module: fft
  variants: function

- func: fft_rfft2(Tensor self, int[1]? s=None, int[1] dim=[-2,-1], str? norm=None) -> Tensor
  python_module: fft
  variants: function

- func: fft_rfft2.out(Tensor self, int[1]? s=None, int[1] dim=[-2,-1], str? norm=None, *, Tensor(a!) out) -> Tensor(a!)
  python_module: fft
  variants: function

- func: fft_irfft2(Tensor self, int[1]? s=None, int[1] dim=[-2,-1], str? norm=None) -> Tensor
  python_module: fft
  variants: function

- func: fft_irfft2.out(Tensor self, int[1]? s=None, int[1] dim=[-2,-1], str? norm=None, *, Tensor(a!) out) -> Tensor(a!)
  python_module: fft
  variants: function

- func: fft_hfft2(Tensor self, int[1]? s=None, int[1] dim=[-2,-1], str? norm=None) -> Tensor
  use_const_ref_for_mutable_tensors: True
  python_module: fft
  variants: function

- func: fft_hfft2.out(Tensor self, int[1]? s=None, int[1] dim=[-2,-1], str? norm=None, *, Tensor(a!) out) -> Tensor(a!)
  use_const_ref_for_mutable_tensors: True
  python_module: fft
  variants: function

- func: fft_ihfft2(Tensor self, int[1]? s=None, int[1] dim=[-2,-1], str? norm=None) -> Tensor
  use_const_ref_for_mutable_tensors: True
  python_module: fft
  variants: function

- func: fft_ihfft2.out(Tensor self, int[1]? s=None, int[1] dim=[-2,-1], str? norm=None, *, Tensor(a!) out) -> Tensor(a!)
  use_const_ref_for_mutable_tensors: True
  python_module: fft
  variants: function

- func: fft_fftn(Tensor self, int[1]? s=None, int[1]? dim=None, str? norm=None) -> Tensor
  python_module: fft
  variants: function

- func: fft_fftn.out(Tensor self, int[1]? s=None, int[1]? dim=None, str? norm=None, *, Tensor(a!) out) -> Tensor(a!)
  python_module: fft
  variants: function

- func: fft_ifftn(Tensor self, int[1]? s=None, int[1]? dim=None, str? norm=None) -> Tensor
  python_module: fft
  variants: function

- func: fft_ifftn.out(Tensor self, int[1]? s=None, int[1]? dim=None, str? norm=None, *, Tensor(a!) out) -> Tensor(a!)
  python_module: fft
  variants: function

- func: fft_rfftn(Tensor self, int[1]? s=None, int[1]? dim=None, str? norm=None) -> Tensor
  python_module: fft
  variants: function

- func: fft_rfftn.out(Tensor self, int[1]? s=None, int[1]? dim=None, str? norm=None, *, Tensor(a!) out) -> Tensor(a!)
  python_module: fft
  variants: function

- func: fft_irfftn(Tensor self, int[1]? s=None, int[1]? dim=None, str? norm=None) -> Tensor
  python_module: fft
  variants: function

- func: fft_irfftn.out(Tensor self, int[1]? s=None, int[1]? dim=None, str? norm=None, *, Tensor(a!) out) -> Tensor(a!)
  python_module: fft
  variants: function

- func: fft_hfftn(Tensor self, int[1]? s=None, int[1]? dim=None, str? norm=None) -> Tensor
  use_const_ref_for_mutable_tensors: True
  python_module: fft
  variants: function

- func: fft_hfftn.out(Tensor self, int[1]? s=None, int[1]? dim=None, str? norm=None, *, Tensor(a!) out) -> Tensor(a!)
  use_const_ref_for_mutable_tensors: True
  python_module: fft
  variants: function

- func: fft_ihfftn(Tensor self, int[1]? s=None, int[1]? dim=None, str? norm=None) -> Tensor
  use_const_ref_for_mutable_tensors: True
  python_module: fft
  variants: function

- func: fft_ihfftn.out(Tensor self, int[1]? s=None, int[1]? dim=None, str? norm=None, *, Tensor(a!) out) -> Tensor(a!)
  use_const_ref_for_mutable_tensors: True
  python_module: fft
  variants: function

- func: fft_fftfreq(int n, float d=1.0, *, ScalarType? dtype=None, Layout? layout=None, Device? device=None, bool? pin_memory=None) -> Tensor
  python_module: fft
  variants: function

- func: fft_fftfreq.out(int n, float d=1.0, *, Tensor(a!) out) -> Tensor(a!)
  python_module: fft
  variants: function

- func: fft_rfftfreq(int n, float d=1.0, *, ScalarType? dtype=None, Layout? layout=None, Device? device=None, bool? pin_memory=None) -> Tensor
  python_module: fft
  variants: function

- func: fft_rfftfreq.out(int n, float d=1.0, *, Tensor(a!) out) -> Tensor(a!)
  python_module: fft
  variants: function

- func: fft_fftshift(Tensor self, int[1]? dim=None) -> Tensor
  python_module: fft
  variants: function

- func: fft_ifftshift(Tensor self, int[1]? dim=None) -> Tensor
  python_module: fft
  variants: function

## Functions for linear algebra and the torch.linalg namespace
# Note [linalg namespace binding]
# Functions in the linalg python module should have their names start with
#   "linalg_" and be bound to the desired Python name in
#   torch/linalg/__init__.py, and the desired C++ name in torch/csrc/api/include/torch/linalg.h.
#   The "linalg_" names should be hidden from the user and not documented.
#
# See linalg_det as an example.

# "_ex" stands for experimental
- func: linalg_cholesky_ex(Tensor self, *, bool upper=False, bool check_errors=False) -> (Tensor L, Tensor info)
  python_module: linalg
  variants: function
  dispatch:
    CPU, CUDA: linalg_cholesky_ex

- func: linalg_cholesky_ex.L(Tensor self, *, bool upper=False, bool check_errors=False, Tensor(a!) L, Tensor(b!) info) -> (Tensor(a!) L, Tensor(b!) info)
  python_module: linalg
  variants: function
  dispatch:
    CPU, CUDA: linalg_cholesky_ex_out

- func: linalg_cholesky(Tensor self, *, bool upper=False) -> Tensor
  python_module: linalg
  variants: function

- func: linalg_cholesky.out(Tensor self, *, bool upper=False, Tensor(a!) out) -> Tensor(a!)
  python_module: linalg
  variants: function

- func: linalg_cross(Tensor self, Tensor other, *, int dim=-1) -> Tensor
  python_module: linalg
  variants: function
  dispatch:
    CPU, CUDA: linalg_cross

- func: linalg_cross.out(Tensor self, Tensor other, *, int dim=-1, Tensor(a!) out) -> Tensor(a!)
  python_module: linalg
  dispatch:
    CPU, CUDA: linalg_cross_out

- func: linalg_det(Tensor self) -> Tensor
  python_module: linalg
  variants: function

- func: linalg_det.out(Tensor self, *, Tensor(a!) out) -> Tensor(a!)
  python_module: linalg

# torch.det, alias for torch.linalg.det
- func: det(Tensor self) -> Tensor
  variants: function, method

- func: _det_lu_based_helper(Tensor self) -> (Tensor det, Tensor lu, Tensor pivs)
  variants: function
  dispatch:
    CPU, CUDA: _det_lu_based_helper

- func: _det_lu_based_helper_backward_helper(Tensor det_grad, Tensor det, Tensor self, Tensor lu, Tensor pivs) -> Tensor
  variants: function
  dispatch:
    CPU, CUDA: _det_lu_based_helper_backward_helper

- func: linalg_lstsq(Tensor self, Tensor b, float? rcond=None, *, str? driver=None) -> (Tensor solution, Tensor residuals, Tensor rank, Tensor singular_values)
  python_module: linalg
  variants: function
  dispatch:
    CompositeExplicitAutograd: linalg_lstsq

- func: linalg_lstsq.out(Tensor self, Tensor b, float? rcond=None, *, str? driver=None, Tensor(a!) solution, Tensor(b!) residuals, Tensor(c!) rank, Tensor(d!) singular_values) -> (Tensor(a!) solution, Tensor(b!) residuals, Tensor(c!) rank, Tensor(d!) singular_values)
  python_module: linalg
  variants: function
  dispatch:
    CPU, CUDA: linalg_lstsq_out

# torch.linalg.matmul, alias for torch.matmul
- func: linalg_matmul(Tensor self, Tensor other) -> Tensor
  python_module: linalg
  variants: function

- func: linalg_matmul.out(Tensor self, Tensor other, *, Tensor(a!) out) -> Tensor(a!)
  python_module: linalg

- func: linalg_matrix_exp(Tensor self) -> Tensor
  python_module: linalg
  variants: function
  dispatch:
    CPU, CUDA: linalg_matrix_exp

- func: linalg_slogdet(Tensor self) -> (Tensor sign, Tensor logabsdet)
  python_module: linalg
  variants: function
  dispatch:
    CPU, CUDA: linalg_slogdet

- func: linalg_slogdet.out(Tensor self, *, Tensor(a!) sign, Tensor(b!) logabsdet) -> (Tensor(a!) sign, Tensor(b!) logabsdet)
  python_module: linalg
  dispatch:
    CPU, CUDA: linalg_slogdet_out

- func: linalg_eig(Tensor self) -> (Tensor eigenvalues, Tensor eigenvectors)
  python_module: linalg
  variants: function
  dispatch:
    CPU, CUDA: linalg_eig

- func: linalg_eig.out(Tensor self, *, Tensor(a!) eigenvalues, Tensor(b!) eigenvectors) -> (Tensor(a!) eigenvalues, Tensor(b!) eigenvectors)
  python_module: linalg
  dispatch:
    CPU, CUDA: linalg_eig_out

- func: linalg_eigvals(Tensor self) -> Tensor
  python_module: linalg

- func: linalg_eigvals.out(Tensor self, *, Tensor(a!) out) -> Tensor(a!)
  python_module: linalg

- func: linalg_eigh(Tensor self, str UPLO="L") -> (Tensor eigenvalues, Tensor eigenvectors)
  python_module: linalg
  variants: function
  dispatch:
    CPU, CUDA: linalg_eigh

- func: linalg_eigh.eigvals(Tensor self, str UPLO="L", *, Tensor(a!) eigvals, Tensor(b!) eigvecs) -> (Tensor(a!) eigenvalues, Tensor(b!) eigenvectors)
  python_module: linalg
  dispatch:
    CPU, CUDA: linalg_eigh_out

- func: linalg_eigvalsh(Tensor self, str UPLO="L") -> Tensor
  python_module: linalg
  variants: function

- func: linalg_eigvalsh.out(Tensor self, str UPLO='L', *, Tensor(a!) out) -> Tensor(a!)
  python_module: linalg
  dispatch:
    CPU, CUDA: linalg_eigvalsh_out

- func: linalg_householder_product(Tensor input, Tensor tau) -> Tensor
  python_module: linalg
  variants: function
  dispatch:
    CPU, CUDA: linalg_householder_product

- func: linalg_householder_product.out(Tensor input, Tensor tau, *, Tensor(a!) out) -> Tensor(a!)
  python_module: linalg
  dispatch:
    CPU, CUDA: linalg_householder_product_out

- func: _linalg_inv_out_helper_(Tensor(a!) self, Tensor(b!) infos_lu, Tensor(c!) infos_getri) -> Tensor(a!)
  variants: function
  dispatch:
    CPU: _linalg_inv_out_helper_cpu
    CUDA: _linalg_inv_out_helper_cuda

- func: linalg_inv_ex(Tensor self, *, bool check_errors=False) -> (Tensor inverse, Tensor info)
  python_module: linalg
  variants: function
  dispatch:
    CompositeExplicitAutograd: linalg_inv_ex

- func: linalg_inv_ex.inverse(Tensor self, *, bool check_errors=False, Tensor(a!) inverse, Tensor(b!) info) -> (Tensor(a!) inverse, Tensor(b!) info)
  python_module: linalg
  variants: function
  dispatch:
    CompositeExplicitAutograd: linalg_inv_ex_out

- func: linalg_inv(Tensor self) -> Tensor
  python_module: linalg
  variants: function

- func: linalg_inv.out(Tensor self, *, Tensor(a!) out) -> Tensor(a!)
  python_module: linalg
  variants: function

- func: inner(Tensor self, Tensor other) -> Tensor
  variants: function, method

- func: inner.out(Tensor self, Tensor other, *, Tensor(a!) out) -> Tensor(a!)

- func: outer(Tensor self, Tensor vec2) -> Tensor
  variants: function, method

- func: outer.out(Tensor self, Tensor vec2, *, Tensor(a!) out) -> Tensor(a!)

# torch.ger, alias for torch.outer
- func: ger(Tensor self, Tensor vec2) -> Tensor
  variants: function, method

- func: ger.out(Tensor self, Tensor vec2, *, Tensor(a!) out) -> Tensor(a!)

- func: linalg_norm(Tensor self, Scalar? ord=None, int[1]? dim=None, bool keepdim=False, *, ScalarType? dtype=None) -> Tensor
  python_module: linalg
  variants: function

- func: linalg_norm.ord_str(Tensor self, str ord, int[1]? dim=None, bool keepdim=False, *, ScalarType? dtype=None) -> Tensor
  python_module: linalg
  variants: function

- func: linalg_norm.out(Tensor self, Scalar? ord=None, int[1]? dim=None, bool keepdim=False, *, ScalarType? dtype=None, Tensor(a!) out) -> Tensor(a!)
  python_module: linalg
  variants: function

- func: linalg_norm.ord_str_out(Tensor self, str ord, int[1]? dim=None, bool keepdim=False, *, ScalarType? dtype=None, Tensor(a!) out) -> Tensor(a!)
  python_module: linalg
  variants: function

- func: linalg_vector_norm(Tensor self, Scalar ord=2, int[1]? dim=None, bool keepdim=False, *, ScalarType? dtype=None) -> Tensor
  python_module: linalg
  variants: function
  dispatch:
    CPU, CUDA: linalg_vector_norm

- func: linalg_vector_norm.out(Tensor self, Scalar ord=2, int[1]? dim=None, bool keepdim=False, *, ScalarType? dtype=None, Tensor(a!) out) -> Tensor(a!)
  python_module: linalg
  dispatch:
    CPU, CUDA: linalg_vector_norm_out

- func: linalg_matrix_norm(Tensor self, Scalar ord, int[] dim=[-2,-1], bool keepdim=False, *, ScalarType? dtype=None) -> Tensor
  python_module: linalg

- func: linalg_matrix_norm.out(Tensor self, Scalar ord, int[] dim=[-2,-1], bool keepdim=False, *, ScalarType? dtype=None, Tensor(a!) out) -> Tensor(a!)
  python_module: linalg

- func: linalg_matrix_norm.str_ord(Tensor self, str ord='fro', int[] dim=[-2,-1], bool keepdim=False, *, ScalarType? dtype=None) -> Tensor
  python_module: linalg

- func: linalg_matrix_norm.str_ord_out(Tensor self, str ord='fro', int[] dim=[-2,-1], bool keepdim=False, *, ScalarType? dtype=None, Tensor(a!) out) -> Tensor(a!)
  python_module: linalg

- func: linalg_svd.U(Tensor self, bool full_matrices=True, *, Tensor(a!) U, Tensor(b!) S, Tensor(c!) Vh) -> (Tensor(a!) U, Tensor(b!) S, Tensor(c!) Vh)
  python_module: linalg

- func: linalg_svd(Tensor self, bool full_matrices=True) -> (Tensor U, Tensor S, Tensor Vh)
  python_module: linalg
  variants: function

- func: linalg_svdvals(Tensor input) -> Tensor
  python_module: linalg
  variants: function

- func: linalg_svdvals.out(Tensor input, *, Tensor(a!) out) -> Tensor(a!)
  python_module: linalg
  variants: function

- func: linalg_cond(Tensor self, Scalar? p=None) -> Tensor
  python_module: linalg
  variants: function

- func: linalg_cond.out(Tensor self, Scalar? p=None, *, Tensor(a!) out) -> Tensor(a!)
  python_module: linalg
  variants: function

- func: linalg_cond.p_str(Tensor self, str p) -> Tensor
  python_module: linalg
  variants: function

- func: linalg_cond.p_str_out(Tensor self, str p, *, Tensor(a!) out) -> Tensor(a!)
  python_module: linalg
  variants: function

- func: linalg_pinv.atol_rtol_tensor(Tensor self, *, Tensor? atol=None, Tensor? rtol=None, bool hermitian=False) -> Tensor
  python_module: linalg
  variants: function
  dispatch:
    CompositeExplicitAutograd: linalg_pinv

- func: linalg_pinv.atol_rtol_tensor_out(Tensor self, *, Tensor? atol=None, Tensor? rtol=None, bool hermitian=False, Tensor(a!) out) -> Tensor(a!)
  python_module: linalg
  variants: function
  dispatch:
    CompositeExplicitAutograd: linalg_pinv_out

- func: linalg_pinv.atol_rtol_float(Tensor self, *, float? atol=None, float? rtol=None, bool hermitian=False) -> Tensor
  cpp_no_default_args: ['atol', 'rtol']
  python_module: linalg
  variants: function

- func: linalg_pinv.atol_rtol_float_out(Tensor self, *, float? atol=None, float? rtol=None, bool hermitian=False, Tensor(a!) out) -> Tensor(a!)
  cpp_no_default_args: ['atol', 'rtol']
  python_module: linalg
  variants: function

- func: linalg_pinv(Tensor self, float rcond, bool hermitian=False) -> Tensor
  python_module: linalg
  variants: function

- func: linalg_pinv.rcond_tensor(Tensor self, Tensor rcond, bool hermitian=False) -> Tensor
  python_module: linalg
  variants: function

- func: linalg_pinv.out(Tensor self, float rcond, bool hermitian=False, *, Tensor(a!) out) -> Tensor(a!)
  python_module: linalg
  variants: function

- func: linalg_pinv.out_rcond_tensor(Tensor self, Tensor rcond, bool hermitian=False, *, Tensor(a!) out) -> Tensor(a!)
  python_module: linalg
  variants: function

- func: linalg_solve(Tensor input, Tensor other) -> Tensor
  python_module: linalg
  variants: function
  dispatch:
    CPU, CUDA: linalg_solve

- func: linalg_solve.out(Tensor input, Tensor other, *, Tensor(a!) out) -> Tensor(a!)
  python_module: linalg
  dispatch:
    CPU, CUDA: linalg_solve_out

- func: linalg_tensorinv(Tensor self, int ind=2) -> Tensor
  python_module: linalg
  variants: function

- func: linalg_tensorinv.out(Tensor self, int ind=2, *, Tensor(a!) out) -> Tensor(a!)
  python_module: linalg
  variants: function

- func: linalg_tensorsolve(Tensor self, Tensor other, int[]? dims=None) -> Tensor
  python_module: linalg
  variants: function

- func: linalg_tensorsolve.out(Tensor self, Tensor other, int[]? dims=None, *, Tensor(a!) out) -> Tensor(a!)
  python_module: linalg
  variants: function

- func: linalg_qr(Tensor self, str mode='reduced') -> (Tensor Q, Tensor R)
  python_module: linalg
  variants: function
  dispatch:
    CompositeExplicitAutograd: linalg_qr

- func: linalg_qr.out(Tensor self, str mode='reduced', *, Tensor(a!) Q, Tensor(b!) R) -> (Tensor(a!) Q, Tensor(b!) R)
  python_module: linalg
  variants: function
  dispatch:
    CompositeExplicitAutograd: linalg_qr_out

- func: _linalg_qr_helper(Tensor self, str mode) -> (Tensor, Tensor)
  variants: function
  dispatch:
    CPU: _linalg_qr_helper_default
    CUDA: _linalg_qr_helper_cuda

- func: linalg_matrix_power(Tensor self, int n) -> Tensor
  python_module: linalg

- func: linalg_matrix_power.out(Tensor self, int n, *, Tensor(a!) out) -> Tensor(a!)
  python_module: linalg

- func: linalg_matrix_rank.atol_rtol_tensor(Tensor input, *, Tensor? atol=None, Tensor? rtol=None, bool hermitian=False) -> Tensor
  python_module: linalg
  variants: function

- func: linalg_matrix_rank.atol_rtol_tensor_out(Tensor input, *, Tensor? atol=None, Tensor? rtol=None, bool hermitian=False, Tensor(a!) out) -> Tensor(a!)
  python_module: linalg
  variants: function

- func: linalg_matrix_rank.atol_rtol_float(Tensor self, *, float? atol=None, float? rtol=None, bool hermitian=False) -> Tensor
  cpp_no_default_args: ['atol', 'rtol']
  python_module: linalg
  variants: function

- func: linalg_matrix_rank.atol_rtol_float_out(Tensor self, *, float? atol=None, float? rtol=None, bool hermitian=False, Tensor(a!) out) -> Tensor(a!)
  cpp_no_default_args: ['atol', 'rtol']
  python_module: linalg
  variants: function

- func: linalg_matrix_rank(Tensor self, float tol, bool hermitian=False) -> Tensor
  python_module: linalg
  variants: function

- func: linalg_matrix_rank.out(Tensor self, float tol, bool hermitian=False, *, Tensor(a!) out) -> Tensor(a!)
  python_module: linalg
  variants: function

- func: linalg_matrix_rank.tol_tensor(Tensor input, Tensor tol, bool hermitian=False) -> Tensor
  python_module: linalg
  variants: function

- func: linalg_matrix_rank.out_tol_tensor(Tensor input, Tensor tol, bool hermitian=False, *, Tensor(a!) out) -> Tensor(a!)
  python_module: linalg
  variants: function

- func: linalg_multi_dot(Tensor[] tensors) -> Tensor
  python_module: linalg

- func: linalg_multi_dot.out(Tensor[] tensors, *, Tensor(a!) out) -> Tensor(a!)
  python_module: linalg

## Functions that are only for testing
# It is undocumented and should not be used outside of tests.
- func: _test_serialization_subcmul(Tensor self, Tensor other, Scalar alpha=1) -> Tensor

# Note: this function is only for testing.
- func: _test_optional_intlist(Tensor values, int[]? addends) -> Tensor
  python_module: nn
  dispatch:
    CPU: _test_optional_intlist

# Note: this function is only for testing.
- func: _test_optional_filled_intlist(Tensor values, int[2]? addends) -> Tensor
  python_module: nn
  dispatch:
    CPU: _test_optional_intlist

# Note: this function is only for testing.
- func: _test_optional_floatlist(Tensor values, float[]? addends) -> Tensor
  python_module: nn
  dispatch:
    CPU: _test_optional_floatlist

# Note: this function is only for testing.
- func: _test_string_default(Tensor dummy, str a="\"'\\", str b='"\'\\') -> Tensor
  python_module: nn

# Note: this function is only for testing.
- func: _test_ambiguous_defaults.a(Tensor dummy, int a=1, int b=1) -> Tensor
  python_module: nn

# Note: this function is only for testing.
- func: _test_ambiguous_defaults.b(Tensor dummy, int a=2, str b="2") -> Tensor
  cpp_no_default_args: ['a', 'b']
  python_module: nn

# Note: this function is only for testing.
- func: _test_warn_in_autograd(Tensor self) -> Tensor
  python_module: nn
  dispatch:
    CompositeExplicitAutograd: _test_warn_in_autograd

- func: segment_reduce(Tensor data, str reduce, *, Tensor? lengths=None, Tensor? indices=None, int axis=0, bool unsafe=False, Scalar? initial=None) -> Tensor
  variants: function
  dispatch:
    CPU, CUDA: segment_reduce_kernel

- func: _segment_reduce_backward(Tensor grad, Tensor output, Tensor data, str reduce, *, Tensor? lengths=None, int axis=0) -> Tensor
  variants: function
  dispatch:
    CPU, CUDA: _segment_reduce_backward_kernel

- func: pad_sequence(Tensor[] sequences, bool batch_first=False, float padding_value=0.0) -> Tensor
  python_module: nn
  variants: function

- func: flatten_dense_tensors(Tensor[] tensors) -> Tensor
  variants: function
  python_module: nn

- func: unflatten_dense_tensors(Tensor flat, Tensor[] tensors) -> Tensor[]
  variants: function
  python_module: nn<|MERGE_RESOLUTION|>--- conflicted
+++ resolved
@@ -4719,15 +4719,12 @@
     SparseCUDA: _sparse_sum_backward_cuda
 
 - func: _sparse_softmax.int(Tensor self, int dim, ScalarType? dtype=None) -> Tensor
-  python_module: sparse
   variants: function
 
 - func: _sparse_softmax.Dimname(Tensor self, Dimname dim, *, ScalarType? dtype=None) -> Tensor
-  python_module: sparse
   variants: function
 
 - func: _sparse_softmax(Tensor self, int dim, bool half_to_float) -> Tensor
-  python_module: sparse
   dispatch:
     SparseCPU: softmax_sparse_cpu
     SparseCUDA: softmax_sparse_cuda
@@ -4738,15 +4735,12 @@
     SparseCUDA: softmax_backward_sparse_cuda
 
 - func: _sparse_log_softmax.int(Tensor self, int dim, ScalarType? dtype=None) -> Tensor
-  python_module: sparse
   variants: function
 
 - func: _sparse_log_softmax.Dimname(Tensor self, Dimname dim, *, ScalarType? dtype=None) -> Tensor
-  python_module: sparse
   variants: function
 
 - func: _sparse_log_softmax(Tensor self, int dim, bool half_to_float) -> Tensor
-  python_module: sparse
   dispatch:
     SparseCPU: log_softmax_sparse_cpu
     SparseCUDA: log_softmax_sparse_cuda
@@ -4956,25 +4950,14 @@
 # Functionally the same as addmm, but we give it a different derivative formula
 # that doesn't propagate gradients to non-present entries on sparse.
 - func: _sparse_addmm(Tensor self, Tensor sparse, Tensor dense, *, Scalar beta=1, Scalar alpha=1) -> Tensor
-  python_module: sparse
   dispatch:
     CompositeExplicitAutograd: _sparse_addmm
 
-<<<<<<< HEAD
 - func: _sparse_sampled_addmm.out(Tensor self, Tensor mat1, Tensor mat2, *, Scalar beta=1, Scalar alpha=1, Tensor(a!) out) -> Tensor(a!)
   dispatch:
     SparseCsrCUDA: sparse_sampled_addmm_out_sparse_csr_cuda
 
 - func: _sparse_sampled_addmm(Tensor self, Tensor mat1, Tensor mat2, *, Scalar beta=1, Scalar alpha=1) -> Tensor
-=======
-- func: sparse_sampled_addmm.out(Tensor self, Tensor mat1, Tensor mat2, *, Scalar beta=1, Scalar alpha=1, Tensor(a!) out) -> Tensor(a!)
-  python_module: sparse
-  dispatch:
-    SparseCsrCUDA: sparse_sampled_addmm_out_sparse_csr_cuda
-
-- func: sparse_sampled_addmm(Tensor self, Tensor mat1, Tensor mat2, *, Scalar beta=1, Scalar alpha=1) -> Tensor
-  python_module: sparse
->>>>>>> e1c32e987e... [sparse] Add `torch._C._sparse` namespace
   dispatch:
     SparseCsrCUDA: sparse_sampled_addmm_sparse_csr_cuda
 
