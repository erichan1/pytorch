--- conflicted
+++ resolved
@@ -6,52 +6,8 @@
 #include <c10/util/accumulate.h>
 #include <c10/util/irange.h>
 
-<<<<<<< HEAD
-#if !AT_MKL_ENABLED()
-
-namespace at { namespace native {
-
-// NOLINTNEXTLINE(cppcoreguidelines-avoid-non-const-global-variables)
-REGISTER_NO_CPU_DISPATCH(fft_fill_with_conjugate_symmetry_stub, fft_fill_with_conjugate_symmetry_fn);
-
-Tensor _fft_c2r_mkl(const Tensor& self, IntArrayRef dim, int64_t normalization, int64_t last_dim_size) {
-  AT_ERROR("fft: ATen not compiled with MKL support");
-}
-
-Tensor _fft_r2c_mkl(const Tensor& self, IntArrayRef dim, int64_t normalization, bool onesided) {
-  AT_ERROR("fft: ATen not compiled with MKL support");
-}
-
-Tensor _fft_c2c_mkl(const Tensor& self, IntArrayRef dim, int64_t normalization, bool forward) {
-  AT_ERROR("fft: ATen not compiled with MKL support");
-}
-
-const Tensor& _fft_r2c_mkl_out(const Tensor& self, IntArrayRef dim, int64_t normalization,
-                         bool onesided, const Tensor& out) {
-  AT_ERROR("fft: ATen not compiled with MKL support");
-}
-
-const Tensor& _fft_c2r_mkl_out(const Tensor& self, IntArrayRef dim, int64_t normalization,
-                         int64_t last_dim_size, const Tensor& out) {
-  AT_ERROR("fft: ATen not compiled with MKL support");
-}
-
-const Tensor& _fft_c2c_mkl_out(const Tensor& self, IntArrayRef dim, int64_t normalization,
-                         bool forward, const Tensor& out) {
-  AT_ERROR("fft: ATen not compiled with MKL support");
-}
-
-}}
-
-#else // AT_MKL_ENABLED
-
-#include <ATen/ATen.h>
-#include <ATen/Config.h>
-#include <ATen/Dispatch.h>
-#include <ATen/NativeFunctions.h>
-=======
 #if AT_MKL_ENABLED() || AT_POCKETFFT_ENABLED()
->>>>>>> feba6806
+
 #include <ATen/Parallel.h>
 
 namespace at { namespace native {
@@ -570,16 +526,6 @@
   return _exec_fft(out, input, out_sizes, dim, normalization, /*forward=*/false);
 }
 
-<<<<<<< HEAD
-const Tensor& _fft_c2r_mkl_out(const Tensor& self, IntArrayRef dim, int64_t normalization,
-                               int64_t last_dim_size, const Tensor& out) {
-  auto result = _fft_c2r_mkl(self, dim, normalization, last_dim_size);
-  resize_output(out, result.sizes());
-  return out.copy_(result);
-}
-
-=======
->>>>>>> feba6806
 // n-dimensional real to complex FFT
 Tensor _fft_r2c_mkl(const Tensor& self, IntArrayRef dim, int64_t normalization, bool onesided) {
   TORCH_CHECK(self.is_floating_point());
@@ -601,27 +547,6 @@
   return out;
 }
 
-<<<<<<< HEAD
-const Tensor& _fft_r2c_mkl_out(const Tensor& self, IntArrayRef dim, int64_t normalization,
-                         bool onesided, const Tensor& out) {
-  auto result = _fft_r2c_mkl(self, dim, normalization, /*onesided=*/true);
-  if (onesided) {
-    resize_output(out, result.sizes());
-    return out.copy_(result);
-  }
-
-  resize_output(out, self.sizes());
-
-  auto last_dim = dim.back();
-  auto last_dim_halfsize = result.sizes()[last_dim];
-  auto out_slice = out.slice(last_dim, 0, last_dim_halfsize);
-  out_slice.copy_(result);
-  at::native::_fft_fill_with_conjugate_symmetry_(out, dim);
-  return out;
-}
-
-=======
->>>>>>> feba6806
 // n-dimensional complex to complex FFT/IFFT
 Tensor _fft_c2c_mkl(const Tensor& self, IntArrayRef dim, int64_t normalization, bool forward) {
   TORCH_CHECK(self.is_complex());
@@ -630,46 +555,38 @@
   return _exec_fft(out, self, self.sizes(), sorted_dims, normalization, forward);
 }
 
-<<<<<<< HEAD
+}} // namespace at::native
+
+#else
+
+namespace at { namespace native {
+REGISTER_NO_CPU_DISPATCH(fft_fill_with_conjugate_symmetry_stub, fft_fill_with_conjugate_symmetry_fn);
+
+Tensor _fft_c2r_mkl(const Tensor& self, IntArrayRef dim, int64_t normalization, int64_t last_dim_size) {
+  AT_ERROR("fft: ATen not compiled with FFT support");
+}
+
+Tensor _fft_r2c_mkl(const Tensor& self, IntArrayRef dim, int64_t normalization, bool onesided) {
+  AT_ERROR("fft: ATen not compiled with FFT support");
+}
+
+Tensor _fft_c2c_mkl(const Tensor& self, IntArrayRef dim, int64_t normalization, bool forward) {
+  AT_ERROR("fft: ATen not compiled with FFT support");
+}
+
+const Tensor& _fft_r2c_mkl_out(const Tensor& self, IntArrayRef dim, int64_t normalization,
+                               bool onesided, const Tensor& out) {
+  AT_ERROR("fft: ATen not compiled with FFT support");
+}
+
+const Tensor& _fft_c2r_mkl_out(const Tensor& self, IntArrayRef dim, int64_t normalization,
+                               int64_t last_dim_size, const Tensor& out) {
+  AT_ERROR("fft: ATen not compiled with FFT support");
+}
+
 const Tensor& _fft_c2c_mkl_out(const Tensor& self, IntArrayRef dim, int64_t normalization,
                                bool forward, const Tensor& out) {
-  auto result = _fft_c2c_mkl(self, dim, normalization, forward);
-  resize_output(out, result.sizes());
-  return out.copy_(result);
-=======
-}} // namespace at::native
-
-#else
-
-namespace at { namespace native {
-REGISTER_NO_CPU_DISPATCH(fft_fill_with_conjugate_symmetry_stub, fft_fill_with_conjugate_symmetry_fn);
-
-Tensor _fft_c2r_mkl(const Tensor& self, IntArrayRef dim, int64_t normalization, int64_t last_dim_size) {
   AT_ERROR("fft: ATen not compiled with FFT support");
-}
-
-Tensor _fft_r2c_mkl(const Tensor& self, IntArrayRef dim, int64_t normalization, bool onesided) {
-  AT_ERROR("fft: ATen not compiled with FFT support");
-}
-
-Tensor _fft_c2c_mkl(const Tensor& self, IntArrayRef dim, int64_t normalization, bool forward) {
-  AT_ERROR("fft: ATen not compiled with FFT support");
-}
-
-Tensor& _fft_r2c_mkl_out(const Tensor& self, IntArrayRef dim, int64_t normalization,
-                         bool onesided, Tensor& out) {
-  AT_ERROR("fft: ATen not compiled with FFT support");
-}
-
-Tensor& _fft_c2r_mkl_out(const Tensor& self, IntArrayRef dim, int64_t normalization,
-                         int64_t last_dim_size, Tensor& out) {
-  AT_ERROR("fft: ATen not compiled with FFT support");
-}
-
-Tensor& _fft_c2c_mkl_out(const Tensor& self, IntArrayRef dim, int64_t normalization,
-                         bool forward, Tensor& out) {
-  AT_ERROR("fft: ATen not compiled with FFT support");
->>>>>>> feba6806
 }
 
 }} // namespace at::native
