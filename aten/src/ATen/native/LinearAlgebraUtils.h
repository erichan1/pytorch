#pragma once

#include <c10/core/ScalarType.h>
#include <c10/util/irange.h>
#include <ATen/ATen.h>
#include <ATen/ExpandUtils.h>
#include <ATen/TensorUtils.h>
#include <ATen/native/TensorIterator.h>
#include <limits>
#include <sstream>
#include <cstring>
#include <cctype>

namespace at { namespace native {

// Used as an interface between the different BLAS-like libraries
enum class TransposeType {
  NoTranspose,
  Transpose,
  ConjTranspose,
};

// Transforms TransposeType into the BLAS / LAPACK format
static char to_blas(TransposeType trans) {
  switch (trans) {
    case TransposeType::Transpose: return 'T';
    case TransposeType::NoTranspose: return 'N';
    case TransposeType::ConjTranspose: return 'C';
  }
  TORCH_INTERNAL_ASSERT(false, "Invalid transpose type");
}

/*
 * Clones a Tensor so that the following conditions hold:
 * If we think of a Tensor of having size (B, M, N), where B is any number
 * of batch dimensions, then:
 * - Each (M, N) matrix is in column major form
 * - Let Tensor P have size (B, M, N) and Q have size (B, M', N').
 *   Then when laid out in memory, the M by N matrix starting at
 *   P.data_ptr()[B * M * N] is of the same corresponding batch as the M' by N'
 *   matrix starting at Q.data_ptr()[B * M' * N'].
 */
static inline Tensor cloneBatchedColumnMajor(const Tensor& src) {
  // If src is already in batched column major format, then
  // this will be efficient (no reordering of the data will occur)
  // because the first transpose will make the tensor contiguous,
  // and cloning a contiguous tensor is fast.
  auto result = src.mT().clone(at::MemoryFormat::Contiguous);
  result.transpose_(-2, -1);
  return result;
}

/*
 * This method is designed to be a faster alternative to
 * `cloneBatchedColumnMajor` with some additional features,
 * namely:
 * 1. It uses `copy` instead of `clone` which could be much faster.
 * 2. `nrows` parameter used to create inputs with the number of rows larger
 *  than the original input, which is required for some LAPACK/MAGMA methods.
 * 3. `desired_batch_size` is used to create copies with the batch size
 *  which is either the original batch size of the input, or its larger
 *  broadcasted shape.
 */
static inline Tensor copyBatchedColumnMajor(const Tensor& src, int64_t nrows = -1,
    c10::optional<IntArrayRef> desired_batch_sizes = c10::nullopt) {
  nrows = (nrows == -1) ? src.size(-2) : nrows;
  auto copy_sizes = desired_batch_sizes.has_value()
    ? desired_batch_sizes.value().vec()
    : IntArrayRef(src.sizes().data(), src.dim() - 2).vec();
  copy_sizes.insert(copy_sizes.end(), {nrows, src.size(-1)});
  auto copy_strides = at::detail::defaultStrides(copy_sizes);
  copy_strides[src.dim() - 2] = 1;
  copy_strides[src.dim() - 1] = nrows;
  auto copy = at::empty_strided(copy_sizes, copy_strides, src.options());
  copy.narrow(-2, 0, src.size(-2)).copy_(src);
  return copy;
}

/*
 * Given batches of matrices with arbitrary batch dim,
 * computes the number of batches.
 */
static inline int64_t batchCount(const Tensor& batched_matrices) {
  int64_t result = 1;
  for (int64_t i = 0; i < batched_matrices.ndimension() - 2; i++) {
    result *= batched_matrices.size(i);
  }
  return result;
}

// Computes the number of elements of a matrix in a batched matrix tensor
static inline int64_t matrixStride(const Tensor& batched_matrices) {
  return batched_matrices.size(-1) * batched_matrices.size(-2);
}

// This function is designed to be used with linear algebra methods that minimize
// L(ax - b) = 0, where L is generally the identity map (`solve`, for example)
// or the L2 norm (`lstsq`).
// It is expected that `a` and `b` are contiguous tensors of column-major matrices
// (so that a.view({-1, a.size(-2), a.size(-1)}) succeeds, same for `b`),
// with the following additional properties:
//
// 1. a.dim() == b.dim()
// 2. a.shape[:-2] broadcasts over b.shape[:-2]
// 3. a.size(i) <= b.size(i) for i=0,..., a.dim() - 3 (only for batch dimensions)
//
// MAGMA/LAPACK modify tensor `a` in-place, and the main goal of this method
// is to be memory efficient, which means that if there exists an index i such that
// a.shape[i] < b.shape[i], 0 <= i <= a.dim() - 3,
// then instead of materializing copies of `a` in the broadcasted shape, we keep
// a buffer copy of `a` along with flags that check whether specific batch dimension
// indices for `a` were already accessed. If they were, we copy the data from the buffer
// into `a`. The number of copies does not exceed
// prod(max(a.shape[:-2], b.shape[:-2]) - a.shape[:-2] + 1)
// and this value is attained by tensors with non-empty batch dimensions.
//
// func_t `f` is a callable that is being supplied with
// scalar_t* a_working_ptr, scalar_t* b_working_ptr, int64_t a_linear_batch_idx.
// a_working_ptr and b_working_ptr can directly be passed to LAPACK/MAGMA routines,
// and a_linear_batch_idx is an index in the 3d representation which corresponds to
// the memory a_working_ptr points to, in other words:
// a_working_ptr == a.view({-1, a.size(-2), a.size(-1)}.select(0, a_linear_batch_idx).data_ptr<scalar_t>();
// a_linear_batch_idx is useful to store metadata related to `a`, such as, for example,
// its rank or singular values (see linalg_lstsq).
template<typename scalar_t, typename func_t>
void batch_iterator_with_broadcasting(const Tensor& a, const Tensor& b, const func_t& f) {
  IntArrayRef a_batch_sizes(a.sizes().data(), a.dim() - 2);
  IntArrayRef b_batch_sizes(b.sizes().data(), b.dim() - 2);

  auto a_linear_batch_idx = at::arange(batchCount(a)).view(a_batch_sizes);
  auto b_linear_batch_idx = at::arange(batchCount(b)).view(b_batch_sizes);

  TensorIterator iter = TensorIteratorConfig()
    .set_check_mem_overlap(false)
    .check_all_same_dtype(false)
    .resize_outputs(false)
    .add_output(b_linear_batch_idx)
    .add_input(a_linear_batch_idx)
    .build();

  auto m = a.size(-2);
  auto n = a.size(-1);
  auto a_3d = a.view({batchCount(a), m, n});
  auto b_3d = b.view({batchCount(b), b.size(-2), b.size(-1)});

  auto a_broadcasts_over_b = (a_batch_sizes != b_batch_sizes);
  Tensor a_buffer, a_was_accessed, a_buffer_3d;
  std::function<void(int64_t)> check_if_copy_needed_for_a
    = [](int64_t a_curr_linear_batch_idx){};
  if (a_broadcasts_over_b) {
    a_buffer = at::empty_strided(a.sizes(), a.strides(), a.options())
      .copy_(a);
    a_was_accessed = at::zeros(batchCount(a), at::kBool);
    a_buffer_3d = a_buffer.view({batchCount(a), m, n});
    check_if_copy_needed_for_a = [&](int64_t a_curr_linear_batch_idx) {
      auto* a_was_accessed_flag = a_was_accessed
        .select(0, a_curr_linear_batch_idx)
        .data_ptr<bool>();
      if (!(*a_was_accessed_flag)) {
        *a_was_accessed_flag = true;
      }
      else {
        a_3d.select(0, a_curr_linear_batch_idx)
          .copy_(a_buffer_3d.select(0, a_curr_linear_batch_idx));
      }
    };
  }

  auto loop = [&](char** data, const int64_t* strides, int64_t nelems) {
    auto* b_batch_idx_ptr = data[0];
    auto* a_batch_idx_ptr = data[1];

    for (const auto elem : c10::irange(nelems)) {
      (void)elem; //Suppress unused variable warning
      auto b_curr_linear_batch_idx = *reinterpret_cast<int64_t*>(b_batch_idx_ptr);
      auto a_curr_linear_batch_idx = *reinterpret_cast<int64_t*>(a_batch_idx_ptr);

      check_if_copy_needed_for_a(a_curr_linear_batch_idx);

      auto* a_working_ptr = a_3d.select(0, a_curr_linear_batch_idx)
        .data_ptr<scalar_t>();
      auto* b_working_ptr = b_3d.select(0, b_curr_linear_batch_idx)
        .data_ptr<scalar_t>();
      f(a_working_ptr, b_working_ptr, a_curr_linear_batch_idx);

      b_batch_idx_ptr += strides[0];
      a_batch_idx_ptr += strides[1];
    }
  };
  iter.serial_for_each(loop, {0, batchCount(b)});
}


// Returns the epsilon value for floating types except half
static inline double _get_epsilon(const ScalarType& sc_type) {
  switch (sc_type) {
    case at::ScalarType::Float:
      return static_cast<double>(std::numeric_limits<float>::epsilon());
    case at::ScalarType::Double:
      return std::numeric_limits<double>::epsilon();
    default:
      AT_ERROR("This function doesn't handle types other than float and double");
  }
}

// Validates input shapes and devices
// for linear solve methods (solve, cholesky_solve, lu_solve, triangular_solve)
static inline void linearSolveCheckInputs(const Tensor& self, const Tensor& A, const char* name) {
  TORCH_CHECK(self.device() == A.device(),
              "Expected b and A to be on the same device, but found b on ",
              self.device(), " and A on ", A.device(), " instead.");

  TORCH_CHECK(self.scalar_type() == A.scalar_type(),
              "Expected b and A to have the same dtype, but found b of type ",
              self.scalar_type(), " and A of type ", A.scalar_type(), " instead.");

  TORCH_CHECK(A.size(-1) == A.size(-2),
              "A must be batches of square matrices, "
              "but they are ", A.size(-1), " by ", A.size(-2), " matrices");

  TORCH_CHECK(A.size(-1) == self.size(-2),
              "Incompatible matrix sizes for ", name, ": each A "
              "matrix is ", A.size(-1), " by ", A.size(-1),
              " but each b matrix is ", self.size(-2), " by ", self.size(-1));
}

// Validates input shapes for operations on batches of square matrices (inverse, cholesky, symeig, eig)
static inline void squareCheckInputs(const Tensor& self, const char* const f_name) {
  TORCH_CHECK(self.dim() >= 2, f_name, ": The input tensor must have at least 2 dimensions.");
  TORCH_CHECK(self.size(-1) == self.size(-2),
              f_name,
              ": A must be batches of square matrices, "
              "but they are ", self.size(-1), " by ", self.size(-2), " matrices");
}

static inline void checkFloatingOrComplex(const Tensor& t, const char* const f_name) {
  TORCH_CHECK((at::isFloatingType(t.scalar_type()) || at::isComplexType(t.scalar_type())),
              f_name, ": Expected a floating point or complex tensor as input. Got ", toString(t.scalar_type()));
}

/*
 * Given a info int, obtained after a single operation, this function check if the computation
 * has been successful (info = 0) or not, and report in case of the latter.
 */
static inline void singleCheckErrors(int64_t info, const char* name, int64_t batch_id=-1) {
  std::string batch_string{""};
  if (batch_id >= 0) {
    batch_string = ": (Batch element " + std::to_string(batch_id) + ")";
  }
  if (info < 0) {
    TORCH_INTERNAL_ASSERT(false, name, batch_string,
        ": Argument ", -info, " has illegal value. Most certainly there is a bug in the implementation calling the backend library.");
  } else if (info > 0) {
    if (strstr(name, "inv")) {
      // inv, inverse, cholesky_inverse, etc.
      TORCH_CHECK(false, name, batch_string,
          ": The diagonal element ", info, " is zero, the inversion could not be completed because the input matrix is singular.");
    } else if (strstr(name, "solve")) {
      // solve, linalg_solve, cholesky_solve, etc.
      TORCH_CHECK(false, name, batch_string,
          ": The diagonal element ", info, " is zero, the solve could not be completed because the input matrix is singular.");
    } else if (strstr(name, "cholesky")) {
      TORCH_CHECK(false, name, batch_string,
          ": The factorization could not be completed because the input is not positive-definite (the leading minor of order ", info, " is not positive-definite).");
    } else if (strstr(name, "svd")) {
      TORCH_CHECK(false, name, batch_string,
          ": The algorithm failed to converge because the input matrix is ill-conditioned or has too many repeated singular values (error code: ", info, ").");
    } else if (strstr(name, "eig") || strstr(name, "syevd")) {
      TORCH_CHECK(false, name, batch_string,
          ": The algorithm failed to converge because the input matrix is ill-conditioned or has too many repeated eigenvalues (error code: ", info, ").");
    } else if (strstr(name, "lstsq")) {
      TORCH_CHECK(false, name, batch_string,
          ": The least squares solution could not be computed because the input matrix does not have full rank (error code: ", info, ").");
    } else {
      TORCH_INTERNAL_ASSERT(false, name, ": Unknown error code: ", info, ".");
    }
  }
}

/*
 * Given a vector of int64_t infos, obtained after a batch operations,
 * this function checks if the computation over all these batches has been
 * successful (info = 0) or not, and report in case of the latter.
 */
static inline void batchCheckErrors(const std::vector<int64_t>& infos, const char* name) {
  for (size_t i = 0; i < infos.size(); i++) {
    auto info = infos[i];
    singleCheckErrors(info, name, i);
  }
}

/*
 * This is an overloaded case of the previous function for a tensor of infos.
 */
static inline void batchCheckErrors(const Tensor& infos, const char* name) {
  auto infos_cpu = infos.to(at::kCPU);
  auto infos_data = infos_cpu.data_ptr<int>();
  for (int64_t i = 0; i < infos.numel(); i++) {
    auto info = infos_data[i];
    singleCheckErrors(info, name, i);
  }
}

// Checks if all the Tensors in a TensorList are of the same dimensions
static inline void checkAllSameDim(TensorList tensors, int64_t dim) {
  for (auto &t : tensors) {
    TORCH_CHECK(t.dim() == dim, "Tensor dimension is ", t.dim(), ", expected ", dim, " instead.");
  }
}

<<<<<<< HEAD
static inline std::tuple<Tensor,Tensor> _linalg_broadcast_batch_dims(const Tensor& arg1, const Tensor& arg2, const char* name) {
  // If there's no name we assume we don't want to check the errors
  if (name != nullptr) {
    linearSolveCheckInputs(arg1, arg2, name);
  }

=======
static inline std::tuple<std::vector<int64_t>, std::vector<int64_t>> _linalg_broadcast_batch_dims(const Tensor& arg1, const Tensor& arg2) {
>>>>>>> 90d311b2
  // broadcast the batch dimensions of arg1 and arg2.
  IntArrayRef arg1_batch_sizes(arg1.sizes().data(), arg1.ndimension() - 2);
  IntArrayRef arg2_batch_sizes(arg2.sizes().data(), arg2.ndimension() - 2);
  std::vector<int64_t> expand_batch_portion = infer_size(arg1_batch_sizes, arg2_batch_sizes);

  std::vector<int64_t> arg1_expand_size({expand_batch_portion});
  arg1_expand_size.insert(arg1_expand_size.end(), { arg1.size(-2), arg1.size(-1) });

  std::vector<int64_t> arg2_expand_size({expand_batch_portion});
  arg2_expand_size.insert(arg2_expand_size.end(), { arg2.size(-2), arg2.size(-1) });
  return std::make_tuple(std::move(arg1_expand_size), std::move(arg2_expand_size));
}

static inline std::tuple<Tensor,Tensor> _linalg_broadcast_batch_dims(const Tensor& arg1, const Tensor& arg2, const char* name) {
  linearSolveCheckInputs(arg1, arg2, name);

  std::vector<int64_t> arg1_expand_size, arg2_expand_size;
  std::tie(arg1_expand_size, arg2_expand_size) = at::native::_linalg_broadcast_batch_dims(arg1, arg2);

  auto arg1_broadcasted  = arg1_expand_size == arg1.sizes() ? arg1 : arg1.expand(arg1_expand_size);
  auto arg2_broadcasted  = arg2_expand_size == arg2.sizes() ? arg2 : arg2.expand(arg2_expand_size);
  return std::make_tuple(arg1_broadcasted, arg2_broadcasted);
}

static inline std::vector<int64_t> broadcast_batch_size(const Tensor& t1, const Tensor& t2, int64_t n_batch_dims) {
  IntArrayRef t1_batch_sizes(t1.sizes().data(), n_batch_dims);
  IntArrayRef t2_batch_sizes(t2.sizes().data(), n_batch_dims);
  auto broadcasted_batch_sizes = infer_size(t1_batch_sizes, t2_batch_sizes);
  return broadcasted_batch_sizes;
}

// Return a permutation with the given axes moved to the end.
static inline Tensor _move_to_end(const Tensor& self, IntArrayRef axes) {
  const std::vector<int64_t> a = axes.vec();
  const int64_t ndim = self.ndimension();
  std::vector<int64_t> perm;

  for (const auto i : c10::irange(ndim)) {
    auto it = std::find(a.begin(), a.end(), i);
    if (it == a.end()) {
       perm.push_back(i);
    }
  }
  for (auto i : a) {
    perm.push_back(i);
  }

  TORCH_CHECK((int64_t)perm.size() == ndim,
    "duplicate or invalid axis in 'dim' argument for tensor with ndim==", ndim);

  return self.permute(perm);
}

// parse the "mode" param in linalg_qr: return a tuple of bools (compute_q, reduced)
static inline std::tuple<bool, bool> _parse_qr_mode(c10::string_view mode) {
  bool compute_q;
  bool reduced;
  if (mode == "reduced") {
    compute_q = true;
    reduced = true;
  } else if (mode == "complete") {
    compute_q = true;
    reduced = false;
  } else if (mode == "r") {
    compute_q = false;
    reduced = true; // this is actually irrelevant in this mode
  } else {
      TORCH_CHECK(false, "qr received unrecognized mode '", mode,
                  "' but expected one of 'reduced' (default), 'r', or 'complete'");
  }
  return std::make_tuple(compute_q, reduced);
}

// Function to compute sizes, strides and the extra columns for the Q matrix in the QR Decomposition
static inline std::tuple<std::vector<int64_t>,
                         std::vector<int64_t>,
                         int64_t> _compute_geometry_for_Q(const Tensor& input, bool reduced) {
  int64_t m = input.size(-2), n = input.size(-1);
  int64_t n_columns_q;

  // We need to compute the required size of Q based on the `reduced` option
  auto q_sizes = input.sizes().vec();
  if (!reduced && m > n) {
    q_sizes[input.dim() - 1] = m;
    n_columns_q = m;
  } else {
    q_sizes[input.dim() - 1] = n;
    n_columns_q = std::min(m, n);
  }
  auto q_strides = at::detail::defaultStrides(q_sizes);

  // Q should be a column-major or a batch of column-major matrices
  // ... x m x n will have strides: ...., n, 1
  // We require: ...., 1, m
  q_strides[input.dim() - 1] = m;
  q_strides[input.dim() - 2] = 1;
  return std::make_tuple(q_sizes, q_strides, n_columns_q);
}

// Function to generate empty tensors of required size, strides and dtype for the SVD operation
static inline std::tuple<Tensor, Tensor, Tensor> _create_U_S_VT(const Tensor& input, bool some, bool compute_uv,
    const bool svd_use_cusolver=false) {

  // U, S, VT are initialized as empty tensors.
  // For CPU LAPACK and GPU MAGMA backend, the tensors are initialized on CPU.
  // For GPU cuSOLVER backend, the tensors are initialized on GPU.
  const auto usvt_device = svd_use_cusolver ? at::kCUDA : at::kCPU;

  auto sizes = input.sizes().vec();
  int64_t m = input.size(-2), n = input.size(-1);

  sizes[input.dim() - 1] = some ? std::min(m, n) : m;
  auto u_strides = at::detail::defaultStrides(sizes);
  // U should be a column-major or a batch of column-major matrices
  // ... x m x ucol will have strides: ...., ucol, 1
  // We require: ...., 1, m
  u_strides[input.dim() - 1] = m;
  u_strides[input.dim() - 2] = 1;

  // cuSOLVER's gesvdjBatched fails with illegal memory access and
  // cuSOLVER's gesvdj fails with CUSOLVER_STATUS_EXECUTION_FAILED
  // if matrices for U and VT are not allocated
  // even though the result of computation is not used we need to allocate this memory

  Tensor U_empty = (compute_uv || svd_use_cusolver)
      ? at::empty_strided(sizes, u_strides, input.options().device(usvt_device))
      : at::empty({0}, input.options().device(usvt_device));

  // VT should be a column-major or a batch of column-major matrices
  sizes[input.dim() - 2] = some ? std::min(m, n) : n;
  sizes[input.dim() - 1] = n;
  auto vt_strides = at::detail::defaultStrides(sizes);
  if (!svd_use_cusolver) {
    vt_strides[input.dim() - 1] = sizes[input.dim() - 2];
    vt_strides[input.dim() - 2] = 1;
  }
  Tensor VT_empty = (compute_uv || svd_use_cusolver)
      ? at::empty_strided(sizes, vt_strides, input.options().device(usvt_device))
      : at::empty({0}, input.options().device(usvt_device));

  // U and VT might not get filled in this case
  if (!some && compute_uv && input.numel() == 0) {
    U_empty.zero_();
    VT_empty.zero_();
    // make U and VT an identity matrix, because they should be orthogonal
    U_empty.diagonal(0, -2, -1).fill_(1);
    VT_empty.diagonal(0, -2, -1).fill_(1);
  }

  sizes.pop_back();
  sizes[input.dim() - 2] = std::min(m, n);
  ScalarType dtype = toValueType(input.scalar_type());
  Tensor S_empty = at::empty(sizes, input.options().dtype(dtype).device(usvt_device));

  return std::tuple<Tensor, Tensor, Tensor>(U_empty, S_empty, VT_empty);
}

// Function used instead of .to so that the original strides are retained
// .to doesn't retain strides and make the output tensor contiguous
static inline Tensor same_stride_to(const Tensor& original_tensor, const at::TensorOptions& options) {
  auto strided_to = at::empty_strided(original_tensor.sizes(),
                                      original_tensor.strides(),
                                      options);
  strided_to.copy_(original_tensor);
  return strided_to;
}

// Creates a dimension permutation array that can be given to `at::permute()`, which will shift
// the two specified dimensions to the end of a tensor, without changing the order of
// the other dimensions. `dim1` will be placed at the very end, and `dim0` will be
// placed just to the left of it.
//
// For instance, given a 4-D tensor, dimensions 1 and 3 can be shifted to the end by
// calling `create_dim_backshift_permutation(1, 3, 4)`. The resulting vector will
// be `vec(0, 2, 1, 3)`.
static inline std::vector<int64_t> create_dim_backshift_permutation(int64_t dim0, int64_t dim1, int64_t ndim) {
  TORCH_CHECK(
    (dim0 != dim1) && (dim0 < ndim) && (dim0 >= 0) && (dim1 < ndim) && (dim1 >= 0),
    "duplicate or invalid dimensions");
  std::vector<int64_t> permutation(ndim);
  int64_t cur_permuted_dim = 0;
  for (const auto dim_ind : c10::irange(ndim)) {
    if ((dim_ind != dim0) && (dim_ind != dim1)) {
      permutation[cur_permuted_dim++] = dim_ind;
    }
  }
  permutation[cur_permuted_dim++] = dim0;
  permutation[cur_permuted_dim] = dim1;
  return permutation;
}

// Creates a dimension permutation array that can be given to `at::permute()`, which
// will reverse a given permutation.
// The reverse permutation array is created by swapping the indices and their
// associated values from the given permutation array.
static inline std::vector<int64_t> create_reverse_permutation(std::vector<int64_t> permutation) {
  int64_t ndim = permutation.size();
  std::vector<int64_t> reverse_permutation(ndim);
  for (const auto dim_ind : c10::irange(ndim)) {
    reverse_permutation[permutation[dim_ind]] = dim_ind;
  }
  return reverse_permutation;
}

// Compute R-work array size for MAGMA/LAPACK cgesdd/zgesdd
// See https://github.com/Reference-LAPACK/lapack/blob/122506cd8b6ce050a200920c3d4c0b153b150fd8/SRC/cgesdd.f#L186
static inline int64_t computeLRWorkDim(const char jobz, int64_t m, int64_t n) {
  auto mn = std::min(m, n);
  auto mx = std::max(m, n);
  if (jobz == 'N') {
#ifdef __APPLE__
    // According to `vecLib.framework/Headers/clapack.h` Accelerate.framework is based on LAPACK 3.2.1
    return 7 * mn;
#else
    // These setting is valid for on LAPACK 3.6+
    return 5 * mn;
#endif
  }
  if (mx > 10 * mn) {
    return 5 * mn * mn + 5 * mn;
  }
  return std::max(5 * mn * mn + 5 * mn, 2 * mx * mn + 2 * mn * mn + mn);
}

// This function checks whether the uplo argument input is valid
// Allowed strings are "u", "U", "l", "L"
static inline void checkUplo(const c10::string_view uplo) {
  // To use std::toupper safely with plain chars (or signed chars), the argument should first be converted to unsigned char
  char uplo_uppercase = static_cast<char>(std::toupper(static_cast<unsigned char>(uplo[0])));
  TORCH_CHECK(uplo.size() == 1 && (uplo_uppercase == 'U' || uplo_uppercase == 'L'),
    "Expected UPLO argument to be 'L' or 'U', but got ", uplo);
}

static inline void checkSameDevice(const std::string& fn_name, Tensor result, Tensor input, const std::string& result_name = "result") {
  TORCH_CHECK(
      result.device() == input.device(),
      fn_name,
      ": Expected ", result_name, " and input tensors to be on the same device, but got ",
      result_name, " on ", result.device(), " and input on ", input.device());
}

// Check the dtype of result and input tensors (for _out variants).
// Most linear algebra functions have the same dtype for input and output
// (either floating or complex type input), so we can check whether input's dtype can be casted to result's dtype.
// According to https://github.com/pytorch/pytorch/wiki/Developer-FAQ#how-does-out-work-in-pytorch
// c10::canCast is used for checking the "safe copy" dtype requirements.
static inline void checkLinalgCompatibleDtype(const std::string& fn_name, Tensor result, Tensor input, const std::string& result_name = "result") {
  bool can_cast = c10::canCast(input.scalar_type(), result.scalar_type());
  TORCH_CHECK(
      can_cast,
      fn_name,
      ": Expected ", result_name, " to be safely castable from ", input.scalar_type(), " dtype, but got ",
      result_name, " with dtype ", result.scalar_type());
}

// Alternatively, we can check whether the specific expected output type (result_type) can be safely casted to out tensor dtype (out_type)
static inline void checkLinalgCompatibleDtype(const std::string& fn_name, ScalarType out_type, ScalarType result_type, const std::string& out_name = "result") {
  bool can_cast = c10::canCast(result_type, out_type);
  TORCH_CHECK(
      can_cast,
      fn_name,
      ": Expected ", out_name, " to be safely castable from ", result_type, " dtype, but got ",
      out_name, " with dtype ", out_type);
}

static inline void checkNotComplexTolerance(const Tensor& tol, const c10::string_view f_name, const c10::string_view tol_name) {
  TORCH_CHECK(!at::isComplexType(tol.scalar_type()),
              f_name, ": ", tol_name, " tensor of complex type is not supported. Got ", tol.scalar_type());
}

/*
  Two types of 'other' tensors are supported when solving
  a system of linear equations matmul(input, x) = other:
  * 1-dimensional (1D) tensor or batch of 1D tensors (vector case)
  * 2-dimensional (2D) tensor or batch of 2D tensors (matrix case).
  The original torch.solve supported only the matrix case, while NumPy works for both cases.
  For the batched input we need to be able to distinguish them.
  Let input.shape = (batch_dimensions, m, n), then 'other' is of vector type if other.shape == (batch_dimensions, m).
  This rule is compatible with NumPy, see https://github.com/numpy/numpy/blob/v1.20.0/numpy/linalg/linalg.py#L384-L389
*/
static inline bool linalg_solve_is_vector_rhs(const Tensor& input, const Tensor& other) {
  auto expected_batched_rhs_shape = IntArrayRef(input.sizes().data(), input.dim() - 1); // input.shape[:-1]
  bool vector_case = other.dim() == 1 || (input.dim() - 1 == other.dim() && other.sizes().equals(expected_batched_rhs_shape));
  return vector_case;
}

static inline bool is_blas_compatible_column_major_order(const Tensor& input) {
  IntArrayRef input_strides = input.strides();
  IntArrayRef input_sizes = input.sizes();
  auto ndim = input.dim();
  TORCH_INTERNAL_ASSERT_DEBUG_ONLY(ndim == 2);
  auto leading_dimension = input_strides[ndim - 1];
  auto rows = input_sizes[ndim - 2];
  return (input_strides[ndim - 2] == 1) && (leading_dimension >= std::max<int64_t>(1, rows));
}

static inline bool is_blas_compatible_row_major_order(const Tensor& input) {
  IntArrayRef input_strides = input.strides();
  IntArrayRef input_sizes = input.sizes();
  auto ndim = input.dim();
  TORCH_INTERNAL_ASSERT_DEBUG_ONLY(ndim == 2);
  auto leading_dimension = input_strides[ndim - 2];
  auto cols = input_sizes[ndim - 1];
  return (input_strides[ndim - 1] == 1) && (leading_dimension >= std::max<int64_t>(1, cols));
}

}}  // namespace at::native<|MERGE_RESOLUTION|>--- conflicted
+++ resolved
@@ -308,31 +308,25 @@
   }
 }
 
-<<<<<<< HEAD
+static inline std::tuple<std::vector<int64_t>, std::vector<int64_t>> _linalg_broadcast_batch_dims(const Tensor& arg1, const Tensor& arg2) {
+  // broadcast the batch dimensions of arg1 and arg2.
+  IntArrayRef arg1_batch_sizes(arg1.sizes().data(), arg1.ndimension() - 2);
+  IntArrayRef arg2_batch_sizes(arg2.sizes().data(), arg2.ndimension() - 2);
+  std::vector<int64_t> expand_batch_portion = infer_size(arg1_batch_sizes, arg2_batch_sizes);
+
+  std::vector<int64_t> arg1_expand_size({expand_batch_portion});
+  arg1_expand_size.insert(arg1_expand_size.end(), { arg1.size(-2), arg1.size(-1) });
+
+  std::vector<int64_t> arg2_expand_size({expand_batch_portion});
+  arg2_expand_size.insert(arg2_expand_size.end(), { arg2.size(-2), arg2.size(-1) });
+  return std::make_tuple(std::move(arg1_expand_size), std::move(arg2_expand_size));
+}
+
 static inline std::tuple<Tensor,Tensor> _linalg_broadcast_batch_dims(const Tensor& arg1, const Tensor& arg2, const char* name) {
   // If there's no name we assume we don't want to check the errors
   if (name != nullptr) {
     linearSolveCheckInputs(arg1, arg2, name);
   }
-
-=======
-static inline std::tuple<std::vector<int64_t>, std::vector<int64_t>> _linalg_broadcast_batch_dims(const Tensor& arg1, const Tensor& arg2) {
->>>>>>> 90d311b2
-  // broadcast the batch dimensions of arg1 and arg2.
-  IntArrayRef arg1_batch_sizes(arg1.sizes().data(), arg1.ndimension() - 2);
-  IntArrayRef arg2_batch_sizes(arg2.sizes().data(), arg2.ndimension() - 2);
-  std::vector<int64_t> expand_batch_portion = infer_size(arg1_batch_sizes, arg2_batch_sizes);
-
-  std::vector<int64_t> arg1_expand_size({expand_batch_portion});
-  arg1_expand_size.insert(arg1_expand_size.end(), { arg1.size(-2), arg1.size(-1) });
-
-  std::vector<int64_t> arg2_expand_size({expand_batch_portion});
-  arg2_expand_size.insert(arg2_expand_size.end(), { arg2.size(-2), arg2.size(-1) });
-  return std::make_tuple(std::move(arg1_expand_size), std::move(arg2_expand_size));
-}
-
-static inline std::tuple<Tensor,Tensor> _linalg_broadcast_batch_dims(const Tensor& arg1, const Tensor& arg2, const char* name) {
-  linearSolveCheckInputs(arg1, arg2, name);
 
   std::vector<int64_t> arg1_expand_size, arg2_expand_size;
   std::tie(arg1_expand_size, arg2_expand_size) = at::native::_linalg_broadcast_batch_dims(arg1, arg2);
