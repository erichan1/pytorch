#include <ATen/ATen.h>
#include <ATen/CPUApplyUtils.h>
#include <ATen/Dispatch.h>
#include <ATen/NativeFunctions.h>
#include <ATen/ExpandUtils.h>

#include <ATen/native/BatchLinearAlgebra.h>
#include <ATen/native/LinearAlgebraUtils.h>
#include <ATen/native/Resize.h>
#include <ATen/native/cpu/zmath.h>
#include <ATen/Parallel.h>

#include <c10/util/irange.h>

#include <vector>

// First the required LAPACK implementations are registered here.
// A comment above the registered LAPACK routine suggest which batched
// linear algebra function uses that routine
#if AT_BUILD_WITH_LAPACK()

// gesv
extern "C" void zgesv_(int *n, int *nrhs, std::complex<double> *a, int *lda, int *ipiv, std::complex<double> *b, int *ldb, int *info);
extern "C" void cgesv_(int *n, int *nrhs, std::complex<float> *a, int *lda, int *ipiv, std::complex<float> *b, int *ldb, int *info);
extern "C" void dgesv_(int *n, int *nrhs, double *a, int *lda, int *ipiv, double *b, int *ldb, int *info);
extern "C" void sgesv_(int *n, int *nrhs, float *a, int *lda, int *ipiv, float *b, int *ldb, int *info);

// getrf
extern "C" void zgetrf_(int *m, int *n, std::complex<double> *a, int *lda, int *ipiv, int *info);
extern "C" void cgetrf_(int *m, int *n, std::complex<float> *a, int *lda, int *ipiv, int *info);
extern "C" void dgetrf_(int *m, int *n, double *a, int *lda, int *ipiv, int *info);
extern "C" void sgetrf_(int *m, int *n, float *a, int *lda, int *ipiv, int *info);

// getri
extern "C" void zgetri_(int *n, std::complex<double> *a, int *lda, int *ipiv, std::complex<double> *work, int *lwork, int *info);
extern "C" void cgetri_(int *n, std::complex<float> *a, int *lda, int *ipiv, std::complex<float> *work, int *lwork, int *info);
extern "C" void dgetri_(int *n, double *a, int *lda, int *ipiv, double *work, int *lwork, int *info);
extern "C" void sgetri_(int *n, float *a, int *lda, int *ipiv, float *work, int *lwork, int *info);

// potrs
extern "C" void zpotrs_(char *uplo, int *n, int *nrhs, std::complex<double> *a, int *lda, std::complex<double> *b, int *ldb, int *info);
extern "C" void cpotrs_(char *uplo, int *n, int *nrhs, std::complex<float> *a, int *lda, std::complex<float> *b, int *ldb, int *info);
extern "C" void dpotrs_(char *uplo, int *n, int *nrhs, double *a, int *lda, double *b, int *ldb, int *info);
extern "C" void spotrs_(char *uplo, int *n, int *nrhs, float *a, int *lda, float *b, int *ldb, int *info);

// potrf
extern "C" void zpotrf_(char *uplo, int *n, std::complex<double> *a, int *lda, int *info);
extern "C" void cpotrf_(char *uplo, int *n, std::complex<float> *a, int *lda, int *info);
extern "C" void dpotrf_(char *uplo, int *n, double *a, int *lda, int *info);
extern "C" void spotrf_(char *uplo, int *n, float *a, int *lda, int *info);

// potri
extern "C" void zpotri_(char *uplo, int *n, std::complex<double> *a, int *lda, int *info);
extern "C" void cpotri_(char *uplo, int *n, std::complex<float> *a, int *lda, int *info);
extern "C" void dpotri_(char *uplo, int *n, double *a, int *lda, int *info);
extern "C" void spotri_(char *uplo, int *n, float *a, int *lda, int *info);

// geqrf
extern "C" void zgeqrf_(int *m, int *n, std::complex<double> *a, int *lda, std::complex<double> *tau, std::complex<double> *work, int *lwork, int *info);
extern "C" void cgeqrf_(int *m, int *n, std::complex<float> *a, int *lda, std::complex<float> *tau, std::complex<float> *work, int *lwork, int *info);
extern "C" void dgeqrf_(int *m, int *n, double *a, int *lda, double *tau, double *work, int *lwork, int *info);
extern "C" void sgeqrf_(int *m, int *n, float *a, int *lda, float *tau, float *work, int *lwork, int *info);

// orgqr
extern "C" void zungqr_(int *m, int *n, int *k, std::complex<double> *a, int *lda, std::complex<double> *tau, std::complex<double> *work, int *lwork, int *info);
extern "C" void cungqr_(int *m, int *n, int *k, std::complex<float> *a, int *lda, std::complex<float> *tau, std::complex<float> *work, int *lwork, int *info);
extern "C" void dorgqr_(int *m, int *n, int *k, double *a, int *lda, double *tau, double *work, int *lwork, int *info);
extern "C" void sorgqr_(int *m, int *n, int *k, float *a, int *lda, float *tau, float *work, int *lwork, int *info);

// ormqr
extern "C" void zunmqr_(char *side, char *trans, int *m, int *n, int *k, std::complex<double> *a, int *lda, std::complex<double> *tau, std::complex<double> *c, int *ldc, std::complex<double> *work, int *lwork, int *info);
extern "C" void cunmqr_(char *side, char *trans, int *m, int *n, int *k, std::complex<float> *a, int *lda, std::complex<float> *tau, std::complex<float> *c, int *ldc, std::complex<float> *work, int *lwork, int *info);
extern "C" void dormqr_(char *side, char *trans, int *m, int *n, int *k, double *a, int *lda, double *tau, double *c, int *ldc, double *work, int *lwork, int *info);
extern "C" void sormqr_(char *side, char *trans, int *m, int *n, int *k, float *a, int *lda, float *tau, float *c, int *ldc, float *work, int *lwork, int *info);

// syev
extern "C" void zheev_(char *jobz, char *uplo, int *n, std::complex<double> *a, int *lda, double *w, std::complex<double> *work, int *lwork, double *rwork, int *info);
extern "C" void cheev_(char *jobz, char *uplo, int *n, std::complex<float> *a, int *lda, float *w, std::complex<float> *work, int *lwork, float *rwork, int *info);
extern "C" void dsyev_(char *jobz, char *uplo, int *n, double *a, int *lda, double *w, double *work, int *lwork, int *info);
extern "C" void ssyev_(char *jobz, char *uplo, int *n, float *a, int *lda, float *w, float *work, int *lwork, int *info);

// syevd
extern "C" void zheevd_(char *jobz, char *uplo, int *n, std::complex<double> *a, int *lda, double *w, std::complex<double> *work, int *lwork, double *rwork, int *lrwork, int *iwork, int *liwork, int *info);
extern "C" void cheevd_(char *jobz, char *uplo, int *n, std::complex<float> *a, int *lda, float *w, std::complex<float> *work, int *lwork, float *rwork, int *lrwork, int *iwork, int *liwork, int *info);
extern "C" void dsyevd_(char *jobz, char *uplo, int *n, double *a, int *lda, double *w, double *work, int *lwork, int *iwork, int *liwork, int *info);
extern "C" void ssyevd_(char *jobz, char *uplo, int *n, float *a, int *lda, float *w, float *work, int *lwork, int *iwork, int *liwork, int *info);

// geev
extern "C" void dgeev_(char *jobvl, char *jobvr, int *n, double *a, int *lda, double *wr, double *wi, double* vl, int *ldvl, double *vr, int *ldvr, double *work, int *lwork, int *info);
extern "C" void sgeev_(char *jobvl, char *jobvr, int *n, float *a, int *lda, float *wr, float *wi, float* vl, int *ldvl, float *vr, int *ldvr, float *work, int *lwork, int *info);
extern "C" void cgeev_(char *jobvl, char *jobvr, int *n,
             std::complex<float> *a, int *lda,
             std::complex<float> *w,
             std::complex<float> *vl, int *ldvl,
             std::complex<float> *vr, int *ldvr,
             std::complex<float> *work, int *lwork,
             float *rwork,
             int *info);
extern "C" void zgeev_(char *jobvl, char *jobvr, int *n,
             std::complex<double> *a, int *lda,
             std::complex<double> *w,
             std::complex<double> *vl, int *ldvl,
             std::complex<double> *vr, int *ldvr,
             std::complex<double> *work, int *lwork,
             double *rwork,
             int *info);

// gesdd
extern "C" void zgesdd_(char *jobz, int *m, int *n, std::complex<double> *a, int *lda,
                        double *s, std::complex<double> *u, int *ldu, std::complex<double> *vt, int *ldvt, std::complex<double> *work, int *lwork, double *rwork, int *iwork, int *info);
extern "C" void cgesdd_(char *jobz, int *m, int *n, std::complex<float> *a, int *lda,
                        float *s, std::complex<float> *u, int *ldu, std::complex<float> *vt, int *ldvt, std::complex<float> *work, int *lwork, float *rwork, int *iwork, int *info);
extern "C" void dgesdd_(char *jobz, int *m, int *n, double *a, int *lda,
                        double *s, double *u, int *ldu, double *vt, int *ldvt, double *work, int *lwork, int *iwork, int *info);
extern "C" void sgesdd_(char *jobz, int *m, int *n, float *a, int *lda,
                        float *s, float *u, int *ldu, float *vt, int *ldvt, float *work, int *lwork, int *iwork, int *info);

// getrs
extern "C" void zgetrs_(char *trans, int *n, int *nrhs, std::complex<double> *a, int *lda, int *ipiv, std::complex<double> *b, int *ldb, int *info);
extern "C" void cgetrs_(char *trans, int *n, int *nrhs, std::complex<float> *a, int *lda, int *ipiv, std::complex<float> *b, int *ldb, int *info);
extern "C" void dgetrs_(char *trans, int *n, int *nrhs, double *a, int *lda, int *ipiv, double *b, int *ldb, int *info);
extern "C" void sgetrs_(char *trans, int *n, int *nrhs, float *a, int *lda, int *ipiv, float *b, int *ldb, int *info);

// gels
extern "C" void zgels_(char *trans, int *m, int *n, int *nrhs,
    std::complex<double> *a, int *lda, std::complex<double> *b, int *ldb,
    std::complex<double> *work, int *lwork, int *info);
extern "C" void cgels_(char *trans, int *m, int *n, int *nrhs,
    std::complex<float> *a, int *lda, std::complex<float> *b, int *ldb,
    std::complex<float> *work, int *lwork, int *info);
extern "C" void dgels_(char *trans, int *m, int *n, int *nrhs,
    double *a, int *lda, double *b, int *ldb,
    double *work, int *lwork, int *info);
extern "C" void sgels_(char *trans, int *m, int *n, int *nrhs,
    float *a, int *lda, float *b, int *ldb,
    float *work, int *lwork, int *info);

// gelsd
extern "C" void zgelsd_(int *m, int *n, int *nrhs,
    std::complex<double> *a, int *lda, std::complex<double> *b, int *ldb,
    double *s, double *rcond, int *rank,
    std::complex<double> *work, int *lwork, double *rwork, int *iwork, int *info);
extern "C" void cgelsd_(int *m, int *n, int *nrhs,
    std::complex<float> *a, int *lda, std::complex<float> *b, int *ldb,
    float *s, float *rcond, int *rank,
    std::complex<float> *work, int *lwork, float *rwork, int *iwork, int *info);
extern "C" void dgelsd_(int *m, int *n, int *nrhs,
    double *a, int *lda, double *b, int *ldb,
    double *s, double *rcond, int *rank,
    double *work, int *lwork, int *iwork, int *info);
extern "C" void sgelsd_(int *m, int *n, int *nrhs,
    float *a, int *lda, float *b, int *ldb,
    float *s, float *rcond, int *rank,
    float *work, int *lwork, int *iwork, int *info);

// gelsy
extern "C" void zgelsy_(int *m, int *n, int *nrhs,
    std::complex<double> *a, int *lda, std::complex<double> *b, int *ldb,
    int *jpvt, double *rcond, int *rank,
    std::complex<double> *work, int *lwork,
    double *rwork, int *info);
extern "C" void cgelsy_(int *m, int *n, int *nrhs,
    std::complex<float> * a, int *lda, std::complex<float> *b, int *ldb,
    int *jpvt, float *rcond, int *rank,
    std::complex<float> *work, int *lwork,
    float *rwork, int *info);
extern "C" void dgelsy_(int *m, int *n, int *nrhs,
    double *a, int *lda, double *b, int *ldb,
    int *jpvt, double *rcond, int *rank,
    double *work, int *lwork, int *info);
extern "C" void sgelsy_(int *m, int *n, int *nrhs,
    float *a, int *lda, float *b, int *ldb,
    int *jpvt, float *rcond, int *rank,
    float *work, int *lwork, int *info);

// gelss
extern "C" void zgelss_(int *m, int *n, int *nrhs,
    std::complex<double> *a, int *lda, std::complex<double> *b, int *ldb,
    double *s, double *rcond, int *rank,
    std::complex<double> *work, int *lwork,
    double *rwork, int *info);
extern "C" void cgelss_(int *m, int *n, int *nrhs,
    std::complex<float> *a, int *lda, std::complex<float> *b, int *ldb,
    float *s, float *rcond, int *rank,
    std::complex<float> *work, int *lwork,
    float *rwork, int *info);
extern "C" void dgelss_(int *m, int *n, int *nrhs,
    double *a, int *lda, double *b, int *ldb,
    double *s, double *rcond, int *rank,
    double *work, int *lwork, int *info);
extern "C" void sgelss_(int *m, int *n, int *nrhs,
    float *a, int *lda, float *b, int *ldb,
    float *s, float *rcond, int *rank,
    float *work, int *lwork, int *info);
#endif

#if AT_BUILD_WITH_BLAS()
// trsm
extern "C" void ztrsm_(char *side, char *uplo, char *trans, char *diag, int *n, int *nrhs, std::complex<double> *alpha, std::complex<double> *a, int *lda, std::complex<double> *b, int *ldb);
extern "C" void ctrsm_(char *side, char *uplo, char *trans, char *diag, int *n, int *nrhs, std::complex<float> *alpha, std::complex<float> *a, int *lda, std::complex<float> *b, int *ldb);
extern "C" void dtrsm_(char *side, char *uplo, char *trans, char *diag, int *n, int *nrhs, double *alpha, double *a, int *lda, double *b, int *ldb);
extern "C" void strsm_(char *side, char *uplo, char *trans, char *diag, int *n, int *nrhs, float *alpha, float *a, int *lda, float *b, int *ldb);
#endif

<<<<<<< HEAD

=======
>>>>>>> 7f730624
namespace at {
namespace native {

#if AT_BUILD_WITH_LAPACK()
// Define the per-batch functions to be used in the main implementation of the batched
// linear algebra operations
template<class scalar_t>
void lapackSolve(int n, int nrhs, scalar_t *a, int lda, int *ipiv, scalar_t *b, int ldb, int *info);

template<class scalar_t>
void lapackGetri(int n, scalar_t *a, int lda, int *ipiv, scalar_t *work, int lwork, int *info);

template<class scalar_t>
void lapackCholeskySolve(char uplo, int n, int nrhs, scalar_t *a, int lda, scalar_t *b, int ldb, int *info);

template<class scalar_t, class value_t=scalar_t>
void lapackSymeig(char jobz, char uplo, int n, scalar_t *a, int lda, value_t *w, scalar_t *work, int lwork, value_t *rwork, int *info);

template<class scalar_t, class value_t=scalar_t>
void lapackSvd(char jobz, int m, int n, scalar_t *a, int lda,
               value_t *s, scalar_t *u, int ldu, scalar_t *vt, int ldvt, scalar_t *work, int lwork, value_t *rwork, int *iwork, int *info);

template<> void lapackSolve<c10::complex<double>>(int n, int nrhs, c10::complex<double> *a, int lda, int *ipiv, c10::complex<double> *b, int ldb, int *info) {
  zgesv_(&n, &nrhs, reinterpret_cast<std::complex<double>*>(a), &lda, ipiv, reinterpret_cast<std::complex<double>*>(b), &ldb, info);
}

template<> void lapackSolve<c10::complex<float>>(int n, int nrhs, c10::complex<float> *a, int lda, int *ipiv, c10::complex<float> *b, int ldb, int *info) {
  cgesv_(&n, &nrhs, reinterpret_cast<std::complex<float>*>(a), &lda, ipiv, reinterpret_cast<std::complex<float>*>(b), &ldb, info);
}

template<> void lapackSolve<double>(int n, int nrhs, double *a, int lda, int *ipiv, double *b, int ldb, int *info) {
  dgesv_(&n, &nrhs, a, &lda, ipiv, b, &ldb, info);
}

template<> void lapackSolve<float>(int n, int nrhs, float *a, int lda, int *ipiv, float *b, int ldb, int *info) {
  sgesv_(&n, &nrhs, a, &lda, ipiv, b, &ldb, info);
}

template<> void lapackGetri<c10::complex<double>>(int n, c10::complex<double> *a, int lda, int *ipiv, c10::complex<double> *work, int lwork, int *info) {
  zgetri_(&n, reinterpret_cast<std::complex<double>*>(a), &lda, ipiv, reinterpret_cast<std::complex<double>*>(work), &lwork, info);
}

template<> void lapackGetri<c10::complex<float>>(int n, c10::complex<float> *a, int lda, int *ipiv, c10::complex<float> *work, int lwork, int *info) {
  cgetri_(&n, reinterpret_cast<std::complex<float>*>(a), &lda, ipiv, reinterpret_cast<std::complex<float>*>(work), &lwork, info);
}

template<> void lapackGetri<double>(int n, double *a, int lda, int *ipiv, double *work, int lwork, int *info) {
  dgetri_(&n, a, &lda, ipiv, work, &lwork, info);
}

template<> void lapackGetri<float>(int n, float *a, int lda, int *ipiv, float *work, int lwork, int *info) {
  sgetri_(&n, a, &lda, ipiv, work, &lwork, info);
}

template<> void lapackLu<c10::complex<double>>(int m, int n, c10::complex<double> *a, int lda, int *ipiv, int *info) {
  zgetrf_(&m, &n, reinterpret_cast<std::complex<double>*>(a), &lda, ipiv, info);
}

template<> void lapackLu<c10::complex<float>>(int m, int n, c10::complex<float> *a, int lda, int *ipiv, int *info) {
  cgetrf_(&m, &n, reinterpret_cast<std::complex<float>*>(a), &lda, ipiv, info);
}

template<> void lapackLu<double>(int m, int n, double *a, int lda, int *ipiv, int *info) {
  dgetrf_(&m, &n, a, &lda, ipiv, info);
}

template<> void lapackLu<float>(int m, int n, float *a, int lda, int *ipiv, int *info) {
  sgetrf_(&m, &n, a, &lda, ipiv, info);
}

template<> void lapackCholeskySolve<c10::complex<double>>(char uplo, int n, int nrhs, c10::complex<double> *a, int lda, c10::complex<double> *b, int ldb, int *info) {
  zpotrs_(&uplo, &n, &nrhs, reinterpret_cast<std::complex<double>*>(a), &lda, reinterpret_cast<std::complex<double>*>(b), &ldb, info);
}

template<> void lapackCholeskySolve<c10::complex<float>>(char uplo, int n, int nrhs, c10::complex<float> *a, int lda, c10::complex<float> *b, int ldb, int *info) {
  cpotrs_(&uplo, &n, &nrhs, reinterpret_cast<std::complex<float>*>(a), &lda, reinterpret_cast<std::complex<float>*>(b), &ldb, info);
}

template<> void lapackCholeskySolve<double>(char uplo, int n, int nrhs, double *a, int lda, double *b, int ldb, int *info) {
  dpotrs_(&uplo, &n, &nrhs, a, &lda, b, &ldb, info);
}

template<> void lapackCholeskySolve<float>(char uplo, int n, int nrhs, float *a, int lda, float *b, int ldb, int *info) {
  spotrs_(&uplo, &n, &nrhs, a, &lda, b, &ldb, info);
}

template<> void lapackCholesky<c10::complex<double>>(char uplo, int n, c10::complex<double> *a, int lda, int *info) {
  zpotrf_(&uplo, &n, reinterpret_cast<std::complex<double>*>(a), &lda, info);
}

template<> void lapackCholesky<c10::complex<float>>(char uplo, int n, c10::complex<float> *a, int lda, int *info) {
  cpotrf_(&uplo, &n, reinterpret_cast<std::complex<float>*>(a), &lda, info);
}

template<> void lapackCholesky<double>(char uplo, int n, double *a, int lda, int *info) {
  dpotrf_(&uplo, &n, a, &lda, info);
}

template<> void lapackCholesky<float>(char uplo, int n, float *a, int lda, int *info) {
  spotrf_(&uplo, &n, a, &lda, info);
}

template<> void lapackCholeskyInverse<c10::complex<double>>(char uplo, int n, c10::complex<double> *a, int lda, int *info) {
  zpotri_(&uplo, &n, reinterpret_cast<std::complex<double>*>(a), &lda, info);
}

template<> void lapackCholeskyInverse<c10::complex<float>>(char uplo, int n, c10::complex<float> *a, int lda, int *info) {
  cpotri_(&uplo, &n, reinterpret_cast<std::complex<float>*>(a), &lda, info);
}

template<> void lapackCholeskyInverse<double>(char uplo, int n, double *a, int lda, int *info) {
  dpotri_(&uplo, &n, a, &lda, info);
}

template<> void lapackCholeskyInverse<float>(char uplo, int n, float *a, int lda, int *info) {
  spotri_(&uplo, &n, a, &lda, info);
}

template<> void lapackGeqrf<c10::complex<double>>(int m, int n, c10::complex<double> *a, int lda, c10::complex<double> *tau, c10::complex<double> *work, int lwork, int *info) {
  zgeqrf_(&m, &n, reinterpret_cast<std::complex<double>*>(a), &lda, reinterpret_cast<std::complex<double>*>(tau), reinterpret_cast<std::complex<double>*>(work), &lwork, info);
}

template<> void lapackGeqrf<c10::complex<float>>(int m, int n, c10::complex<float> *a, int lda, c10::complex<float> *tau, c10::complex<float> *work, int lwork, int *info) {
  cgeqrf_(&m, &n, reinterpret_cast<std::complex<float>*>(a), &lda, reinterpret_cast<std::complex<float>*>(tau), reinterpret_cast<std::complex<float>*>(work), &lwork, info);
}

template<> void lapackGeqrf<double>(int m, int n, double *a, int lda, double *tau, double *work, int lwork, int *info) {
  dgeqrf_(&m, &n, a, &lda, tau, work, &lwork, info);
}

template<> void lapackGeqrf<float>(int m, int n, float *a, int lda, float *tau, float *work, int lwork, int *info) {
  sgeqrf_(&m, &n, a, &lda, tau, work, &lwork, info);
}

template<> void lapackOrgqr<c10::complex<double>>(int m, int n, int k, c10::complex<double> *a, int lda, c10::complex<double> *tau, c10::complex<double> *work, int lwork, int *info) {
  zungqr_(&m, &n, &k, reinterpret_cast<std::complex<double>*>(a), &lda, reinterpret_cast<std::complex<double>*>(tau), reinterpret_cast<std::complex<double>*>(work), &lwork, info);
}

template<> void lapackOrgqr<c10::complex<float>>(int m, int n, int k, c10::complex<float> *a, int lda, c10::complex<float> *tau, c10::complex<float> *work, int lwork, int *info) {
  cungqr_(&m, &n, &k, reinterpret_cast<std::complex<float>*>(a), &lda, reinterpret_cast<std::complex<float>*>(tau), reinterpret_cast<std::complex<float>*>(work), &lwork, info);
}

template<> void lapackOrgqr<double>(int m, int n, int k, double *a, int lda, double *tau, double *work, int lwork, int *info) {
  dorgqr_(&m, &n, &k, a, &lda, tau, work, &lwork, info);
}

template<> void lapackOrgqr<float>(int m, int n, int k, float *a, int lda, float *tau, float *work, int lwork, int *info) {
  sorgqr_(&m, &n, &k, a, &lda, tau, work, &lwork, info);
}

template<> void lapackOrmqr<c10::complex<double>>(char side, char trans, int m, int n, int k, c10::complex<double> *a, int lda, c10::complex<double> *tau, c10::complex<double> *c, int ldc, c10::complex<double> *work, int lwork, int *info) {
  zunmqr_(&side, &trans, &m, &n, &k, reinterpret_cast<std::complex<double>*>(a), &lda, reinterpret_cast<std::complex<double>*>(tau), reinterpret_cast<std::complex<double>*>(c), &ldc, reinterpret_cast<std::complex<double>*>(work), &lwork, info);
}

template<> void lapackOrmqr<c10::complex<float>>(char side, char trans, int m, int n, int k, c10::complex<float> *a, int lda, c10::complex<float> *tau, c10::complex<float> *c, int ldc, c10::complex<float> *work, int lwork, int *info) {
  cunmqr_(&side, &trans, &m, &n, &k, reinterpret_cast<std::complex<float>*>(a), &lda, reinterpret_cast<std::complex<float>*>(tau), reinterpret_cast<std::complex<float>*>(c), &ldc, reinterpret_cast<std::complex<float>*>(work), &lwork, info);
}

template<> void lapackOrmqr<double>(char side, char trans, int m, int n, int k, double *a, int lda, double *tau, double *c, int ldc, double *work, int lwork, int *info) {
  dormqr_(&side, &trans, &m, &n, &k, a, &lda, tau, c, &ldc, work, &lwork, info);
}

template<> void lapackOrmqr<float>(char side, char trans, int m, int n, int k, float *a, int lda, float *tau, float *c, int ldc, float *work, int lwork, int *info) {
  sormqr_(&side, &trans, &m, &n, &k, a, &lda, tau, c, &ldc, work, &lwork, info);
}

template<> void lapackSymeig<c10::complex<double>, double>(char jobz, char uplo, int n, c10::complex<double> *a, int lda, double *w, c10::complex<double> *work, int lwork, double *rwork, int *info) {
  zheev_(&jobz, &uplo, &n, reinterpret_cast<std::complex<double>*>(a), &lda, w, reinterpret_cast<std::complex<double>*>(work), &lwork, rwork, info);
}

template<> void lapackSymeig<c10::complex<float>, float>(char jobz, char uplo, int n, c10::complex<float> *a, int lda, float *w, c10::complex<float> *work, int lwork, float *rwork, int *info) {
  cheev_(&jobz, &uplo, &n, reinterpret_cast<std::complex<float>*>(a), &lda, w, reinterpret_cast<std::complex<float>*>(work), &lwork, rwork, info);
}

template<> void lapackSymeig<double>(char jobz, char uplo, int n, double *a, int lda, double *w, double *work, int lwork, double* rwork, int *info) {
  (void)rwork;  // unused
  dsyev_(&jobz, &uplo, &n, a, &lda, w, work, &lwork, info);
}

template<> void lapackSymeig<float>(char jobz, char uplo, int n, float *a, int lda, float *w, float *work, int lwork, float* rwork, int *info) {
  (void)rwork;  // unused
  ssyev_(&jobz, &uplo, &n, a, &lda, w, work, &lwork, info);
}

template<> void lapackSyevd<c10::complex<double>, double>(char jobz, char uplo, int n, c10::complex<double> *a, int lda, double *w, c10::complex<double> *work, int lwork, double *rwork, int lrwork, int *iwork, int liwork, int *info) {
  zheevd_(&jobz, &uplo, &n, reinterpret_cast<std::complex<double>*>(a), &lda, w, reinterpret_cast<std::complex<double>*>(work), &lwork, rwork, &lrwork, iwork, &liwork, info);
}

template<> void lapackSyevd<c10::complex<float>, float>(char jobz, char uplo, int n, c10::complex<float> *a, int lda, float *w, c10::complex<float> *work, int lwork, float *rwork, int lrwork, int *iwork, int liwork, int *info) {
  cheevd_(&jobz, &uplo, &n, reinterpret_cast<std::complex<float>*>(a), &lda, w, reinterpret_cast<std::complex<float>*>(work), &lwork, rwork, &lrwork, iwork, &liwork, info);
}

template<> void lapackSyevd<double>(char jobz, char uplo, int n, double *a, int lda, double *w, double *work, int lwork, double *rwork, int lrwork, int *iwork, int liwork, int *info) {
  (void)rwork;  // unused
  (void)lrwork;  // unused
  dsyevd_(&jobz, &uplo, &n, a, &lda, w, work, &lwork, iwork, &liwork, info);
}

template<> void lapackSyevd<float>(char jobz, char uplo, int n, float *a, int lda, float *w, float *work, int lwork, float *rwork, int lrwork, int *iwork, int liwork, int *info) {
  (void)rwork;  // unused
  (void)lrwork;  // unused
  ssyevd_(&jobz, &uplo, &n, a, &lda, w, work, &lwork, iwork, &liwork, info);
}

template<> void lapackEig<double>(char jobvl, char jobvr, int n, double *a, int lda, double *w, double* vl, int ldvl, double *vr, int ldvr, double *work, int lwork, double *rwork, int *info) {
  // lapack [sd]geev wants to separate output arrays: wr and wi for the real
  // and imaginary parts
  double *wr = w;
  double *wi = w + n;
  (void)rwork; // unused
  dgeev_(&jobvl, &jobvr, &n, a, &lda, wr, wi, vl, &ldvl, vr, &ldvr, work, &lwork, info);
}

template<> void lapackEig<float>(char jobvl, char jobvr, int n, float *a, int lda, float *w, float* vl, int ldvl, float *vr, int ldvr, float *work, int lwork, float *rwork, int *info) {
  // lapack [sd]geev wants to separate output arrays: wr and wi for the real
  // and imaginary parts
  float *wr = w;
  float *wi = w + n;
  (void)rwork; // unused
  sgeev_(&jobvl, &jobvr, &n, a, &lda, wr, wi, vl, &ldvl, vr, &ldvr, work, &lwork, info);
}

template<> void lapackEig<c10::complex<double>, double>(char jobvl, char jobvr, int n, c10::complex<double> *a, int lda, c10::complex<double> *w, c10::complex<double> *vl, int ldvl, c10::complex<double> *vr, int ldvr, c10::complex<double> *work, int lwork, double *rwork, int *info) {
  zgeev_(&jobvl, &jobvr, &n,
         reinterpret_cast<std::complex<double>*>(a), &lda,
         reinterpret_cast<std::complex<double>*>(w),
         reinterpret_cast<std::complex<double>*>(vl), &ldvl,
         reinterpret_cast<std::complex<double>*>(vr), &ldvr,
         reinterpret_cast<std::complex<double>*>(work), &lwork,
         rwork, info);
}

template<> void lapackEig<c10::complex<float>, float>(char jobvl, char jobvr, int n, c10::complex<float> *a, int lda, c10::complex<float> *w, c10::complex<float> *vl, int ldvl, c10::complex<float> *vr, int ldvr, c10::complex<float> *work, int lwork, float *rwork, int *info) {
  cgeev_(&jobvl, &jobvr, &n,
         reinterpret_cast<std::complex<float>*>(a), &lda,
         reinterpret_cast<std::complex<float>*>(w),
         reinterpret_cast<std::complex<float>*>(vl), &ldvl,
         reinterpret_cast<std::complex<float>*>(vr), &ldvr,
         reinterpret_cast<std::complex<float>*>(work), &lwork,
         rwork, info);
}

template<> void lapackSvd<c10::complex<double>, double>(char jobz, int m, int n, c10::complex<double> *a, int lda,
                                  double *s, c10::complex<double> *u, int ldu, c10::complex<double> *vt, int ldvt, c10::complex<double> *work, int lwork, double *rwork, int *iwork, int *info) {
  zgesdd_(&jobz, &m, &n, reinterpret_cast<std::complex<double>*>(a), &lda, s, reinterpret_cast<std::complex<double>*>(u), &ldu,
          reinterpret_cast<std::complex<double>*>(vt), &ldvt, reinterpret_cast<std::complex<double>*>(work), &lwork, rwork, iwork, info);
}

template<> void lapackSvd<c10::complex<float>, float>(char jobz, int m, int n, c10::complex<float> *a, int lda,
                                 float *s, c10::complex<float> *u, int ldu, c10::complex<float> *vt, int ldvt, c10::complex<float> *work, int lwork, float *rwork, int *iwork, int *info) {
  cgesdd_(&jobz, &m, &n, reinterpret_cast<std::complex<float>*>(a), &lda, s, reinterpret_cast<std::complex<float>*>(u), &ldu,
          reinterpret_cast<std::complex<float>*>(vt), &ldvt, reinterpret_cast<std::complex<float>*>(work), &lwork, rwork, iwork, info);
}

template<> void lapackSvd<double>(char jobz, int m, int n, double *a, int lda,
                                  double *s, double *u, int ldu, double *vt, int ldvt, double *work, int lwork, double *rwork, int *iwork, int *info) {
  dgesdd_(&jobz, &m, &n, a, &lda, s, u, &ldu, vt, &ldvt, work, &lwork, iwork, info);
}

template<> void lapackSvd<float>(char jobz, int m, int n, float *a, int lda,
                                 float *s, float *u, int ldu, float *vt, int ldvt, float *work, int lwork, float *rwork, int *iwork, int *info) {
  sgesdd_(&jobz, &m, &n, a, &lda, s, u, &ldu, vt, &ldvt, work, &lwork, iwork, info);
}

template<> void lapackLuSolve<c10::complex<double>>(char trans, int n, int nrhs, c10::complex<double> *a, int lda, int *ipiv, c10::complex<double> *b, int ldb, int *info) {
  zgetrs_(&trans, &n, &nrhs, reinterpret_cast<std::complex<double>*>(a), &lda, ipiv, reinterpret_cast<std::complex<double>*>(b), &ldb, info);
}

template<> void lapackLuSolve<c10::complex<float>>(char trans, int n, int nrhs, c10::complex<float> *a, int lda, int *ipiv, c10::complex<float> *b, int ldb, int *info) {
  cgetrs_(&trans, &n, &nrhs, reinterpret_cast<std::complex<float>*>(a), &lda, ipiv, reinterpret_cast<std::complex<float>*>(b), &ldb, info);
}

template<> void lapackLuSolve<double>(char trans, int n, int nrhs, double *a, int lda, int *ipiv, double *b, int ldb, int *info) {
  dgetrs_(&trans, &n, &nrhs, a, &lda, ipiv, b, &ldb, info);
}

template<> void lapackLuSolve<float>(char trans, int n, int nrhs, float *a, int lda, int *ipiv, float *b, int ldb, int *info) {
  sgetrs_(&trans, &n, &nrhs, a, &lda, ipiv, b, &ldb, info);
}

template<> void lapackGels<c10::complex<double>>(
    char trans, int m, int n, int nrhs,
    c10::complex<double> *a, int lda, c10::complex<double> *b, int ldb,
    c10::complex<double> *work, int lwork, int *info) {
  zgels_(&trans, &m, &n, &nrhs,
      reinterpret_cast<std::complex<double>*>(a), &lda,
      reinterpret_cast<std::complex<double>*>(b), &ldb,
      reinterpret_cast<std::complex<double>*>(work), &lwork, info);
}

template<> void lapackGels<c10::complex<float>>(
    char trans, int m, int n, int nrhs,
    c10::complex<float> *a, int lda, c10::complex<float> *b, int ldb,
    c10::complex<float> *work, int lwork, int *info) {
  cgels_(&trans, &m, &n, &nrhs,
      reinterpret_cast<std::complex<float>*>(a), &lda,
      reinterpret_cast<std::complex<float>*>(b), &ldb,
      reinterpret_cast<std::complex<float>*>(work), &lwork, info);
}

template<> void lapackGels<double>(
    char trans, int m, int n, int nrhs,
    double *a, int lda, double *b, int ldb,
    double *work, int lwork, int *info) {
  dgels_(&trans, &m, &n, &nrhs,
      a, &lda, b, &ldb, work, &lwork, info);
}

template<> void lapackGels<float>(
    char trans, int m, int n, int nrhs,
    float *a, int lda, float *b, int ldb,
    float *work, int lwork, int *info) {
  sgels_(&trans, &m, &n, &nrhs,
      a, &lda, b, &ldb, work, &lwork, info);
}

template<> void lapackGelsd<c10::complex<double>, double>(
    int m, int n, int nrhs,
    c10::complex<double> *a, int lda, c10::complex<double> *b, int ldb,
    double *s, double rcond, int *rank,
    c10::complex<double> *work, int lwork,
    double *rwork, int *iwork, int *info) {
  zgelsd_(&m, &n, &nrhs,
      reinterpret_cast<std::complex<double>*>(a), &lda,
      reinterpret_cast<std::complex<double>*>(b), &ldb,
      s, &rcond, rank,
      reinterpret_cast<std::complex<double>*>(work), &lwork,
      rwork, iwork, info);
}

template<> void lapackGelsd<c10::complex<float>, float>(
    int m, int n, int nrhs,
    c10::complex<float> *a, int lda, c10::complex<float> *b, int ldb,
    float *s, float rcond, int *rank,
    c10::complex<float> *work, int lwork,
    float *rwork, int *iwork, int *info) {
  cgelsd_(&m, &n, &nrhs,
      reinterpret_cast<std::complex<float>*>(a), &lda,
      reinterpret_cast<std::complex<float>*>(b), &ldb,
      s, &rcond, rank,
      reinterpret_cast<std::complex<float>*>(work), &lwork,
      rwork, iwork, info);
}

template<> void lapackGelsd<double>(
    int m, int n, int nrhs,
    double *a, int lda, double *b, int ldb,
    double *s, double rcond, int *rank,
    double *work, int lwork,
    double *rwork, int *iwork, int *info) {
  dgelsd_(&m, &n, &nrhs,
      a, &lda, b, &ldb,
      s, &rcond, rank,
      work, &lwork, iwork, info);
}

template<> void lapackGelsd<float>(
    int m, int n, int nrhs,
    float *a, int lda, float *b, int ldb,
    float *s, float rcond, int *rank,
    float *work, int lwork,
    float *rwork, int *iwork, int *info) {
  sgelsd_(&m, &n, &nrhs,
      a, &lda, b, &ldb,
      s, &rcond, rank,
      work, &lwork, iwork, info);
}

template<> void lapackGelsy<c10::complex<double>, double>(
    int m, int n, int nrhs,
    c10::complex<double> *a, int lda, c10::complex<double> *b, int ldb,
    int *jpvt, double rcond, int *rank,
    c10::complex<double> *work, int lwork, double *rwork, int *info) {
  zgelsy_(&m, &n, &nrhs,
      reinterpret_cast<std::complex<double>*>(a), &lda,
      reinterpret_cast<std::complex<double>*>(b), &ldb,
      jpvt, &rcond, rank,
      reinterpret_cast<std::complex<double>*>(work), &lwork,
      rwork, info);
}

template<> void lapackGelsy<c10::complex<float>, float>(
    int m, int n, int nrhs,
    c10::complex<float> *a, int lda, c10::complex<float> *b, int ldb,
    int *jpvt, float rcond, int *rank,
    c10::complex<float> *work, int lwork, float *rwork, int *info) {
  cgelsy_(&m, &n, &nrhs,
      reinterpret_cast<std::complex<float>*>(a), &lda,
      reinterpret_cast<std::complex<float>*>(b), &ldb,
      jpvt, &rcond, rank,
      reinterpret_cast<std::complex<float>*>(work), &lwork,
      rwork, info);
}

template<> void lapackGelsy<double>(
    int m, int n, int nrhs,
    double *a, int lda, double *b, int ldb,
    int *jpvt, double rcond, int *rank,
    double *work, int lwork, double *rwork, int *info) {
  dgelsy_(&m, &n, &nrhs,
      a, &lda, b, &ldb,
      jpvt, &rcond, rank,
      work, &lwork, info);
}

template<> void lapackGelsy<float>(
    int m, int n, int nrhs,
    float *a, int lda, float *b, int ldb,
    int *jpvt, float rcond, int *rank,
    float *work, int lwork, float *rwork, int *info) {
  sgelsy_(&m, &n, &nrhs,
      a, &lda, b, &ldb,
      jpvt, &rcond, rank,
      work, &lwork, info);
}

template<> void lapackGelss<c10::complex<double>, double>(
    int m, int n, int nrhs,
    c10::complex<double> *a, int lda, c10::complex<double> *b, int ldb,
    double *s, double rcond, int *rank,
    c10::complex<double> *work, int lwork,
    double *rwork, int *info
    ) {
  zgelss_(&m, &n, &nrhs,
      reinterpret_cast<std::complex<double>*>(a), &lda,
      reinterpret_cast<std::complex<double>*>(b), &ldb,
      s, &rcond, rank,
      reinterpret_cast<std::complex<double>*>(work), &lwork,
      rwork, info);
}

template<> void lapackGelss<c10::complex<float>, float>(
    int m, int n, int nrhs,
    c10::complex<float> *a, int lda, c10::complex<float> *b, int ldb,
    float *s, float rcond, int *rank,
    c10::complex<float> *work, int lwork,
    float *rwork, int *info
    ) {
  cgelss_(&m, &n, &nrhs,
      reinterpret_cast<std::complex<float>*>(a), &lda,
      reinterpret_cast<std::complex<float>*>(b), &ldb,
      s, &rcond, rank,
      reinterpret_cast<std::complex<float>*>(work), &lwork,
      rwork, info);
}

template<> void lapackGelss<double>(
    int m, int n, int nrhs,
    double *a, int lda, double *b, int ldb,
    double *s, double rcond, int *rank,
    double *work, int lwork,
    double *rwork, int *info) {
  dgelss_(&m, &n, &nrhs,
      a, &lda, b, &ldb,
      s, &rcond, rank,
      work, &lwork, info);
}

template<> void lapackGelss<float>(
    int m, int n, int nrhs,
    float *a, int lda, float *b, int ldb,
    float *s, float rcond, int *rank,
    float *work, int lwork,
    float *rwork, int *info) {
  sgelss_(&m, &n, &nrhs,
      a, &lda, b, &ldb,
      s, &rcond, rank,
      work, &lwork, info);
}
#endif

#if AT_BUILD_WITH_BLAS()
template<> void blasTriangularSolve<c10::complex<double>>(char side, char uplo, char trans, char diag, int n, int nrhs, c10::complex<double> *a, int lda, c10::complex<double> *b, int ldb) {
  std::complex<double> one{1., 0.};
  ztrsm_(&side, &uplo, &trans, &diag, &n, &nrhs, &one, reinterpret_cast<std::complex<double>*>(a), &lda, reinterpret_cast<std::complex<double>*>(b), &ldb);
}

template<> void blasTriangularSolve<c10::complex<float>>(char side, char uplo, char trans, char diag, int n, int nrhs, c10::complex<float> *a, int lda, c10::complex<float> *b, int ldb) {
  std::complex<float> one{1.f, 0.f};
  ctrsm_(&side, &uplo, &trans, &diag, &n, &nrhs, &one, reinterpret_cast<std::complex<float>*>(a), &lda, reinterpret_cast<std::complex<float>*>(b), &ldb);
}

template<> void blasTriangularSolve<double>(char side, char uplo, char trans, char diag, int n, int nrhs, double *a, int lda, double *b, int ldb) {
  auto one = 1.;
  dtrsm_(&side, &uplo, &trans, &diag, &n, &nrhs, &one, a, &lda, b, &ldb);
}

template<> void blasTriangularSolve<float>(char side, char uplo, char trans, char diag, int n, int nrhs, float *a, int lda, float *b, int ldb) {
  auto one = 1.f;
  strsm_(&side, &uplo, &trans, &diag, &n, &nrhs, &one, a, &lda, b, &ldb);
}
#endif

// Below of the definitions of the functions operating on a batch that are going to be dispatched
// in the main helper functions for the linear algebra operations

// ~~~~~~~~~~~~~~~~~~~~~~~~~~~~~~~~~~ solve ~~~~~~~~~~~~~~~~~~~~~~~~~~~~~~~~~~~~~~

/*
Computes the solution to a system of linear equations
  A X = B,
where A is an n-by-n matrix and X and B are n-by-nrhs matrices.
Note that B is required to be a matrix, the usual, vector case, is obtained with nrhs = 1.
Above description is for non-batched input, the batched input is also supported.
This is an in-place routine, content of both A and b are overwritten.
'infos' is an int Tensor containing error codes for each matrix in the batched input.
For more information see LAPACK's documentation for GESV routine.
*/
template<typename scalar_t>
static void apply_solve(Tensor& b, Tensor& A, Tensor& infos) {
#if !AT_BUILD_WITH_LAPACK()
  AT_ERROR("solve: LAPACK library not found in compilation");
#else
  auto A_data = A.data_ptr<scalar_t>();
  auto b_data = b.data_ptr<scalar_t>();
  auto A_mat_stride = matrixStride(A);
  auto b_mat_stride = matrixStride(b);
  auto batch_size = batchCount(A);
  auto n = A.size(-2);
  auto nrhs = b.size(-1);
  auto lda = std::max<int64_t>(1, n);

  auto ipiv = at::empty({lda}, b.options().dtype(kInt));
  auto ipiv_data = ipiv.data_ptr<int>();
  auto infos_data = infos.data_ptr<int>();

  for (const auto i : c10::irange(batch_size)) {
    scalar_t* A_working_ptr = &A_data[i * A_mat_stride];
    scalar_t* b_working_ptr = &b_data[i * b_mat_stride];
    int* info_working_ptr = &infos_data[i];
    lapackSolve<scalar_t>(n, nrhs, A_working_ptr, lda, ipiv_data, b_working_ptr, lda, info_working_ptr);
  }
#endif
}

std::tuple<Tensor, Tensor> _solve_helper_cpu(const Tensor& self, const Tensor& A) {
  auto self_working_copy = cloneBatchedColumnMajor(self);
  auto A_working_copy = cloneBatchedColumnMajor(A);
  // infos might not get filled for empty inputs therefore at::zeros is used instead of at::empty
  auto infos = at::zeros({std::max<int64_t>(1, batchCount(self))}, self.options().dtype(kInt));
  AT_DISPATCH_FLOATING_AND_COMPLEX_TYPES(self.scalar_type(), "solve_cpu", [&]{
    apply_solve<scalar_t>(self_working_copy, A_working_copy, infos);
  });
  if (self.dim() > 2) {
    batchCheckErrors(infos, "solve_cpu");
  } else {
    singleCheckErrors(infos.item().toInt(), "solve_cpu");
  }
  return std::tuple<Tensor, Tensor>(self_working_copy, A_working_copy);
}

// Supports arbitrary batch dimensions for self and A
std::tuple<Tensor,Tensor> solve(const Tensor& self, const Tensor& A) {
  TORCH_WARN_ONCE(
    "torch.solve is deprecated in favor of torch.linalg.solve",
    "and will be removed in a future PyTorch release.\n",
    "torch.linalg.solve has its arguments reversed and does not return the LU factorization.\n",
    "To get the LU factorization see torch.lu, which can be used with torch.lu_solve or torch.lu_unpack.\n",
    "X = torch.solve(B, A).solution\n",
    "should be replaced with\n",
    "X = torch.linalg.solve(A, B)"
  );
  TORCH_CHECK(self.dim() >= 2,
           "B should have at least 2 dimensions, but has ", self.dim(), " dimensions instead");
  TORCH_CHECK(A.dim() >= 2,
           "A should have at least 2 dimensions, but has ", A.dim(), " dimensions instead");
  Tensor self_broadcasted, A_broadcasted;
  std::tie(self_broadcasted, A_broadcasted) = _linalg_broadcast_batch_dims(self, A, "solve");
  return at::_solve_helper(self_broadcasted, A_broadcasted);
}

std::tuple<Tensor&,Tensor&> solve_out(const Tensor& self, const Tensor& A, Tensor& solution, Tensor& lu) {
  TORCH_WARN_ONCE(
    "torch.solve is deprecated in favor of torch.linalg.solve",
    "and will be removed in a future PyTorch release.\n",
    "torch.linalg.solve has its arguments reversed and does not return the LU factorization.\n",
    "To get the LU factorization see torch.lu, which can be used with torch.lu_solve or torch.lu_unpack.\n",
    "X = torch.solve(B, A).solution\n",
    "should be replaced with\n",
    "X = torch.linalg.solve(A, B)"
  );
  checkSameDevice("solve", solution, self, "solution");
  checkSameDevice("solve", lu, self, "lu");
  checkLinalgCompatibleDtype("solve", solution, self, "solution");
  checkLinalgCompatibleDtype("solve", lu, self, "lu");

  Tensor solution_tmp, lu_tmp;
  std::tie(solution_tmp, lu_tmp) = at::_solve_helper(self, A);

  at::native::resize_output(solution, solution_tmp.sizes());
  at::native::resize_output(lu, lu_tmp.sizes());
  solution.copy_(solution_tmp);
  lu.copy_(lu_tmp);
  return std::tuple<Tensor&, Tensor&>(solution, lu);
}

// Solves a system of linear equations matmul(input, x) = other in-place
// LAPACK/MAGMA error codes are saved in 'infos' tensor, they are not checked here
static Tensor& linalg_solve_out_info(Tensor& result, Tensor& infos, const Tensor& input, const Tensor& other) {
  checkSameDevice("linalg_solve", result, input);
  checkSameDevice("linalg_solve", other, input, "other");
  checkLinalgCompatibleDtype("linalg_solve", result, input);

  TORCH_CHECK(input.scalar_type() == other.scalar_type(),
    "input dtype ", input.scalar_type(), " does not match other dtype ", other.scalar_type());

  TORCH_CHECK(input.dim() >= 2,
           "input should have at least 2 dimensions, but has ", input.dim(), " dimensions instead");
  TORCH_CHECK(other.dim() >= 1,
           "other should have at least 1 dimension, but has ", other.dim(), " dimensions instead");

  // Two types of 'other' tensors are supported:
  // - 1-dimensional (1D) tensor or batch of 1D tensors (vector case)
  // - 2-dimensional (2D) tensor or batch of 2D tensors (matrix case)
  // original torch.solve supported only the matrix case, while NumPy works for both cases
  // for the batched input we need to be able to distinguish them
  bool vector_case = linalg_solve_is_vector_rhs(input, other);

  bool is_batched_column_major = false;
  if (vector_case) {
    is_batched_column_major = result.is_contiguous();
  } else if (!vector_case && result.dim() >= 2) {
    is_batched_column_major = result.transpose(-2, -1).is_contiguous();
  }

  // if 'other' is a batch of 2D tensors, then 'input' can be non-batched and will be broadcasted
  auto expected_shape = IntArrayRef(input.sizes().data(), input.dim() - 1);  // input.shape[:-1]
  if (!vector_case && other.dim() > 2) {
    expected_shape = other.sizes();
  }

  bool result_equal_expected_shape = result.sizes().equals(expected_shape);
  bool result_input_same_type = (result.scalar_type() == input.scalar_type());

  // if result is not empty and not in batched column major format
  bool copy_needed = (result.numel() != 0 && !is_batched_column_major);
  copy_needed |= !result_input_same_type;  // or result does not have the same dtype as input
  copy_needed |= (result.numel() != 0 && !result_equal_expected_shape); // or result does not have the expected shape
  // we have to allocate a temporary tensor
  if (copy_needed) {
    Tensor result_tmp = at::empty({0}, input.options());
    result_tmp = linalg_solve_out_info(result_tmp, infos, input, other);
    at::native::resize_output(result, result_tmp.sizes());
    result.copy_(result_tmp);
    return result;
  }
  // else use result's storage directly

  // we need to unsqueeze 'other' because 2-dimensional tensors are expected in the implementation
  Tensor other_ = vector_case ? other.unsqueeze(-1) : other;

  // _linalg_broadcast_batch_dims also includes linearSolveCheckInputs
  // it checks for squareness of 'input' and 'shape' compatibility of 'other' and 'input'
  Tensor other_broadcasted, input_broadcasted;
  std::tie(other_broadcasted, input_broadcasted) = _linalg_broadcast_batch_dims(other_, input, "linalg_solve");

  auto squeezed_other_broadcasted = at::squeeze(other_broadcasted, -1);
  auto squeezed_result_shape = squeezed_other_broadcasted.sizes();

  // if result has no elements we can modify it
  if (result.numel() == 0) {
    if (vector_case) {
      result.resize_(squeezed_result_shape);
    } else {
      at::native::resize_as_(result, other_broadcasted.transpose(-2, -1), MemoryFormat::Contiguous);
      result.transpose_(-2, -1);
    }
  }

  auto expected_result_shape = vector_case ? squeezed_result_shape : other_broadcasted.sizes();
  TORCH_INTERNAL_ASSERT(result.sizes().equals(expected_result_shape));
  TORCH_INTERNAL_ASSERT(result.scalar_type() == input.scalar_type());
  TORCH_INTERNAL_ASSERT(result.device() == input.device());

  // result tensor must be in batched column major order (Fortran contiguous) for 2D inputs
  // or C contiguous for 1D input
  if (vector_case) {
    TORCH_INTERNAL_ASSERT(result.is_contiguous());
  } else {
    TORCH_INTERNAL_ASSERT(result.transpose(-2, -1).is_contiguous());
  }

  // for 1-dimensional 'other', we need to unsqueeze the result before passing to "apply_solve"
  if (vector_case) {
    result = result.unsqueeze_(-1);
  }

  // lu_stub+lu_solve_stub perform calculations in-place and 'result' must be a copy of 'other_broadcasted'
  result.copy_(other_broadcasted);

  auto input_working_copy = cloneBatchedColumnMajor(input_broadcasted);

  TORCH_INTERNAL_ASSERT(infos.scalar_type() == kInt);
  TORCH_INTERNAL_ASSERT(infos.device() == input.device());
  infos.resize_({std::max<int64_t>(1, batchCount(input_broadcasted))});
  // if input is empty infos might not get filled; make sure infos doesn't contain garbage then
  if (input.numel() == 0) {
    infos.fill_(0);
  }

  // compute the LU factorization of 'input_working_copy'
  auto pivots_shape = IntArrayRef(input_broadcasted.sizes().data(), input_broadcasted.dim() - 2).vec(); // input_broadcasted.shape[:-2]
  pivots_shape.push_back(std::min(input.size(-2), input.size(-1)));
  Tensor pivots = at::empty(pivots_shape, input.options().dtype(kInt));
  lu_stub(input.device().type(), input_working_copy, pivots, infos, /*compute_pivots=*/true);

  // solve the linear system using the LU factorization
  lu_solve_stub(input.device().type(), result, input_working_copy, pivots);

  // for 1-dimensional 'other', we need to squeeze the result after "apply_solve"
  if (vector_case) {
    result = result.squeeze_(-1);
  }

  return result;
}

// Solves a system of linear equations matmul(input, x) = other in-place
Tensor& linalg_solve_out(const Tensor& input, const Tensor& other, Tensor& result) {
  auto infos = at::empty({0}, input.options().dtype(kInt));
  result = linalg_solve_out_info(result, infos, input, other);

  // Now check LAPACK/MAGMA error codes
  // batchCheckErrors(Tensor, char*) calls 'infos = infos.to(kCPU)'
  bool vector_case = linalg_solve_is_vector_rhs(input, other);
  if (vector_case ? result.dim() > 1 : result.dim() > 2) {
    batchCheckErrors(infos, "linalg_solve");
  } else {
    singleCheckErrors(infos.item().toInt(), "linalg_solve");
  }

  return result;
}

// Solves a system of linear equations matmul(input, x) = other
Tensor linalg_solve(const Tensor& input, const Tensor& other) {
  Tensor result = at::empty({0}, input.options());
  result = at::linalg_solve_out(result, input, other);
  return result;
}

// ~~~~~~~~~~~~~~~~~~~~~~~~~~~~~~~~~ inverse ~~~~~~~~~~~~~~~~~~~~~~~~~~~~~~~~~~~~

/*
Computes the inverse of n-by-n matrix 'self'
This is an in-place routine, it overwrites the content of 'self'.
'infos_lu' and 'infos_getri' are int Tensors containing error codes for each matrix in the batched input.
'infos_lu' is for holding lapackLU errors, and 'infos_getri' is for holding lapackGetri errors.
For more information see LAPACK's documentation for GETRI and GETRF routines.
*/
template <typename scalar_t>
static void apply_inverse(Tensor& self, Tensor& infos_lu, Tensor& infos_getri) {
#if !AT_BUILD_WITH_LAPACK()
  AT_ERROR("inverse: LAPACK library not found in compilation");
#else
  using value_t = typename c10::scalar_value_type<scalar_t>::type;
  auto self_data = self.data_ptr<scalar_t>();
  auto self_matrix_stride = matrixStride(self);
  auto batch_size = batchCount(self);
  auto n = self.size(-2);
  auto lda = std::max<int64_t>(1, n);

  auto ipiv = at::empty({lda}, self.options().dtype(kInt));
  auto ipiv_data = ipiv.data_ptr<int>();
  auto infos_lu_data = infos_lu.data_ptr<int>();
  auto infos_getri_data = infos_getri.data_ptr<int>();

  // NOLINTNEXTLINE(cppcoreguidelines-init-variables)
  int info;
  // Run once, first to get the optimum work size
  // Since we deal with batches of matrices with the same dimensions, doing this outside
  // the loop saves (batch_size - 1) workspace queries which would provide the same result
  // and (batch_size - 1) calls to allocate and deallocate workspace using at::empty()
  int lwork = -1;
  scalar_t wkopt;
  lapackGetri<scalar_t>(n, self_data, lda, ipiv_data, &wkopt, lwork, &info);
  lwork = std::max<int>(1, real_impl<scalar_t, value_t>(wkopt));
  Tensor work = at::empty({lwork}, self.options());
  auto work_data = work.data_ptr<scalar_t>();

  for (const auto i : c10::irange(batch_size)) {
    scalar_t* self_working_ptr = &self_data[i * self_matrix_stride];
    int* info_lu_working_ptr = &infos_lu_data[i];
    lapackLu<scalar_t>(n, n, self_working_ptr, lda, ipiv_data, info_lu_working_ptr);

    // now compute the actual inverse
    int* info_getri_working_ptr = &infos_getri_data[i];
    lapackGetri<scalar_t>(n, self_working_ptr, lda, ipiv_data, work_data, lwork, info_getri_working_ptr);
  }
#endif
}

Tensor _inverse_helper_cpu(const Tensor& self) {
  auto infos_lu = at::empty({std::max<int64_t>(1, batchCount(self))}, self.options().dtype(kInt));
  auto infos_getri = at::empty({std::max<int64_t>(1, batchCount(self))}, self.options().dtype(kInt));
  auto self_working_copy = cloneBatchedColumnMajor(self);
  AT_DISPATCH_FLOATING_AND_COMPLEX_TYPES(self.scalar_type(), "inverse_cpu", [&]{
    apply_inverse<scalar_t>(self_working_copy, infos_lu, infos_getri);
  });
  if (self.dim() > 2) {
    batchCheckErrors(infos_lu, "inverse_cpu");
    batchCheckErrors(infos_getri, "inverse_cpu");
  } else {
    singleCheckErrors(infos_lu.item().toInt(), "inverse_cpu");
    singleCheckErrors(infos_getri.item().toInt(), "inverse_cpu");
  }
  return self_working_copy;
}

Tensor inverse(const Tensor &self) {
  if (self.numel() == 0) {
    return at::empty_like(self, LEGACY_CONTIGUOUS_MEMORY_FORMAT);
  }
  squareCheckInputs(self);
  return at::_inverse_helper(self);
}

Tensor& inverse_out(const Tensor &self, Tensor &result) {
  checkSameDevice("inverse", result, self);
  checkLinalgCompatibleDtype("inverse", result, self);
  Tensor result_tmp = at::inverse(self);
  at::native::resize_output(result, result_tmp.sizes());
  result.copy_(result_tmp);
  return result;
}

// This is a type dispatching helper function for 'apply_inverse'
Tensor& _linalg_inv_out_helper_cpu(Tensor &result, Tensor& infos_lu, Tensor& infos_getri) {
  // This function calculates the inverse matrix in-place
  // result should be in column major order and contain matrices to invert
  // the content of result is overwritten by 'apply_inverse'
  AT_DISPATCH_FLOATING_AND_COMPLEX_TYPES(result.scalar_type(), "linalg_inv_out_cpu", [&]{
    apply_inverse<scalar_t>(result, infos_lu, infos_getri);
  });
  return result;
}

// Computes the inverse matrix of 'input', it is is saved to 'result' in-place
// LAPACK/MAGMA/cuSOLVER error codes are saved in 'infos' tensors, they are not checked here
static Tensor& linalg_inv_out_info(Tensor& result, Tensor& infos_lu, Tensor& infos_getri, const Tensor& input) {
  squareCheckInputs(input);
  checkSameDevice("linalg_inv", result, input);
  checkLinalgCompatibleDtype("linalg_inv", result, input);

  TORCH_INTERNAL_ASSERT_DEBUG_ONLY(infos_lu.scalar_type() == kInt);
  TORCH_INTERNAL_ASSERT_DEBUG_ONLY(infos_getri.scalar_type() == kInt);

  TORCH_INTERNAL_ASSERT_DEBUG_ONLY(infos_lu.device() == input.device());
  TORCH_INTERNAL_ASSERT_DEBUG_ONLY(infos_getri.device() == input.device());

  bool result_input_same_type = (result.scalar_type() == input.scalar_type());
  bool result_equal_expected_shape = result.sizes().equals(input.sizes());
  bool is_batched_column_major = false;
  if (result.dim() >= 2) {
    is_batched_column_major = result.transpose(-2, -1).is_contiguous();
  }

  // if result is not empty and not in batched column major format
  bool copy_needed = (result.numel() != 0 && !is_batched_column_major);
  copy_needed |= !result_input_same_type;  // or result does not have the same dtype as input
  copy_needed |= (result.numel() != 0 && !result_equal_expected_shape); // or result does not have the expected shape
  // we have to allocate a temporary tensor

  // similar conditions for infos_lu and infos_getri tensors
  auto expected_info_shape = IntArrayRef(input.sizes().cbegin(), input.sizes().cend() - 2); // input.shape[:-2]
  copy_needed |= (infos_lu.numel() != 0 && !infos_lu.is_contiguous());
  copy_needed |= (infos_lu.numel() != 0 && !(infos_lu.sizes().equals(expected_info_shape)));

  copy_needed |= (infos_getri.numel() != 0 && !infos_getri.is_contiguous());
  copy_needed |= (infos_getri.numel() != 0 && !(infos_getri.sizes().equals(expected_info_shape)));

  if (copy_needed) {
    Tensor result_tmp = at::empty(input.sizes(), input.options());
    result_tmp.transpose_(-2, -1);
    Tensor infos_lu_tmp = at::zeros({expected_info_shape}, input.options().dtype(kInt));
    Tensor infos_getri_tmp = at::zeros({expected_info_shape}, input.options().dtype(kInt));

    result_tmp = linalg_inv_out_info(result_tmp, infos_lu_tmp, infos_getri_tmp, input);

    at::native::resize_output(result, result_tmp.sizes());
    result.copy_(result_tmp);
    at::native::resize_output(infos_lu, infos_lu_tmp.sizes());
    infos_lu.copy_(infos_lu_tmp);
    at::native::resize_output(infos_getri, infos_getri_tmp.sizes());
    infos_getri.copy_(infos_getri_tmp);
    return result;
  }
  // else  use result's storage directly

  // if result has no elements we can modify it
  if (result.numel() == 0) {
    at::native::resize_as_(result, input.transpose(-2, -1), MemoryFormat::Contiguous);
    result.transpose_(-2, -1);
  }

  TORCH_INTERNAL_ASSERT_DEBUG_ONLY(result.sizes().equals(input.sizes()));
  TORCH_INTERNAL_ASSERT_DEBUG_ONLY(result.scalar_type() == input.scalar_type());
  TORCH_INTERNAL_ASSERT_DEBUG_ONLY(result.device() == input.device());

  // result tensor must be in batched column major order (Fortran contiguous)
  TORCH_INTERNAL_ASSERT_DEBUG_ONLY(result.transpose(-2, -1).is_contiguous());

  // if info has no elements we can modify it
  if (infos_lu.numel() == 0) {
    infos_lu.resize_(expected_info_shape);
    infos_lu.fill_(0);
  }
  if (infos_getri.numel() == 0) {
    infos_getri.resize_(expected_info_shape);
    infos_getri.fill_(0);
  }

  // info tensors must be contiguous
  TORCH_INTERNAL_ASSERT_DEBUG_ONLY(infos_lu.is_contiguous());
  TORCH_INTERNAL_ASSERT_DEBUG_ONLY(infos_lu.sizes().equals(expected_info_shape));
  TORCH_INTERNAL_ASSERT_DEBUG_ONLY(infos_getri.is_contiguous());
  TORCH_INTERNAL_ASSERT_DEBUG_ONLY(infos_getri.sizes().equals(expected_info_shape));

  // _linalg_inv_out_helper_ (apply_inverse) performs calculations in-place and result must be a copy of input
  result.copy_(input);

  // TODO: Replace this helper with DECLARE/DEFINE_DISPATCH
  result = at::_linalg_inv_out_helper_(result, infos_lu, infos_getri);
  return result;
}

// Computes the inverse matrix of 'input', it is is saved to 'result' in-place
Tensor& linalg_inv_out(const Tensor &input, Tensor &result) {
  auto info_shape = IntArrayRef(input.sizes().cbegin(), input.sizes().cend() - 2); // input.shape[:-2]
  auto infos_lu = at::zeros({info_shape}, input.options().dtype(kInt));
  auto infos_getri = at::zeros({info_shape}, input.options().dtype(kInt));
  result = linalg_inv_out_info(result, infos_lu, infos_getri, input);

  // Now check LAPACK/MAGMA/cuSOLVER error codes
  if (result.dim() > 2) {
    batchCheckErrors(infos_lu, "linalg_inv_lu");
    batchCheckErrors(infos_getri, "linalg_inv_getri");
  } else {
    singleCheckErrors(infos_lu.item().toInt(), "linalg_inv_lu");
    singleCheckErrors(infos_getri.item().toInt(), "linalg_inv_getri");
  }

  return result;
}

// Computes the inverse matrix of 'input'
Tensor linalg_inv(const Tensor &input) {
  Tensor result, info;
  std::tie(result, info) = at::linalg_inv_ex(input, /*check_errors=*/false);

  // we pass check_errors=false above and do the check here
  // so that the name of the function is correct in the error message
  if (input.dim() > 2) {
    batchCheckErrors(info, "torch.linalg.inv");
  } else {
    singleCheckErrors(info.item<int64_t>(), "torch.linalg.inv");
  }

  return result;
}

std::tuple<Tensor&, Tensor&> linalg_inv_ex_out(const Tensor& input, bool check_errors, Tensor& inverse, Tensor& info) {
  squareCheckInputs(input);
  ScalarType info_output_type = ScalarType::Int;
  TORCH_CHECK(
      info.scalar_type() == info_output_type,
      "torch.linalg.inv_ex: ",
      "Expected info to have ", info_output_type, " dtype, but got info with dtype ", info.scalar_type());

  // provided `info` tensor is used to save the information about the LU decomposition of `input`
  // in addition current implementation requires a separate tensor
  // for saving the information about the inversion process after the LU decomposition
  auto expected_info_shape = IntArrayRef(input.sizes().cbegin(), input.sizes().cend() - 2); // input.shape[:-2]
  auto info_inversion = at::zeros({expected_info_shape}, input.options().dtype(kInt));

  linalg_inv_out_info(inverse, info, info_inversion, input);

  if (check_errors) {
    if (input.dim() > 2) {
      batchCheckErrors(info, "torch.linalg.inv_ex");
    } else {
      singleCheckErrors(info.item().toInt(), "torch.linalg.inv_ex");
    }
  }

  return std::tuple<Tensor&, Tensor&>(inverse, info);
}

std::tuple<Tensor, Tensor> linalg_inv_ex(const Tensor& input, bool check_errors) {
  squareCheckInputs(input);
  Tensor inverse = at::empty(input.sizes(), input.options(), MemoryFormat::Contiguous);
  inverse.transpose_(-2, -1); // make `inverse` tensor with batched column major format
  auto info_shape = IntArrayRef(input.sizes().cbegin(), input.sizes().cend() - 2); // input.shape[:-2]
  Tensor info = at::zeros({info_shape}, input.options().dtype(kInt));
  std::tie(inverse, info) = at::native::linalg_inv_ex_out(input, check_errors, inverse, info);
  return std::make_tuple(inverse, info);
}

// ~~~~~~~~~~~~~~~~~~~~~~~~~~~~~~ cholesky_solve ~~~~~~~~~~~~~~~~~~~~~~~~~~~~~~~~~

template<typename scalar_t>
static void apply_cholesky_solve(Tensor& b, Tensor& A, bool upper, std::vector<int64_t>& infos) {
#if !AT_BUILD_WITH_LAPACK()
  AT_ERROR("cholesky_solve: LAPACK library not found in compilation");
#else
  char uplo = upper ? 'U' : 'L';

  auto A_data = A.data_ptr<scalar_t>();
  auto b_data = b.data_ptr<scalar_t>();
  auto A_mat_stride = matrixStride(A);
  auto b_mat_stride = matrixStride(b);
  auto batch_size = batchCount(A);
  auto n = A.size(-2);
  auto nrhs = b.size(-1);

  // NOLINTNEXTLINE(cppcoreguidelines-init-variables)
  int info;
  for (const auto i : c10::irange(batch_size)) {
    scalar_t* A_working_ptr = &A_data[i * A_mat_stride];
    scalar_t* b_working_ptr = &b_data[i * b_mat_stride];
    lapackCholeskySolve<scalar_t>(uplo, n, nrhs, A_working_ptr, n, b_working_ptr, n, &info);
    infos[i] = info;
    if (info != 0) {
      return;
    }
  }
#endif
}

Tensor _cholesky_solve_helper_cpu(const Tensor& self, const Tensor& A, bool upper) {
  auto self_working_copy = cloneBatchedColumnMajor(self);
  auto A_working_copy = cloneBatchedColumnMajor(A);
  std::vector<int64_t> infos(batchCount(self), 0);
  AT_DISPATCH_FLOATING_AND_COMPLEX_TYPES(self.scalar_type(), "cholesky_solve_cpu", [&]{
    apply_cholesky_solve<scalar_t>(self_working_copy, A_working_copy, upper, infos);
  });
  if (self.dim() > 2) {
    batchCheckErrors(infos, "cholesky_solve_cpu");
  } else {
    singleCheckErrors(infos[0], "cholesky_solve_cpu");
  }
  return self_working_copy;
}

// Supports arbitrary batch dimensions for self and A
Tensor cholesky_solve(const Tensor& self, const Tensor& A, bool upper) {
  TORCH_CHECK(self.dim() >= 2,
           "b should have at least 2 dimensions, but has ", self.dim(), " dimensions instead");
  TORCH_CHECK(A.dim() >= 2,
           "u should have at least 2 dimensions, but has ", A.dim(), " dimensions instead");
  Tensor self_broadcasted, A_broadcasted;
  std::tie(self_broadcasted, A_broadcasted) = _linalg_broadcast_batch_dims(self, A, "cholesky_solve");
  return at::_cholesky_solve_helper(self_broadcasted, A_broadcasted, upper);
}

Tensor& cholesky_solve_out(const Tensor& self, const Tensor& A, bool upper, Tensor& result) {
  checkSameDevice("cholesky_solve", result, self);
  checkLinalgCompatibleDtype("cholesky_solve", result, self);
  Tensor result_tmp = at::cholesky_solve(self, A, upper);
  at::native::resize_output(result, result_tmp.sizes());
  result.copy_(result_tmp);
  return result;
}

// ~~~~~~~~~~~~~~~~~~~~~~~~~~~~~~~~~ cholesky ~~~~~~~~~~~~~~~~~~~~~~~~~~~~~~~~~~~~

DEFINE_DISPATCH(cholesky_stub);

Tensor cholesky(const Tensor &self, bool upper) {
   TORCH_WARN_ONCE(
    "torch.cholesky is deprecated in favor of torch.linalg.cholesky and will be ",
    "removed in a future PyTorch release.\n",
    "L = torch.cholesky(A)\n",
    "should be replaced with\n",
    "L = torch.linalg.cholesky(A)\n",
    "and\n"
    "U = torch.cholesky(A, upper=True)\n",
    "should be replaced with\n",
    "U = torch.linalg.cholesky(A).transpose(-2, -1).conj().\n"
    "This transform will produce equivalent results for all valid (symmetric positive definite) inputs."
  );
  if (self.numel() == 0) {
    return at::empty_like(self, LEGACY_CONTIGUOUS_MEMORY_FORMAT);
  }
  squareCheckInputs(self);

  auto raw_cholesky_output = cloneBatchedColumnMajor(self);
  auto info_shape = IntArrayRef(
      self.sizes().cbegin(), self.sizes().cend() - 2); // self.shape[:-2]
  auto info = at::empty({info_shape}, self.options().dtype(kInt));

  // fill the raw_cholesky_output with the result
  cholesky_stub(self.device().type(), raw_cholesky_output, info, upper);

  if (self.dim() > 2) {
    batchCheckErrors(info, "cholesky");
  } else {
    singleCheckErrors(info.item<int64_t>(), "cholesky");
  }

  if (upper) {
    return raw_cholesky_output.triu_();
  } else {
    return raw_cholesky_output.tril_();
  }
}

Tensor& cholesky_out(const Tensor &self, bool upper, Tensor &result) {
   TORCH_WARN_ONCE(
    "torch.cholesky is deprecated in favor of torch.linalg.cholesky and will be ",
    "removed in a future PyTorch release.\n",
    "L = torch.cholesky(A)\n",
    "should be replaced with\n",
    "L = torch.linalg.cholesky(A)\n",
    "and\n"
    "U = torch.cholesky(A, upper=True)\n",
    "should be replaced with\n",
    "U = torch.linalg.cholesky(A).transpose(-2, -1).conj().\n"
    "This transform will produce equivalent results for all valid (symmetric positive definite) inputs."
  );
  checkSameDevice("cholesky", result, self);
  checkLinalgCompatibleDtype("cholesky", result, self);
  Tensor result_tmp = at::cholesky(self, upper);
  at::native::resize_output(result, result_tmp.sizes());
  result.copy_(result_tmp);
  return result;
}

void linalg_cholesky_out_info(const Tensor& input, const Tensor& result, const Tensor& info, bool upper) {
  TORCH_INTERNAL_ASSERT_DEBUG_ONLY(input.dim() >= 2);
  TORCH_INTERNAL_ASSERT_DEBUG_ONLY(input.size(-1) == input.size(-2));

  TORCH_INTERNAL_ASSERT_DEBUG_ONLY(result.scalar_type() == input.scalar_type());
  TORCH_INTERNAL_ASSERT_DEBUG_ONLY(result.device() == input.device());

  TORCH_INTERNAL_ASSERT_DEBUG_ONLY(info.scalar_type() == at::kInt);
  TORCH_INTERNAL_ASSERT_DEBUG_ONLY(info.device() == input.device());

  // if result has no elements we can modify it
  if (result.numel() == 0) {
    at::native::resize_as_(result, input.transpose(-2, -1), MemoryFormat::Contiguous);
    result.transpose_(-2, -1);
  }

  // result tensor must be in batched column major order (Fortran contiguous)
  TORCH_INTERNAL_ASSERT_DEBUG_ONLY(result.transpose(-2, -1).is_contiguous());
  TORCH_INTERNAL_ASSERT_DEBUG_ONLY(result.sizes().equals(input.sizes()));

  // cholesky_stub (apply_cholesky) performs calculations in-place and result must be a copy of input
  result.copy_(input);

  // if info has no elements we can modify it
  auto expected_info_shape = IntArrayRef(input.sizes().cbegin(), input.sizes().cend() - 2); // input.shape[:-2]
  if (info.numel() == 0) {
    info.resize_(expected_info_shape);
  }

  // info must be contiguous
  TORCH_INTERNAL_ASSERT_DEBUG_ONLY(info.is_contiguous());
  TORCH_INTERNAL_ASSERT_DEBUG_ONLY(info.sizes().equals(expected_info_shape));
  info.fill_(0);

  cholesky_stub(result.device().type(), result, info, upper);

  if (upper) {
    result.triu_();
  } else {
    result.tril_();
  }
}

std::tuple<Tensor&, Tensor&> linalg_cholesky_ex_out(const Tensor& input, bool upper, bool check_errors, Tensor& L, Tensor& info) {
  squareCheckInputs(input);
  checkSameDevice("torch.linalg.cholesky_ex", L, input, "L");
  checkLinalgCompatibleDtype("torch.linalg.cholesky_ex", L, input, "L");
  checkSameDevice("torch.linalg.cholesky_ex", info, input, "info");

  // Do not allow type promotion for the `info` tensor, it must be of Int dtype
  // Int is used because current interface to LAPACK and its CUDA implementation use "int" type.
  // https://github.com/pytorch/pytorch/pull/56724#discussion_r618916774
  ScalarType info_output_type = ScalarType::Int;
  TORCH_CHECK(
      info.scalar_type() == info_output_type,
      "torch.linalg.cholesky_ex: ",
      "Expected info to have ", info_output_type, " dtype, but got info with dtype ", info.scalar_type());

  bool L_input_same_type = (L.scalar_type() == input.scalar_type());
  bool L_equal_expected_shape = L.sizes().equals(input.sizes());
  bool is_L_batched_column_major = false;
  if (L.dim() >= 2) {
    is_L_batched_column_major = L.transpose(-2, -1).is_contiguous();
  }

  // if L is not empty and not in batched column major format
  bool copy_needed = (L.numel() != 0 && !is_L_batched_column_major);
  copy_needed |= (L.numel() != 0 && !L_equal_expected_shape); // or L does not have the expected shape
  copy_needed |= !L_input_same_type;  // or L does not have the same dtype as input
  // we have to allocate a temporary tensor

  // similar conditions for info tensor
  auto expected_info_shape = IntArrayRef(input.sizes().cbegin(), input.sizes().cend() - 2); // input.shape[:-2]
  copy_needed |= (info.numel() != 0 && !info.is_contiguous());
  copy_needed |= (info.numel() != 0 && !(info.sizes().equals(expected_info_shape))); // or L does not have the expected shape

  if (copy_needed) {
    Tensor L_tmp = at::empty({0}, input.options());
    Tensor info_tmp = at::empty({0}, input.options().dtype(kInt));
    linalg_cholesky_out_info(input, L_tmp, info_tmp, upper);
    at::native::resize_output(L, L_tmp.sizes());
    L.copy_(L_tmp);
    at::native::resize_output(info, info_tmp.sizes());
    info.copy_(info_tmp);
  } else {
    // use "out" tensors' memory directly
    linalg_cholesky_out_info(input, L, info, upper);
  }

  if (check_errors) {
    if (input.dim() > 2) {
      batchCheckErrors(info, "torch.linalg.cholesky_ex");
    } else {
      singleCheckErrors(info.item<int64_t>(), "torch.linalg.cholesky_ex");
    }
  }

  return std::tuple<Tensor&, Tensor&>(L, info);
}

std::tuple<Tensor, Tensor> linalg_cholesky_ex(const Tensor& input, bool upper, bool check_errors) {
  Tensor L = at::empty({0}, input.options());
  Tensor info = at::empty({0}, input.options().dtype(kInt));
  std::tie(L, info) = at::native::linalg_cholesky_ex_out(input, upper, check_errors, L, info);
  return std::make_tuple(L, info);
}

Tensor linalg_cholesky(const Tensor &self, bool upper) {
  Tensor result, info;
  std::tie(result, info) = at::linalg_cholesky_ex(self, upper, /*check_errors=*/false);

  // we pass check_errors=false above and do the check here
  // so that the name of the function is correct in the error message
  if (self.dim() > 2) {
    batchCheckErrors(info, "torch.linalg.cholesky");
  } else {
    singleCheckErrors(info.item<int64_t>(), "torch.linalg.cholesky");
  }

  return result;
}

Tensor& linalg_cholesky_out(const Tensor &self, bool upper, Tensor &result) {
  // linalg_cholesky_ex_outf includes these checks, but we do it here
  // so that the name of the function is correct in the error message
  checkSameDevice("torch.linalg.cholesky", result, self);
  checkLinalgCompatibleDtype("torch.linalg.cholesky", result, self);

  Tensor info = at::empty({0}, self.options().dtype(kInt));
  std::tie(result, info) = at::linalg_cholesky_ex_outf(self, upper, /*check_errors=*/false, result, info);

  // we pass check_errors=false above and do the check here
  // so that the name of the function is correct in the error message
  if (self.dim() > 2) {
    batchCheckErrors(info, "torch.linalg.cholesky");
  } else {
    singleCheckErrors(info.item<int64_t>(), "torch.linalg.cholesky");
  }

  return result;
}

// ~~~~~~~~~~~~~~~~~~~~~~~~~~~~~~~~~ cholesky_inverse ~~~~~~~~~~~~~~~~~~~~~~~~~~~~~~~~~~~~

DEFINE_DISPATCH(cholesky_inverse_stub);

Tensor& cholesky_inverse_out_info(Tensor& result, Tensor& infos, const Tensor& input, bool upper) {
  TORCH_INTERNAL_ASSERT(input.dim() >= 2);
  TORCH_INTERNAL_ASSERT(input.size(-1) == input.size(-2));

  TORCH_INTERNAL_ASSERT(result.scalar_type() == input.scalar_type());
  TORCH_INTERNAL_ASSERT(result.device() == input.device());

  TORCH_INTERNAL_ASSERT(infos.scalar_type() == at::kInt);
  TORCH_INTERNAL_ASSERT(infos.device() == at::kCPU);
  TORCH_INTERNAL_ASSERT(infos.numel() == std::max<int64_t>(1, batchCount(input)));

  // if result has no elements we can modify it
  if (result.numel() == 0) {
    at::native::resize_as_(result, input.transpose(-2, -1), MemoryFormat::Contiguous);
    result.transpose_(-2, -1);
  }

  // result tensor must be in batched column major order (Fortran contiguous)
  TORCH_INTERNAL_ASSERT(result.transpose(-2, -1).is_contiguous());
  TORCH_INTERNAL_ASSERT(result.sizes().equals(input.sizes()));

  // cholesky_inverse_stub (apply_cholesky_inverse) performs calculations in-place and result must be a copy of input
  result.copy_(input);

  // infos must be contiguous
  TORCH_INTERNAL_ASSERT(infos.is_contiguous());
  infos.fill_(0);

  result = cholesky_inverse_stub(result.device().type(), result, infos, upper);
  return result;
}

Tensor& cholesky_inverse_out(const Tensor &input, bool upper, Tensor &result) {
  squareCheckInputs(input);
  checkSameDevice("cholesky_inverse", result, input);
  checkLinalgCompatibleDtype("cholesky_inverse", result, input);

  // MAGMA requires 'infos' to reside in CPU memory, therefore we create 'infos' only on CPU for now.
  auto infos = at::zeros({std::max<int64_t>(1, batchCount(input))}, input.options().dtype(kInt).device(kCPU));

  bool result_input_same_type = (result.scalar_type() == input.scalar_type());
  bool result_equal_expected_shape = result.sizes().equals(input.sizes());
  bool is_batched_column_major = false;
  if (result.dim() >= 2) {
    is_batched_column_major = result.transpose(-2, -1).is_contiguous();
  }

  // if result is not empty and not in batched column major format
  bool copy_needed = (result.numel() != 0 && !is_batched_column_major);
  copy_needed |= !result_input_same_type;  // or result does not have the same dtype as input
  copy_needed |= (result.numel() != 0 && !result_equal_expected_shape); // or result does not have the expected shape
  // we have to allocate a temporary tensor
  if (copy_needed) {
    Tensor result_tmp = at::empty({0}, input.options());
    result_tmp = cholesky_inverse_out_info(result_tmp, infos, input, upper);
    at::native::resize_output(result, result_tmp.sizes());
    result.copy_(result_tmp);
  } else {
    // use result's memory directly
    result = cholesky_inverse_out_info(result, infos, input, upper);
  }

  // Now check LAPACK/MAGMA error codes
  if (result.dim() > 2) {
    batchCheckErrors(infos, "cholesky_inverse");
  } else {
    singleCheckErrors(infos.item().toInt(), "cholesky_inverse");
  }
  return result;
}

Tensor cholesky_inverse(const Tensor &input, bool upper) {
  Tensor result = at::empty({0}, input.options());
  result = at::cholesky_inverse_out(result, input, upper);
  return result;
}

// ~~~~~~~~~~~~~~~~~~~~~~~~~~~~~~~~~~~~ lu ~~~~~~~~~~~~~~~~~~~~~~~~~~~~~~~~~~~~~~~

DEFINE_DISPATCH(lu_stub);

std::tuple<Tensor, Tensor, Tensor> _lu_with_info(const Tensor& self, bool compute_pivots, bool check_errors) {
  TORCH_CHECK(self.dim() >= 2,
           "expected tensor with 2 or more dimensions, got size: ", self.sizes(),
           " instead");
  auto m = self.size(-2);
  auto n = self.size(-1);
  auto req_size = self.sizes().vec();
  req_size.pop_back();
  req_size.back() = std::min(m, n);
  auto pivots_tensor = at::empty(req_size, self.options().dtype(kInt));
  req_size.pop_back();
  auto infos_tensor = at::zeros(req_size, self.options().dtype(kInt));

  // lu_stub (apply_lu) requires batched column major (Fortran-contiguous) tensors
  // 'lu' tensor is modified in-place and must be a copy of 'self'
  Tensor lu = cloneBatchedColumnMajor(self);
  lu_stub(self.device().type(), lu, pivots_tensor, infos_tensor, compute_pivots);

  if (check_errors) {
    if (self.dim() > 2) {
      batchCheckErrors(infos_tensor, "lu", /*allow_singular=*/true);
    } else {
      singleCheckErrors(infos_tensor.item<int64_t>(), "lu", /*allow_singular=*/true);
    }
  }
  return std::make_tuple(lu, pivots_tensor, infos_tensor);
}

// ~~~~~~~~~~~~~~~~~~~~~~~~~~~~~~ triangular_solve ~~~~~~~~~~~~~~~~~~~~~~~~~~~~~~~

DEFINE_DISPATCH(triangular_solve_stub);

/*
Solves the matrix equation 'input' @ 'result' = 'other' for the 'result'.
The result of the computation is saved in-place in 'result' tensor,
'clone_input' will be a copy of 'input',
'infos' is used to store information for possible checks for error,
'upper' controls the portion of input matrix to consider in computations,
'transpose' if true then 'input.transpose(-2, -1)' @ 'result' = 'other' is solved,
'unitriangular' if true then the diagonal elements of 'input' are assumed to be 1
and the actual diagonal values are not used.
*/
static std::tuple<Tensor&, Tensor&> triangular_solve_out_info(
    Tensor& result,
    Tensor& clone_input,
    Tensor& infos,
    const Tensor& input,
    const Tensor& other,
    bool upper, bool transpose, bool unitriangular) {
  // These internal asserts make explicit the assumptions in the implementation
  // Error check with the actual error messages are done on the higher level of
  // the hierarchy of calls
  TORCH_INTERNAL_ASSERT(input.dim() >= 2);
  TORCH_INTERNAL_ASSERT(input.size(-2) == input.size(-1));

  TORCH_INTERNAL_ASSERT(input.device() == other.device());
  TORCH_INTERNAL_ASSERT(input.device() == result.device());
  TORCH_INTERNAL_ASSERT(input.device() == clone_input.device());
  TORCH_INTERNAL_ASSERT(input.device() == infos.device());

  TORCH_INTERNAL_ASSERT(input.scalar_type() == other.scalar_type());
  TORCH_INTERNAL_ASSERT(input.scalar_type() == result.scalar_type());
  TORCH_INTERNAL_ASSERT(input.scalar_type() == clone_input.scalar_type());

  TORCH_INTERNAL_ASSERT(infos.scalar_type() == at::kInt);
  TORCH_INTERNAL_ASSERT(infos.numel() == std::max<int64_t>(1, batchCount(input)));
  TORCH_INTERNAL_ASSERT(infos.is_contiguous());

  // if 'result' has no elements we can modify it
  if (result.numel() == 0) {
    result.resize_(other.transpose(-2, -1).sizes(), MemoryFormat::Contiguous);
    result.transpose_(-2, -1);  // make 'result' to have Fortran contiguous memory layout
  }

  // if 'clone_input' has no elements we can modify it
  if (clone_input.numel() == 0) {
    clone_input.resize_(input.transpose(-2, -1).sizes(), MemoryFormat::Contiguous);
    clone_input.transpose_(-2, -1);  // make 'clone_input' to have Fortran contiguous memory layout
  }

  // 'result' and 'clone_input' must be in batched column major order (Fortran contiguous)
  TORCH_INTERNAL_ASSERT(result.transpose(-2, -1).is_contiguous());
  TORCH_INTERNAL_ASSERT(clone_input.transpose(-2, -1).is_contiguous());

  // triangular_solve_stub performs calculations in-place
  // 'result' must be a copy of 'other'
  // 'clone_input' must be a copy of 'input'
  TORCH_INTERNAL_ASSERT(result.sizes().equals(other.sizes()));
  TORCH_INTERNAL_ASSERT(clone_input.sizes().equals(input.sizes()));
  result.copy_(other);
  clone_input.copy_(input);

  triangular_solve_stub(input.device().type(), clone_input, result, /*left=*/true, upper, transpose ? TransposeType::Transpose : TransposeType::NoTranspose, unitriangular);

  return std::tuple<Tensor&, Tensor&>(result, clone_input);
}

// Supports arbitrary batch dimensions for self and A
std::tuple<Tensor, Tensor> triangular_solve(const Tensor& self, const Tensor& A,
                                            bool upper, bool transpose, bool unitriangular) {
  TORCH_CHECK(self.dim() >= 2,
           "torch.triangular_solve: Expected b to have at least 2 dimensions, but it has ", self.dim(), " dimensions instead");
  TORCH_CHECK(A.dim() >= 2,
           "torch.triangular_solve: Expected A to have at least 2 dimensions, but it has ", A.dim(), " dimensions instead");

  Tensor self_broadcasted, A_broadcasted;
  std::tie(self_broadcasted, A_broadcasted) = _linalg_broadcast_batch_dims(self, A, "triangular_solve");

  Tensor result = at::empty({0}, self.options());
  Tensor clone_A = at::empty({0}, self.options());
  Tensor infos = at::zeros({std::max<int64_t>(1, batchCount(self_broadcasted))}, self.options().dtype(kInt));

  triangular_solve_out_info(result, clone_A, infos, A_broadcasted, self_broadcasted, upper, transpose, unitriangular);

  if (self_broadcasted.dim() > 2) {
    batchCheckErrors(infos, "triangular_solve");
  } else {
    singleCheckErrors(infos.item().toInt(), "triangular_solve");
  }

  return std::tuple<Tensor, Tensor>(result, clone_A);
}

std::tuple<Tensor&, Tensor&> triangular_solve_out(const Tensor& self, const Tensor& A, bool upper, bool transpose, bool unitriangular, Tensor& result, Tensor& clone_A) {
  checkSameDevice("triangular_solve", result, self);
  checkLinalgCompatibleDtype("triangular_solve", result, self);
  checkSameDevice("triangular_solve", clone_A, self, "clone_A");
  checkLinalgCompatibleDtype("triangular_solve", clone_A, self, "clone_A");
  Tensor result_tmp, clone_A_tmp;
  std::tie(result_tmp, clone_A_tmp) = at::native::triangular_solve(self, A, upper, transpose, unitriangular);
  at::native::resize_output(result, result_tmp.sizes());
  at::native::resize_output(clone_A, clone_A_tmp.sizes());
  result.copy_(result_tmp);
  clone_A.copy_(clone_A_tmp);
  return std::tuple<Tensor&, Tensor&>(result, clone_A);
}

// ~~~~~~~~~~~~~~~~~~~~~~~~~~~~~~~~~~~~ qr ~~~~~~~~~~~~~~~~~~~~~~~~~~~~~~~~~~~~~~~

DEFINE_DISPATCH(geqrf_stub);

static void geqrf_out_helper(const Tensor& input, const Tensor& QR, const Tensor& tau) {
  TORCH_INTERNAL_ASSERT(input.dim() >= 2);

  TORCH_INTERNAL_ASSERT(input.scalar_type() == QR.scalar_type());
  TORCH_INTERNAL_ASSERT(input.device() == QR.device());

  TORCH_INTERNAL_ASSERT(input.scalar_type() == tau.scalar_type());
  TORCH_INTERNAL_ASSERT(input.device() == tau.device());

  // if 'QR' has no elements we can modify it
  if (QR.numel() == 0) {
    QR.resize_as_(input.transpose(-2, -1), MemoryFormat::Contiguous);
    QR.transpose_(-2, -1); // make Fortran-contiguous
  }

  auto expected_batch_tau_shape = IntArrayRef(input.sizes().data(), input.dim() - 2).vec(); // input.shape[:-2]
  expected_batch_tau_shape.push_back(std::min(input.size(-2), input.size(-1)));
  if (tau.numel() == 0) {
    tau.resize_(expected_batch_tau_shape);
  }

  // QR tensor must be in batched column major order (Fortran contiguous)
  TORCH_INTERNAL_ASSERT(QR.transpose(-2, -1).is_contiguous());
  TORCH_INTERNAL_ASSERT(QR.sizes().equals(input.sizes()));

  // tau tensor must be contiguous
  TORCH_INTERNAL_ASSERT(tau.is_contiguous());
  TORCH_INTERNAL_ASSERT(tau.sizes().equals(expected_batch_tau_shape));

  // geqrf_stub (apply_geqrf) performs calculations in-place and 'QR' must be a copy of input
  QR.copy_(input);
  geqrf_stub(input.device().type(), QR, tau);
}

std::tuple<Tensor&, Tensor&> geqrf_out(const Tensor& input, Tensor& QR, Tensor& tau) {
  TORCH_CHECK(input.dim() >= 2, "torch.geqrf: input must have at least 2 dimensions.");

  checkSameDevice("torch.geqrf", QR, input, "a"); // 'a' is used in documentation and native_functions.yml
  checkSameDevice("torch.geqrf", tau, input, "tau");
  checkLinalgCompatibleDtype("torch.geqrf", QR, input, "a");
  checkLinalgCompatibleDtype("torch.geqrf", tau, input, "tau");

  bool QR_input_same_type = (QR.scalar_type() == input.scalar_type());
  bool tau_input_same_type = (tau.scalar_type() == input.scalar_type());
  bool QR_equal_expected_shape = QR.sizes().equals(input.sizes());

  auto expected_batch_tau_shape = IntArrayRef(input.sizes().data(), input.dim() - 2).vec(); // input.shape[:-2]
  expected_batch_tau_shape.push_back(std::min(input.size(-2), input.size(-1)));
  bool tau_equal_expected_shape = tau.sizes().equals(expected_batch_tau_shape);

  bool is_batched_column_major = false;
  if (QR.dim() >= 2) {
    is_batched_column_major = QR.transpose(-2, -1).is_contiguous();
  }

  // if 'QR' is not empty and not in batched column major format
  bool copy_needed = (QR.numel() != 0 && !is_batched_column_major);
  copy_needed |= (QR.numel() != 0 && !QR_equal_expected_shape); // or 'QR' does not have the expected shape
  copy_needed |= !QR_input_same_type;  // or 'QR' does not have the same dtype as input
  // we have to allocate a temporary tensor

  copy_needed |= (tau.numel() != 0 && !tau.is_contiguous());
  copy_needed |= (tau.numel() != 0 && !tau_equal_expected_shape); // or 'tau' does not have the expected shape
  copy_needed |= !tau_input_same_type;  // or 'tau' does not have the same dtype as input

  if (copy_needed) {
    Tensor QR_tmp = at::empty({0}, input.options());
    Tensor tau_tmp = at::empty({0}, input.options());

    geqrf_out_helper(input, QR_tmp, tau_tmp);

    at::native::resize_output(QR, QR_tmp.sizes());
    QR.copy_(QR_tmp);
    at::native::resize_output(tau, tau_tmp.sizes());
    tau.copy_(tau_tmp);
  } else {
    // use "out" tensors' storage directly
    geqrf_out_helper(input, QR, tau);
  }

  return std::tuple<Tensor&, Tensor&>(QR, tau);
}

std::tuple<Tensor, Tensor> geqrf(const Tensor& input) {
  Tensor QR = at::empty({0}, input.options());
  Tensor tau = at::empty({0}, input.options());
  std::tie(QR, tau) = at::geqrf_outf(input, QR, tau);
  return std::make_tuple(QR, tau);
}

/*
  Computes the QR decomposition using GEQRF and ORGQR operations.
  This is an in-place function and Q, R tensors must have correct shape and be Fortran contiguous.

  Args:
  * `input` - [in] Input tensor for QR decomposition
  * `Q` - [out] Tensor containing the Q matrices of QR decomposition
  * `R` - [out] Tensor containing the R matrices of QR decomposition
  * `compute_q` - controls whether the Q tensor is computed
  * `reduced_mode` - controls the size of Q and R tensors

  For further details, please see the LAPACK documentation for GEQRF and ORGQR.
*/
void linalg_qr_out_helper(const Tensor& input, const Tensor& Q, const Tensor& R, bool compute_q, bool reduced_mode) {

  TORCH_INTERNAL_ASSERT(input.dim() >= 2);

  TORCH_INTERNAL_ASSERT(input.scalar_type() == Q.scalar_type());
  TORCH_INTERNAL_ASSERT(input.device() == Q.device());

  TORCH_INTERNAL_ASSERT(input.scalar_type() == R.scalar_type());
  TORCH_INTERNAL_ASSERT(input.device() == R.device());

  auto m = input.size(-2);
  auto n = input.size(-1);
  auto mn = std::min(m, n);

  // Q must have the expected shape: reduced_mode ? (..., m, min(m, n)) : (..., m, m)
  if (compute_q) {
    auto expected_Q_shape = input.sizes().vec();
    expected_Q_shape.back() = reduced_mode ? mn : m;
    TORCH_INTERNAL_ASSERT(Q.sizes().equals(expected_Q_shape));

    // Q tensor must be in batched column major order (Fortran contiguous)
    TORCH_INTERNAL_ASSERT(Q.transpose(-2, -1).is_contiguous());
  }

  // R must have the expected shape: (reduced_mode || !compute_q) ? (..., min(m,n), n) : (..., m, n)
  auto expected_R_shape = input.sizes().vec();
  expected_R_shape.end()[-2] = (reduced_mode || !compute_q) ? mn : m;
  TORCH_INTERNAL_ASSERT(R.sizes().equals(expected_R_shape));

  // R tensor must be in batched column major order (Fortran contiguous)
  TORCH_INTERNAL_ASSERT(R.transpose(-2, -1).is_contiguous());

  auto tau_shape = input.sizes().vec();
  tau_shape.pop_back();
  tau_shape.back() = mn;
  Tensor tau = at::empty(tau_shape, input.options());

  // geqrf requires m x n workspace input that is modified in-place
  // if m > n and reduced==true we use Q tensor for storing the result of geqrf operation
  // otherwise R tensor is used
  Tensor QR;
  if (m <= n) {
    QR = R;
  } else { // m > n
    if (compute_q) {
      QR = reduced_mode ? Q : R;
    } else {
      // if m > n and compute_q==false we need to allocate an additional temporary tensor
      QR = at::empty(input.transpose(-2, -1).sizes(), input.options());
      QR.transpose_(-2, -1);
    }
  }

  // geqrf_stub (apply_geqrf) performs calculations in-place and 'QR' must be a copy of input
  QR.copy_(input);
  geqrf_stub(input.device().type(), QR, tau);

  // this is for mode='r'
  if (!compute_q) {
    // if m > n we used a temporary tensor to store the result of geqrf
    if (m > n) {
      R.copy_(QR.slice(-2, 0, mn));
    }
    R.triu_();
    return;
  }

  // if Q tensor was used for geqrf copy the result for R from QR
  if (m > n && reduced_mode) {
    R.copy_(Q.slice(-2, 0, n));
  } else {
    Q.slice(-1, 0, n).copy_(R.slice(-1, 0, m));
  }
  R.triu_();

  // Next perform ORGQR for Q using the result from GEQRF
  orgqr_stub(input.device().type(), const_cast<Tensor&>(Q), tau);
}

std::tuple<Tensor, Tensor> _linalg_qr_helper_default(const Tensor& input, c10::string_view mode) {
  bool compute_q, reduced_mode;
  std::tie(compute_q, reduced_mode) = _parse_qr_mode(mode);
  auto m = input.size(-2);
  auto n = input.size(-1);
  auto mn = std::min(m, n);

  // Allocate Q, R tensors with correct shape and memory layout
  Tensor Q;
  if (compute_q) {
    auto Qt_shape = input.sizes().vec();
    Qt_shape.end()[-2] = reduced_mode ? mn : m;
    Qt_shape.end()[-1] = m;
    Q = at::empty(Qt_shape, input.options());
    Q.transpose_(-2, -1); // make 'Q' with Fortran contiguous memory layout
  } else {
    Q = at::empty({0}, input.options());
  }

  auto Rt_shape = input.sizes().vec();
  Rt_shape.end()[-2] = n;
  Rt_shape.end()[-1] = (reduced_mode || !compute_q) ? mn : m;
  Tensor R = at::empty(Rt_shape, input.options());
  R.transpose_(-2, -1); // make 'R' with Fortran contiguous memory layout

  // Now fill Q, R tensors with the result
  linalg_qr_out_helper(input, Q, R, compute_q, reduced_mode);

  return std::make_tuple(Q, R);
}

std::tuple<Tensor,Tensor> linalg_qr(const Tensor& self, c10::string_view mode) {
  TORCH_CHECK(self.dim() >= 2,
              "qr input should have at least 2 dimensions, but has ", self.dim(), " dimensions instead");
  return at::_linalg_qr_helper(self, mode);
}

std::tuple<Tensor&,Tensor&> linalg_qr_out(const Tensor& self, c10::string_view mode, Tensor& Q, Tensor& R) {
  TORCH_CHECK(self.dim() >= 2,
              "torch.linalg.qr: input should have at least 2 dimensions, but has ", self.dim(), " dimensions instead");
  checkSameDevice("torch.linalg.qr", Q, self, "Q");
  checkSameDevice("torch.linalg.qr", R, self, "R");
  checkLinalgCompatibleDtype("torch.linalg.qr", Q, self, "Q");
  checkLinalgCompatibleDtype("torch.linalg.qr", R, self, "R");
  Tensor Q_tmp, R_tmp;
  std::tie(Q_tmp, R_tmp) = at::_linalg_qr_helper(self, mode);
  at::native::resize_output(Q, Q_tmp.sizes());
  Q.copy_(Q_tmp);
  at::native::resize_output(R, R_tmp.sizes());
  R.copy_(R_tmp);
  return std::tuple<Tensor&, Tensor&>(Q, R);
}

std::tuple<Tensor,Tensor> qr(const Tensor& self, bool some) {
  TORCH_WARN_ONCE(
    "torch.qr is deprecated in favor of torch.linalg.qr and will be removed in a future PyTorch release.\n",
    "The boolean parameter 'some' has been replaced with a string parameter 'mode'.\n",
    "Q, R = torch.qr(A, some)\n",
    "should be replaced with\n",
    "Q, R = torch.linalg.qr(A, 'reduced' if some else 'complete')"
  );
  const char* mode = some ? "reduced" : "complete";
  return at::linalg_qr(self, mode);
}

std::tuple<Tensor&,Tensor&> qr_out(const Tensor& self, bool some, Tensor& Q, Tensor& R) {
  TORCH_WARN_ONCE(
    "torch.qr is deprecated in favor of torch.linalg.qr and will be removed in a future PyTorch release.\n",
    "The boolean parameter 'some' has been replaced with a string parameter 'mode'.\n",
    "Q, R = torch.qr(A, some)\n",
    "should be replaced with\n",
    "Q, R = torch.linalg.qr(A, 'reduced' if some else 'complete')"
  );
  const char* mode = some ? "reduced" : "complete";
  return at::linalg_qr_out(Q, R, self, mode);
}

// ~~~~~~~~~~~~~~~~~~~~~~~~~~~~~~~~~~ orgqr ~~~~~~~~~~~~~~~~~~~~~~~~~~~~~~~~~~~~~~

DEFINE_DISPATCH(orgqr_stub);

/*
  The householder_product (orgqr) function allows reconstruction of an orthogonal (or unitary) matrix Q,
  from a sequence of elementary reflectors, such as is produced by the geqrf function.

  Args:
  * `input` - Tensor with the directions of the elementary reflectors below the diagonal.
  * `tau` - Tensor containing the magnitudes of the elementary reflectors.
  * `result` - result Tensor, which will contain the orthogonal (or unitary) matrix Q.

  For further details, please see the LAPACK/MAGMA documentation.
*/
Tensor& householder_product_out_helper(const Tensor& input, const Tensor& tau, Tensor& result) {
  TORCH_INTERNAL_ASSERT(input.dim() >= 2);
  TORCH_INTERNAL_ASSERT(input.size(-2) >= input.size(-1));
  TORCH_INTERNAL_ASSERT(input.size(-1) >= tau.size(-1));

  TORCH_INTERNAL_ASSERT(input.scalar_type() == tau.scalar_type());
  TORCH_INTERNAL_ASSERT(input.device() == tau.device());

  TORCH_INTERNAL_ASSERT(result.scalar_type() == input.scalar_type());
  TORCH_INTERNAL_ASSERT(result.device() == input.device());

  // if result has no elements we can modify it
  if (result.numel() == 0) {
    at::native::resize_as_(result, input.transpose(-2, -1), MemoryFormat::Contiguous);
    result.transpose_(-2, -1);
  }

  // result tensor must be in batched column major order (Fortran contiguous)
  TORCH_INTERNAL_ASSERT(result.transpose(-2, -1).is_contiguous());
  TORCH_INTERNAL_ASSERT(result.sizes().equals(input.sizes()));

  // tau tensor must be contiguous
  Tensor tau_ = tau;
  if (!tau.is_contiguous()) {
    tau_ = at::empty(tau.sizes(), tau.options(), MemoryFormat::Contiguous);
    tau_.copy_(tau);
  }

  // orgqr_stub (apply_orgqr) performs calculations in-place and result must be a copy of input
  result.copy_(input);

  result = orgqr_stub(result.device().type(), result, tau_);
  return result;
}

Tensor& linalg_householder_product_out(const Tensor& input, const Tensor& tau, Tensor& result) {
  TORCH_CHECK(input.dim() >= 2, "torch.linalg.householder_product: input must have at least 2 dimensions.");
  TORCH_CHECK(
      input.size(-2) >= input.size(-1),
      "torch.linalg.householder_product: input.shape[-2] must be greater than or equal to input.shape[-1]");
  TORCH_CHECK(
      input.size(-1) >= tau.size(-1),
      "torch.linalg.householder_product: input.shape[-1] must be greater than or equal to tau.shape[-1]");

  TORCH_CHECK(
      input.dim() - tau.dim() == 1,
      "torch.linalg.householder_product: Expected tau to have one dimension less than input, but got tau.ndim equal to ",
      tau.dim(),
      " and input.ndim is equal to ",
      input.dim());
  if (input.dim() > 2) {
    auto expected_batch_tau_shape = IntArrayRef(input.sizes().data(), input.dim() - 2); // input.shape[:-2]
    auto actual_batch_tau_shape = IntArrayRef(tau.sizes().data(), tau.dim() - 1); // tau.shape[:-1]
    TORCH_CHECK(
        actual_batch_tau_shape.equals(expected_batch_tau_shape),
        "torch.linalg.householder_product: Expected batch dimensions of tau to be equal to input.shape[:-2], but got ",
        actual_batch_tau_shape);
  }

  TORCH_CHECK(
      tau.scalar_type() == input.scalar_type(),
      "torch.linalg.householder_product: tau dtype ",
      tau.scalar_type(),
      " does not match input dtype ",
      input.scalar_type());
  TORCH_CHECK(
      input.device() == tau.device(),
      "torch.linalg.householder_product: Expected input and tau to be on the same device, but found input on ",
      input.device(),
      " and tau on ",
      tau.device(),
      " instead.");

  checkSameDevice("torch.linalg.householder_product", result, input);
  checkLinalgCompatibleDtype("torch.linalg.householder_product", result, input);

  // TODO: uncomment the following when passing incorrectly sized 'result' is not allowed
  // if (result.numel() != 0) {
  //   // Resize messes up the strides, so let's not use at::native::resize_output
  //   TORCH_CHECK(result.sizes().equals(input.sizes()),
  //   "result shape ", result.sizes(), " does not match input shape ", input.sizes());
  // }

  bool result_input_same_type = (result.scalar_type() == input.scalar_type());
  bool result_equal_expected_shape = result.sizes().equals(input.sizes());
  bool is_batched_column_major = false;
  if (result.dim() >= 2) {
    is_batched_column_major = result.transpose(-2, -1).is_contiguous();
  }

  // if result is not empty and not in batched column major format
  bool copy_needed = (result.numel() != 0 && !is_batched_column_major);
  copy_needed |= !result_input_same_type;  // or result does not have the same dtype as input
  copy_needed |= (result.numel() != 0 && !result_equal_expected_shape); // or result does not have the expected shape
  // we have to allocate a temporary tensor
  if (copy_needed) {
    Tensor result_tmp = at::empty({0}, input.options());
    result_tmp = householder_product_out_helper(input, tau, result_tmp);
    at::native::resize_output(result, result_tmp.sizes());
    result.copy_(result_tmp);
  } else {
    // use result's storage directly
    result = householder_product_out_helper(input, tau, result);
  }

  return result;
}

Tensor linalg_householder_product(const Tensor& input, const Tensor& tau) {
  Tensor result = at::empty({0}, input.options());
  result = at::linalg_householder_product_outf(input, tau, result);
  return result;
}

// torch.orgqr is an alias of torch.linalg.householder_product
// torch.linalg.householder_product is the preferred new function
Tensor& orgqr_out(const Tensor& input, const Tensor& tau, Tensor& result) {
  return at::linalg_householder_product_outf(input, tau, result);
}

Tensor orgqr(const Tensor& input, const Tensor& tau) {
  return at::linalg_householder_product(input, tau);
}

DEFINE_DISPATCH(ormqr_stub);

void ormqr_out_helper(const Tensor& input, const Tensor& tau, const Tensor& other, const Tensor& result, bool left, bool transpose) {
  TORCH_INTERNAL_ASSERT_DEBUG_ONLY(input.dim() >= 2);
  TORCH_INTERNAL_ASSERT_DEBUG_ONLY(other.dim() >= 2);

  TORCH_INTERNAL_ASSERT_DEBUG_ONLY(other.size(left ? -2 : -1) >= tau.size(-1));
  TORCH_INTERNAL_ASSERT_DEBUG_ONLY(other.size(left ? -2 : -1) == input.size(-2));

  TORCH_INTERNAL_ASSERT_DEBUG_ONLY(input.scalar_type() == tau.scalar_type());
  TORCH_INTERNAL_ASSERT_DEBUG_ONLY(input.device() == tau.device());

  TORCH_INTERNAL_ASSERT_DEBUG_ONLY(input.scalar_type() == other.scalar_type());
  TORCH_INTERNAL_ASSERT_DEBUG_ONLY(input.device() == other.device());

  TORCH_INTERNAL_ASSERT_DEBUG_ONLY(result.scalar_type() == input.scalar_type());
  TORCH_INTERNAL_ASSERT_DEBUG_ONLY(result.device() == input.device());

  // if 'result' has no elements we can modify it
  if (result.numel() == 0) {
    at::native::resize_as_(result, other.transpose(-2, -1), MemoryFormat::Contiguous);
    result.transpose_(-2, -1);
  }

  // 'result' tensor must be in batched column major order (Fortran contiguous)
  TORCH_INTERNAL_ASSERT_DEBUG_ONLY(result.transpose(-2, -1).is_contiguous());
  TORCH_INTERNAL_ASSERT_DEBUG_ONLY(result.sizes().equals(other.sizes()));

  // 'tau' tensor must be contiguous
  Tensor tau_ = tau;
  if (!tau.is_contiguous()) {
    tau_ = at::empty(tau.sizes(), tau.options(), MemoryFormat::Contiguous);
    tau_.copy_(tau);
  }

  // 'input' tensor must be Fortran contiguous
  Tensor input_ = input;
  if (!input.transpose(-2, -1).is_contiguous()) {
    input_ = at::empty(input.transpose(-2, -1).sizes(), input.options(), MemoryFormat::Contiguous);
    input_.transpose_(-2, -1);
    input_.copy_(input);
  }

  // ormqr_stub (apply_ormqr) performs calculations in-place and 'result' must be a copy of 'other'
  result.copy_(other);

  ormqr_stub(result.device().type(), input_, tau_, result, left, transpose);
}

Tensor& ormqr_out(const Tensor& input, const Tensor& tau, const Tensor& other, bool left, bool transpose, Tensor& result) {
  TORCH_CHECK(input.dim() >= 2, "torch.ormqr: input must have at least 2 dimensions.");
  TORCH_CHECK(other.dim() >= 2, "torch.ormqr: other must have at least 2 dimensions.");

  int64_t left_size_condition = left ? -2 : -1;
  TORCH_CHECK(
      other.size(left_size_condition) >= tau.size(-1),
      "torch.ormqr: other.shape[",
      left_size_condition,
      "] must be greater than or equal to tau.shape[-1]");

  TORCH_CHECK(
      other.size(left_size_condition) == input.size(-2),
      "torch.ormqr: other.shape[",
      left_size_condition,
      "] must be equal to input.shape[-2]");

  TORCH_CHECK(
      input.dim() - tau.dim() == 1,
      "torch.ormqr: ",
      "Expected tau to have one dimension less than input, but got tau.ndim equal to ",
      tau.dim(),
      " and input.ndim is equal to ",
      input.dim());
  TORCH_CHECK(
      input.dim() == other.dim(),
      "torch.ormqr: ",
      "Expected other to have the same number of dimensions as input, but got other.ndim equal to ",
      other.dim(),
      " and input.ndim is equal to ",
      input.dim());

  if (input.dim() > 2) {
    auto expected_batch_shape = IntArrayRef(input.sizes().data(), input.dim() - 2); // input.shape[:-2]
    auto actual_batch_tau_shape = IntArrayRef(tau.sizes().data(), tau.dim() - 1); // tau.shape[:-1]
    TORCH_CHECK(
        actual_batch_tau_shape.equals(expected_batch_shape),
        "torch.ormqr: Expected batch dimensions of tau to be equal to input.shape[:-2], but got ",
        actual_batch_tau_shape);

    auto actual_batch_other_shape = IntArrayRef(other.sizes().data(), other.dim() - 2); // other.shape[:-2]
    TORCH_CHECK(
        actual_batch_other_shape.equals(expected_batch_shape),
        "torch.ormqr: Expected batch dimensions of other to be equal to input.shape[:-2], but got ",
        actual_batch_other_shape);
  }

  TORCH_CHECK(
      tau.scalar_type() == input.scalar_type(),
      "torch.ormqr: Expected input and tau to have the same dtype, but input has dtype", input.scalar_type(),
      " and tau has dtype ", tau.scalar_type());
  TORCH_CHECK(
      other.scalar_type() == input.scalar_type(),
      "torch.ormqr: Expected input and other to have the same dtype, but input has dtype", input.scalar_type(),
      " and other has dtype ", other.scalar_type());
  TORCH_CHECK(
      result.scalar_type() == input.scalar_type(),
      "torch.ormqr: Expected input and result to have the same dtype, but input has dtype", input.scalar_type(),
      " and result has dtype ", result.scalar_type());

  checkSameDevice("torch.ormqr", tau, input, "tau");
  checkSameDevice("torch.ormqr", other, input, "other");
  checkSameDevice("torch.ormqr", result, input);

  bool result_equal_expected_shape = result.sizes().equals(other.sizes());
  bool is_batched_column_major = false;
  if (result.dim() >= 2) {
    is_batched_column_major = result.transpose(-2, -1).is_contiguous();
  }

  // if result is not empty and not in batched column major format
  bool copy_needed = (result.numel() != 0 && !is_batched_column_major);
  copy_needed |= (result.numel() != 0 && !result_equal_expected_shape); // or result does not have the expected shape
  // we have to allocate a temporary tensor
  if (copy_needed) {
    Tensor result_tmp = at::empty({0}, input.options());
    ormqr_out_helper(input, tau, other, result_tmp, left, transpose);
    at::native::resize_output(result, result_tmp.sizes());
    result.copy_(result_tmp);
  } else {
    // use result's storage directly
    ormqr_out_helper(input, tau, other, result, left, transpose);
  }

  return result;
}

Tensor ormqr(const Tensor& input, const Tensor& tau, const Tensor& other, bool left, bool transpose) {
  Tensor result = at::empty({0}, input.options());
  result = at::native::ormqr_out(input, tau, other, left, transpose, result);
  return result;
}

// ~~~~~~~~~~~~~~~~~~~~~~~~~~~~~~~~~~ linalg_eigh ~~~~~~~~~~~~~~~~~~~~~~~~~~~~~~~~

DEFINE_DISPATCH(linalg_eigh_stub);

/*
  Computes eigenvalues and eigenvectors of the tensor 'input'.

  Args:
  * 'input' - input Tensor for eigendecomposition
  * 'values' - Tensor to store computed eigenvalues
  * 'vectors' - Tensor to store computed eigenvectors
  * 'infos' - Tensor to store LAPACK/MAGMA/cuSOLVER error codes
  * 'compute_eigenvectors' - controls whether eigenvectors should be computed
  * 'uplo_str' - controls the portion of input matrix to consider in computations, allowed values are "u", "U", "l", "L"
    "u", "U" - upper triangular portion of the input matrix is used in computations; "l", "L" - lower.
*/
void linalg_eigh_out_info(
    const Tensor& input,
    const Tensor& values,
    const Tensor& vectors,
    const Tensor& infos,
    bool compute_eigenvectors,
    const c10::string_view uplo_str) {
  // These internal asserts make explicit the assumptions in the implementation
  // Error check with the actual error messages are done on the higher level of
  // the hierarchy of calls
  TORCH_INTERNAL_ASSERT_DEBUG_ONLY(input.dim() >= 2);
  TORCH_INTERNAL_ASSERT_DEBUG_ONLY(input.size(-2) == input.size(-1));

  TORCH_INTERNAL_ASSERT_DEBUG_ONLY(input.device() == vectors.device());
  TORCH_INTERNAL_ASSERT_DEBUG_ONLY(input.device() == values.device());

  // eigenvalues are always real-valued
  // NOLINTNEXTLINE(clang-analyzer-deadcode.DeadStores)
  ScalarType real_dtype = toValueType(input.scalar_type());
  TORCH_INTERNAL_ASSERT_DEBUG_ONLY(values.scalar_type() == real_dtype);
  TORCH_INTERNAL_ASSERT_DEBUG_ONLY(input.scalar_type() == vectors.scalar_type());

  TORCH_INTERNAL_ASSERT_DEBUG_ONLY(infos.scalar_type() == at::kInt);
  TORCH_INTERNAL_ASSERT_DEBUG_ONLY(infos.device() == input.device());

  // infos can have the shape equal to input.shape[:-2] or (batchCount(input), ), both would work with the current implementation.
  // infos.shape == input.shape[:-2] might be useful in the future for easier checking the error code for the specific matrix
  // in batched input when we would have a user-exposed way to get infos tensor.
  // 1-dimensional tensor of shape (batchCount(input), ) is currently used for the internal implementation everywhere.
  TORCH_INTERNAL_ASSERT_DEBUG_ONLY(infos.numel() == std::max<int64_t>(1, batchCount(input)));
  TORCH_INTERNAL_ASSERT_DEBUG_ONLY(infos.is_contiguous());

  // if 'vectors' has no elements we can modify it
  if (vectors.numel() == 0) {
    vectors.resize_(input.sizes(), MemoryFormat::Contiguous);
    vectors.transpose_(-2, -1);  // make 'vectors' to have Fortran contiguous memory layout
  }

  // if 'values' has no elements we can modify it
  auto values_shape = IntArrayRef(input.sizes().data(), input.dim()-1);  // input.shape[:-1]
  if (values.numel() == 0) {
    values.resize_(values_shape, MemoryFormat::Contiguous);
  }

  // 'vectors' must be in batched column major order (Fortran contiguous)
  TORCH_INTERNAL_ASSERT_DEBUG_ONLY(vectors.transpose(-2, -1).is_contiguous());
  TORCH_INTERNAL_ASSERT_DEBUG_ONLY(vectors.sizes().equals(input.sizes()));

  // 'values' must be contiguous
  TORCH_INTERNAL_ASSERT_DEBUG_ONLY(values.is_contiguous());
  TORCH_INTERNAL_ASSERT_DEBUG_ONLY(values.sizes().equals(values_shape));

  // linalg_eigh_stub performs calculations in-place and 'vectors' must be a copy of 'input'
  vectors.copy_(input);

  // NOLINTNEXTLINE(cppcoreguidelines-narrowing-conversions,bugprone-narrowing-conversions)
  char uplo = std::toupper(uplo_str[0]);
  bool upper = (uplo == 'U');

  linalg_eigh_stub(input.device().type(), values, vectors, infos, upper, compute_eigenvectors);
}

std::tuple<Tensor, Tensor> linalg_eigh(const Tensor& input, c10::string_view uplo) {
  squareCheckInputs(input);
  checkUplo(uplo);
  ScalarType real_dtype = toValueType(input.scalar_type());
  Tensor values = at::empty({0}, input.options().dtype(real_dtype));
  Tensor vectors = at::empty({0}, input.options());
  Tensor infos = at::zeros({std::max<int64_t>(1, batchCount(input))}, input.options().dtype(kInt));

  linalg_eigh_out_info(input, values, vectors, infos, true, uplo);

  if (input.dim() > 2) {
    batchCheckErrors(infos, "torch.linalg.eigh");
  } else {
    singleCheckErrors(infos.item().toInt(), "torch.linalg.eigh");
  }

  return std::tuple<Tensor, Tensor>(values, vectors);
}

// TODO: it's possible to make the _out variant to be a primal function and implement linalg_eigh on top of _out
// TODO: implement _out variant avoiding copy and using already allocated storage directly
std::tuple<Tensor&, Tensor&> linalg_eigh_out(const Tensor& input, c10::string_view uplo, Tensor& eigvals, Tensor& eigvecs) {
  checkLinalgCompatibleDtype("torch.linalg.eigh", eigvecs, input, "eigenvectors");

  // eigenvalues are always real-valued here
  ScalarType real_dtype = toValueType(input.scalar_type());
  checkLinalgCompatibleDtype("torch.linalg.eigh", eigvals.scalar_type(), real_dtype, "eigenvalues");

  Tensor eigvals_tmp, eigvecs_tmp;
  std::tie(eigvals_tmp, eigvecs_tmp) = at::linalg_eigh(input, uplo);

  at::native::resize_output(eigvals, eigvals_tmp.sizes());
  eigvals.copy_(eigvals_tmp);
  at::native::resize_output(eigvecs, eigvecs_tmp.sizes());
  eigvecs.copy_(eigvecs_tmp);

  return std::tuple<Tensor&, Tensor&>(eigvals, eigvecs);
}

Tensor linalg_eigvalsh(const Tensor& input, c10::string_view uplo) {
  // if input requires grad we must compute the eigenvectors to make this function differentiable
  // the eigenvectors are not exposed to the user
  if (at::GradMode::is_enabled() && input.requires_grad()) {
    Tensor values;
    std::tie(values, std::ignore) = at::linalg_eigh(input, uplo);
    return values;
  }

  ScalarType real_dtype = toValueType(input.scalar_type());
  Tensor values = at::empty({0}, input.options().dtype(real_dtype));
  values = at::linalg_eigvalsh_outf(input, uplo, values);
  return values;
}

Tensor& linalg_eigvalsh_out(const Tensor& input, c10::string_view uplo, Tensor& result) {
  ScalarType real_dtype = toValueType(input.scalar_type());
  checkLinalgCompatibleDtype("torch.linalg.eigvalsh", result.scalar_type(), real_dtype);

  squareCheckInputs(input);
  checkUplo(uplo);

  auto expected_result_shape = IntArrayRef(input.sizes().data(), input.dim()-1);  // input.shape[:-1]
  bool result_equal_expected_shape = result.sizes().equals(expected_result_shape);
  bool expected_result_type = (result.scalar_type() == real_dtype);
  bool copy_needed = !expected_result_type;
  copy_needed |= (result.numel() != 0 && !result_equal_expected_shape);
  copy_needed |= (result.numel() != 0 && !result.is_contiguous());

  Tensor vectors = at::empty({0}, input.options());
  Tensor infos = at::zeros({std::max<int64_t>(1, batchCount(input))}, input.options().dtype(kInt));

  if (copy_needed) { // we have to allocate a temporary tensor
    Tensor result_tmp = at::empty({expected_result_shape}, input.options().dtype(real_dtype));
    linalg_eigh_out_info(input, result_tmp, vectors, infos, /*compute_eigenvectors=*/false, uplo);
    at::native::resize_output(result, result_tmp.sizes());
    result.copy_(result_tmp);
  } else {
    // else use the provided output storage directly
    linalg_eigh_out_info(input, result, vectors, infos, /*compute_eigenvectors=*/false, uplo);
  }

  if (input.dim() > 2) {
    batchCheckErrors(infos, "torch.linalg.eigvalsh");
  } else {
    singleCheckErrors(infos.item().toInt(), "torch.linalg.eigvalsh");
  }

  return result;
}

// ~~~~~~~~~~~~~~~~~~~~~~~~~~~~~~~~~~ symeig ~~~~~~~~~~~~~~~~~~~~~~~~~~~~~~~~~~~~~

template <typename scalar_t>
static void apply_symeig(Tensor& self, Tensor& eigvals, bool eigenvectors, bool upper, std::vector<int64_t>& infos) {
#if !AT_BUILD_WITH_LAPACK()
  AT_ERROR("symeig: LAPACK library not found in compilation");
#else
  using value_t = typename c10::scalar_value_type<scalar_t>::type;
  auto self_data = self.data_ptr<scalar_t>();
  auto eigvals_data = eigvals.data_ptr<value_t>();
  auto self_matrix_stride = matrixStride(self);
  auto eigvals_stride = eigvals.size(-1);
  auto batch_size = batchCount(self);
  auto n = self.size(-1);

  char uplo = upper ? 'U' : 'L';
  char jobz = eigenvectors ? 'V' : 'N';

  // NOLINTNEXTLINE(cppcoreguidelines-init-variables)
  int info;
  // Run once, first to get the optimum work size.
  // Since we deal with batches of matrices with the same dimensions, doing this outside
  // the loop saves (batch_size - 1) workspace queries which would provide the same result
  // and (batch_size - 1) calls to allocate and deallocate workspace using at::empty()
  int lwork = -1;
  scalar_t wkopt;

  Tensor rwork;
  value_t* rwork_data = nullptr;
  if (isComplexType(at::typeMetaToScalarType(self.dtype()))) {
    int64_t lrwork = std::max(int64_t(1), 3 * n - 2);
    ScalarType dtype = toValueType(typeMetaToScalarType(self.dtype()));
    rwork = at::empty({lrwork}, self.options().dtype(dtype));
    rwork_data = rwork.data_ptr<value_t>();
  }

  lapackSymeig<scalar_t, value_t>(jobz, uplo, n, self_data, n, eigvals_data, &wkopt, lwork, rwork_data, &info);
  lwork = std::max<int>(1, real_impl<scalar_t, value_t>(wkopt));
  Tensor work = at::empty({lwork}, self.options());

  for (const auto i : c10::irange(batch_size)) {
    scalar_t* self_working_ptr = &self_data[i * self_matrix_stride];
    value_t* eigvals_working_ptr = &eigvals_data[i * eigvals_stride];

    // now compute the eigenvalues and the eigenvectors (optionally)
    lapackSymeig<scalar_t, value_t>(jobz, uplo, n, self_working_ptr, n, eigvals_working_ptr, work.data_ptr<scalar_t>(), lwork, rwork_data, &info);
    infos[i] = info;
    if (info != 0) {
      return;
    }
  }
#endif
}

std::tuple<Tensor, Tensor> _symeig_helper_cpu(const Tensor& self, bool eigenvectors, bool upper) {
  std::vector<int64_t> infos(batchCount(self), 0);

  auto self_sizes = self.sizes().vec();
  self_sizes.pop_back();
  ScalarType dtype = toValueType(typeMetaToScalarType(self.dtype()));
  auto eigvals = at::empty(self_sizes, self.options().dtype(dtype));

  if (self.numel() == 0) {
    return std::tuple<Tensor, Tensor>(eigvals, at::empty_like(self, LEGACY_CONTIGUOUS_MEMORY_FORMAT));
  }

  auto self_working_copy = cloneBatchedColumnMajor(self);
  AT_DISPATCH_FLOATING_AND_COMPLEX_TYPES(self.scalar_type(), "symeig_cpu", [&]{
    apply_symeig<scalar_t>(self_working_copy, eigvals, eigenvectors, upper, infos);
  });

  if (self.dim() > 2) {
    batchCheckErrors(infos, "symeig_cpu");
  } else {
    singleCheckErrors(infos[0], "symeig_cpu");
  }
  if (eigenvectors) {
    return std::tuple<Tensor, Tensor>(eigvals, self_working_copy);
  } else {
    return std::tuple<Tensor, Tensor>(eigvals, at::empty({0}, self.options()));
  }
}

std::tuple<Tensor, Tensor> symeig(const Tensor& self, bool eigenvectors, bool upper) {
  TORCH_WARN_ONCE(
    "torch.symeig is deprecated in favor of torch.linalg.eigh and will be removed in a future ",
    "PyTorch release.\n",
    "The default behavior has changed from using the upper triangular portion of the matrix by default ",
    "to using the lower triangular portion.\n",
    "L, _ = torch.symeig(A, upper=upper)\n",
    "should be replaced with\n",
    "L = torch.linalg.eigvalsh(A, UPLO='U' if upper else 'L')\n",
    "and\n",
    "L, V = torch.symeig(A, eigenvectors=True)\n"
    "should be replaced with\n",
    "L, V = torch.linalg.eigh(A, UPLO='U' if upper else 'L')"
  );
  squareCheckInputs(self);
  return at::_symeig_helper(self, eigenvectors, upper);
}

std::tuple<Tensor&, Tensor&> symeig_out(const Tensor& self, bool eigenvectors, bool upper, Tensor& vals, Tensor& vecs) {
  TORCH_WARN_ONCE(
    "torch.symeig is deprecated in favor of torch.linalg.eigh and will be removed in a future ",
    "PyTorch release.\n",
    "The default behavior has changed from using the upper triangular portion of the matrix by default ",
    "to using the lower triangular portion.\n",
    "L, _ = torch.symeig(A, upper=upper)\n",
    "should be replaced with\n",
    "L = torch.linalg.eigvalsh(A, UPLO='U' if upper else 'L')\n",
    "and\n",
    "L, V = torch.symeig(A, eigenvectors=True)\n"
    "should be replaced with\n",
    "L, V = torch.linalg.eigh(A, UPLO='U' if upper else 'L')"
  );
  checkSameDevice("symeig", vals, self, "eigenvalues");
  checkSameDevice("symeig", vecs, self, "eigenvectors");
  checkLinalgCompatibleDtype("symeig", vecs, self, "eigenvectors");
  // eigenvalues are always real-valued here
  ScalarType real_dtype = toValueType(self.scalar_type());
  checkLinalgCompatibleDtype("symeig", vals.scalar_type(), real_dtype, "eigenvalues");

  Tensor vals_tmp, vecs_tmp;
  std::tie(vals_tmp, vecs_tmp) = at::symeig(self, eigenvectors, upper);

  at::native::resize_output(vals, vals_tmp.sizes());
  at::native::resize_output(vecs, vecs_tmp.sizes());
  vals.copy_(vals_tmp);
  vecs.copy_(vecs_tmp);
  return std::tuple<Tensor&, Tensor&>(vals, vecs);
}

// ~~~~~~~~~~~~~~~~~~~~~~~~~~~~~~~~~~~~ linalg_eig ~~~~~~~~~~~~~~~~~~~~~~~~~~~~~~~

// This function returns complex-valued eigenvectors that is obtained from LAPACK GEEV's real-valued output
// This function is also used for the MAGMA path because intermediate MAGMA's results live on CPU
template <typename scalar_t>
static void linalg_eig_make_complex_eigenvectors_impl(Tensor& result, const Tensor& complex_values, const Tensor& real_vectors) {
  // From GEEV documentation:
  // Complex conjugate pairs of eigenvalues appear consecutively with the eigenvalue having the positive imaginary part first
  // If the j-th eigenvalue is real, then v(j) = VR(:,j), the j-th column of VR.
  // If the j-th and (j+1)-st eigenvalues form a complex conjugate pair, then v(j) = VR(:,j) + i*VR(:,j+1) and v(j+1) = VR(:,j) - i*VR(:,j+1).

  auto batch_size = batchCount(real_vectors);
  auto n = real_vectors.size(-1);
  auto matrix_stride = matrixStride(real_vectors);

  auto result_data = result.data_ptr<c10::complex<scalar_t>>();
  auto real_vectors_data = real_vectors.data_ptr<scalar_t>();
  auto values_data = complex_values.data_ptr<c10::complex<scalar_t>>();

  for (auto b = decltype(batch_size){0}; b < batch_size; b++) {
    scalar_t* vecs = &real_vectors_data[b * matrix_stride];
    c10::complex<scalar_t>* res = &result_data[b * matrix_stride];
    c10::complex<scalar_t>* vals = &values_data[b * n];
    for (auto j = decltype(n){0}; j < n; j++) {
      if (vals[j].imag() == 0.0) {  // eigenvalue is real, then v(j) = VR(:,j)
        for (auto i = decltype(n){0}; i < n; i++) {
          res[j * n + i] = c10::complex<scalar_t>(vecs[j * n + i], 0);
        }
      } else {
        for (auto i = decltype(n){0}; i < n; i++) {
          res[j * n + i] = c10::complex<scalar_t>(vecs[j * n + i],  vecs[(j+1) * n + i]);      // v(j)   = VR(:,j) + i*VR(:,j+1)
          res[(j+1) * n + i] = c10::complex<scalar_t>(vecs[j * n + i], -vecs[(j+1) * n + i]);  // v(j+1) = VR(:,j) - i*VR(:,j+1)
        }
        j++;
      }
    }
  }
}

static Tensor& linalg_eig_make_complex_eigenvectors(Tensor& complex_vectors, const Tensor& complex_values, const Tensor& real_vectors) {
  // These asserts make explicit the requirements on tensors for 'linalg_eig_make_complex_eigenvectors_impl'
  TORCH_INTERNAL_ASSERT_DEBUG_ONLY(complex_vectors.device() == at::kCPU);
  TORCH_INTERNAL_ASSERT_DEBUG_ONLY(complex_values.device() == at::kCPU);
  TORCH_INTERNAL_ASSERT_DEBUG_ONLY(real_vectors.device() == at::kCPU);

  TORCH_INTERNAL_ASSERT_DEBUG_ONLY(complex_vectors.is_complex());
  TORCH_INTERNAL_ASSERT_DEBUG_ONLY(complex_values.is_complex());
  TORCH_INTERNAL_ASSERT_DEBUG_ONLY(real_vectors.is_floating_point());

  TORCH_INTERNAL_ASSERT_DEBUG_ONLY(complex_vectors.transpose(-2, -1).is_contiguous());
  TORCH_INTERNAL_ASSERT_DEBUG_ONLY(complex_values.is_contiguous());
  TORCH_INTERNAL_ASSERT_DEBUG_ONLY(real_vectors.transpose(-2, -1).is_contiguous());

  AT_DISPATCH_FLOATING_TYPES(real_vectors.scalar_type(), "linalg_eig_make_complex_vector", [&]{
    linalg_eig_make_complex_eigenvectors_impl<scalar_t>(complex_vectors, complex_values, real_vectors);
  });
  return complex_vectors;
}

DEFINE_DISPATCH(linalg_eig_stub);

std::tuple<Tensor&, Tensor&> linalg_eig_out_info(const Tensor& input, Tensor& values, Tensor& vectors, Tensor& infos, bool compute_eigenvectors) {
  // MAGMA doesn't have GPU interface for GEEV routine, it requires inputs to be on CPU
  // therefore we create all intermediate tensors on CPU
  auto options = input.options().device(at::kCPU);

  // These internal asserts make explicit the assumptions in the implementation
  // Error check with the actual error messages are done on the higher level of the hierarchy of calls
  TORCH_INTERNAL_ASSERT_DEBUG_ONLY(input.dim() >= 2);
  TORCH_INTERNAL_ASSERT_DEBUG_ONLY(input.size(-2) == input.size(-1));

  // for real-valued 'input', eigenvalues can be real-valued or complex-valued
  TORCH_INTERNAL_ASSERT_DEBUG_ONLY((toComplexType(input.scalar_type()) == values.scalar_type()) || (input.scalar_type() == values.scalar_type()));
  TORCH_INTERNAL_ASSERT_DEBUG_ONLY(values.device() == at::kCPU);

  // for real-valued 'input', eigenvectors can be real-valued or complex-valued
  if (compute_eigenvectors) {
    TORCH_INTERNAL_ASSERT_DEBUG_ONLY((toComplexType(input.scalar_type()) == vectors.scalar_type()) || (input.scalar_type() == vectors.scalar_type()));
    TORCH_INTERNAL_ASSERT_DEBUG_ONLY(vectors.device() == at::kCPU);
  }

  TORCH_INTERNAL_ASSERT_DEBUG_ONLY(infos.scalar_type() == at::kInt);
  TORCH_INTERNAL_ASSERT_DEBUG_ONLY(infos.device() == at::kCPU);
  TORCH_INTERNAL_ASSERT_DEBUG_ONLY(infos.numel() == std::max<int64_t>(1, batchCount(input)));
  TORCH_INTERNAL_ASSERT_DEBUG_ONLY(infos.is_contiguous());

  // if 'vectors' has no elements we can modify it
  if (vectors.numel() == 0 && compute_eigenvectors) {
    vectors.resize_(input.sizes(), MemoryFormat::Contiguous);
    vectors.transpose_(-2, -1);  // make 'vectors' to have Fortran contiguous memory layout
  }

  // if 'values' has no elements we can modify it
  auto values_shape = IntArrayRef(input.sizes().data(), input.dim()-1);  // input.shape[:-1]
  if (values.numel() == 0) {
    values.resize_(values_shape, MemoryFormat::Contiguous);
  }

  // 'vectors' must be in batched column major order (Fortran contiguous)
  if (compute_eigenvectors) {
    TORCH_INTERNAL_ASSERT_DEBUG_ONLY(vectors.transpose(-2, -1).is_contiguous());
    TORCH_INTERNAL_ASSERT_DEBUG_ONLY(vectors.sizes().equals(input.sizes()));
  }

  // 'values' must be contiguous
  TORCH_INTERNAL_ASSERT_DEBUG_ONLY(values.is_contiguous());
  TORCH_INTERNAL_ASSERT_DEBUG_ONLY(values.sizes().equals(values_shape));

  // if 'input' is complex then use 'values' directly else create a temporary to hold the real and imaginary parts
  // and then use at::complex_out
  Tensor real_imag_values = values;

  // if 'input' is complex then use 'vectors' directly else maybe create a temporary to hold real vectors
  // and then use linalg_eig_make_complex_eigenvectors
  Tensor maybe_complex_vectors = vectors;
  if (!input.is_complex()) {
    // first n elements to hold the real portion of the output and the last n elements to hold the imaginary portion
    auto real_imag_shape = IntArrayRef(input.sizes().data(), input.dim()-2).vec();  // input.shape[:-2]
    real_imag_shape.push_back(input.size(-1) * 2);
    real_imag_values = at::empty(real_imag_shape, options, MemoryFormat::Contiguous);

    // linalg_eig_stub expects real-valued tensor to store eigenvectors
    // output of linalg_eig_stub need to be post-processed later to produce complex-valued eigenvectors
    // we do this post-processing only if 'vectors' is complex-valued
    // otherwise storage of 'vectors' is used directly
    if (vectors.is_complex() && compute_eigenvectors) {
      maybe_complex_vectors = at::empty(input.sizes(), options, MemoryFormat::Contiguous);
      maybe_complex_vectors.transpose_(-2, -1);  // make 'maybe_complex_vectors' to have Fortran contiguous memory layout
    }
  }

  // MAGMA uses a hybrid CPU-GPU algorithm that performs well only for large matrices
  // See: https://github.com/pytorch/pytorch/pull/52491#issuecomment-795685687
  // Here we call CPU path for matrices smaller than 2048x2048
  // that should be in general significantly faster than calling MAGMA
  if (input.size(-1) <= 2048) {
    linalg_eig_stub(at::kCPU, real_imag_values, maybe_complex_vectors, infos, input.to(kCPU), compute_eigenvectors);
  } else {
    linalg_eig_stub(input.device().type(), real_imag_values, maybe_complex_vectors, infos, input, compute_eigenvectors);
  }

  // if input is not complex we need to do some post-processing
  if (!input.is_complex()) {
    // extract real and imaginary parts of the output
    auto real_values = real_imag_values.slice(/*dim=*/-1, /*start=*/0, /*end*/input.size(-1));
    auto imag_values = real_imag_values.slice(/*dim=*/-1, /*start=*/input.size(-1));

    // if the imaginary part is zero we don't need to do anything
    bool is_zero_imag = at::all(imag_values == 0.0).item().toBool();
    if (is_zero_imag) {
      values.copy_(real_values);
      if (compute_eigenvectors) {
        vectors.copy_(maybe_complex_vectors);  // does nothing for !vectors.is_complex() because vectors.is_same(maybe_complex_vectors) == true
      }
      return std::tuple<Tensor&, Tensor&>(values, vectors);
    }

    if (values.is_complex()) {
      values = at::complex_out(values, real_values, imag_values);
    } else {
      TORCH_CHECK(false, "torch.linalg.eig: imaginary part of eigenvalues is non-zero, can't safely cast eigenvalues to non-complex dtype.")
    }
    if (compute_eigenvectors) {
      if (vectors.is_complex()) {
          vectors = linalg_eig_make_complex_eigenvectors(vectors, values, maybe_complex_vectors);
      } else {
        TORCH_CHECK(false, "torch.linalg.eig: imaginary part of eigenvectors is non-zero, can't safely cast eigenvectors to non-complex dtype.")
      }
    }
  }

  return std::tuple<Tensor&, Tensor&>(values, vectors);
}

std::tuple<Tensor&, Tensor&> linalg_eig_out(const Tensor& input, Tensor& values, Tensor& vectors) {
  squareCheckInputs(input);

  // unlike NumPy for real-valued inputs the output is always complex-valued
  checkLinalgCompatibleDtype("torch.linalg.eig", values.scalar_type(), toComplexType(input.scalar_type()), "eigenvalues");
  checkLinalgCompatibleDtype("torch.linalg.eig", vectors.scalar_type(), toComplexType(input.scalar_type()), "eigenvectors");
  checkSameDevice("torch.linalg.eig", values, input, "eigenvalues");
  checkSameDevice("torch.linalg.eig", vectors, input, "eigenvectors");

  // MAGMA doesn't have GPU interface for GEEV routine, it requires inputs to be on CPU
  auto options = input.options().device(at::kCPU);
  auto infos = at::zeros({std::max<int64_t>(1, batchCount(input))}, options.dtype(kInt));

  // if result is not empty and not in batched column major format we have to allocate a temporary tensor
  bool is_batched_column_major = false;
  if (vectors.dim() >= 2) {
    is_batched_column_major = vectors.transpose(-2, -1).is_contiguous();
  }

  bool values_expected_type = (values.scalar_type() == toComplexType(input.scalar_type()));
  bool vectors_expected_type = (vectors.scalar_type() == toComplexType(input.scalar_type()));

  auto expected_values_shape = IntArrayRef(input.sizes().data(), input.dim()-1);  // input.shape[:-1]
  bool values_equal_expected_shape = values.sizes().equals(expected_values_shape);
  bool vectors_equal_expected_shape = vectors.sizes().equals(input.sizes());

  // if result is not empty and not in batched column major format
  bool values_tmp_needed = (values.numel() != 0 && !values.is_contiguous());
  bool vectors_tmp_needed = (vectors.numel() != 0 && !is_batched_column_major);
  // or result does not have the expected shape
  values_tmp_needed |= (values.numel() != 0 && !values_equal_expected_shape);
  vectors_tmp_needed |= (vectors.numel() != 0 && !vectors_equal_expected_shape);
  // or result does not have the expected dtype
  values_tmp_needed |= !values_expected_type;
  vectors_tmp_needed |= !vectors_expected_type;
  // we will allocate a temporary tensor and do the copy

  // because MAGMA's GEEV takes CPU inputs and returns CPU outputs
  // "out" tensors that are on GPU device can't be used directly
  values_tmp_needed |= values.is_cuda();
  vectors_tmp_needed |= vectors.is_cuda();

  // determine the appropriate scalar_type for the temporary tensors
  ScalarType values_type = input.scalar_type();
  ScalarType vectors_type = input.scalar_type();
  if (!input.is_complex()) {
    // for real-valued input we can have either real- or complex-valued output
    ScalarType input_complex_dtype = toComplexType(input.scalar_type());
    values_type = values.is_complex() ? input_complex_dtype : values_type;
    vectors_type = vectors.is_complex() ? input_complex_dtype : vectors_type;
  }

  if (values_tmp_needed && vectors_tmp_needed) {
    Tensor values_tmp = at::empty({0}, options.dtype(values_type));
    Tensor vectors_tmp = at::empty({0}, options.dtype(vectors_type));
    std::tie(values_tmp, vectors_tmp) = linalg_eig_out_info(input, values_tmp, vectors_tmp, infos, true);
    at::native::resize_output(values, values_tmp.sizes());
    values.copy_(values_tmp);
    at::native::resize_output(vectors, vectors_tmp.sizes());
    vectors.copy_(vectors_tmp);
  } else if (!values_tmp_needed && vectors_tmp_needed) {
    // use 'values' storage directly
    Tensor vectors_tmp = at::empty({0}, options.dtype(vectors_type));
    std::tie(values, vectors_tmp) = linalg_eig_out_info(input, values, vectors_tmp, infos, true);
    at::native::resize_output(vectors, vectors_tmp.sizes());
    vectors.copy_(vectors_tmp);
  } else if (values_tmp_needed && !vectors_tmp_needed) {
    // use 'vectors' storage directly
    Tensor values_tmp = at::empty({0}, options.dtype(values_type));
    std::tie(values_tmp, vectors) = linalg_eig_out_info(input, values_tmp, vectors, infos, true);
    at::native::resize_output(values, values_tmp.sizes());
    values.copy_(values_tmp);
  } else {
    // use 'values' and 'vectors' storage directly
    std::tie(values, vectors) = linalg_eig_out_info(input, values, vectors, infos, true);
  }

  // Now check LAPACK/MAGMA error codes
  if (input.dim() > 2) {
    batchCheckErrors(infos, "torch.linalg.eig");
  } else {
    singleCheckErrors(infos.item().toInt(), "torch.linalg.eig");
  }

  return std::tuple<Tensor&, Tensor&>(values, vectors);
}

std::tuple<Tensor, Tensor> linalg_eig(const Tensor& input) {
  ScalarType complex_dtype = toComplexType(input.scalar_type());
  Tensor values = at::empty({0}, input.options().dtype(complex_dtype));
  Tensor vectors = at::empty({0}, input.options().dtype(complex_dtype));

  at::linalg_eig_outf(input, values, vectors);

  return std::tuple<Tensor, Tensor>(values, vectors);
}

Tensor& linalg_eigvals_out(const Tensor& input, Tensor& values) {
  squareCheckInputs(input);

  // unlike NumPy for real-valued inputs the output is always complex-valued
  checkLinalgCompatibleDtype("torch.linalg.eigvals", values.scalar_type(), toComplexType(input.scalar_type()), "eigenvalues");
  checkSameDevice("torch.linalg.eigvals", values, input, "eigenvalues");

  // MAGMA doesn't have GPU interface for GEEV routine, it requires inputs to be on CPU
  auto options = input.options().device(at::kCPU);
  auto infos = at::zeros({std::max<int64_t>(1, batchCount(input))}, options.dtype(kInt));

  bool values_expected_type = (values.scalar_type() == toComplexType(input.scalar_type()));

  auto expected_values_shape = IntArrayRef(input.sizes().data(), input.dim()-1);  // input.shape[:-1]
  bool values_equal_expected_shape = values.sizes().equals(expected_values_shape);

  // if result is not empty and not in batched column major format
  bool values_tmp_needed = (values.numel() != 0 && !values.is_contiguous());
  // or result does not have the expected shape
  values_tmp_needed |= (values.numel() != 0 && !values_equal_expected_shape);
  // or result does not have the expected dtype
  values_tmp_needed |= !values_expected_type;
  // we will allocate a temporary tensor and do the copy

  // because MAGMA's GEEV takes CPU inputs and returns CPU outputs
  // 'values' tensor that is on GPU device can't be used directly
  values_tmp_needed |= values.is_cuda();

  // determine the appropriate scalar_type for the temporary tensors
  ScalarType values_type = input.scalar_type();
  if (!input.is_complex()) {
    // for real-valued input we can have either real- or complex-valued output
    ScalarType input_complex_dtype = toComplexType(input.scalar_type());
    values_type = values.is_complex() ? input_complex_dtype : values_type;
  }

  Tensor vectors;
  if (values_tmp_needed) {
    Tensor values_tmp = at::empty({0}, options.dtype(values_type));
    std::tie(values_tmp, std::ignore) = linalg_eig_out_info(input, values_tmp, vectors, infos, /*compute_eigenvectors=*/false);
    at::native::resize_output(values, values_tmp.sizes());
    values.copy_(values_tmp);
  } else { // use 'values' storage directly
    std::tie(values, std::ignore) = linalg_eig_out_info(input, values, vectors, infos, /*compute_eigenvectors=*/false);
  }

  // Now check LAPACK/MAGMA error codes
  if (input.dim() > 2) {
    batchCheckErrors(infos, "torch.linalg.eigvals");
  } else {
    singleCheckErrors(infos.item().toInt(), "torch.linalg.eigvals");
  }

  return values;
}

Tensor linalg_eigvals(const Tensor& input) {
  // if input requires grad we must compute the eigenvectors to make this function differentiable
  // the eigenvectors are not exposed to the user
  if (at::GradMode::is_enabled() && input.requires_grad()) {
    return std::get<0>(at::linalg_eig(input));
  }

  ScalarType complex_dtype = toComplexType(input.scalar_type());
  Tensor values = at::empty({0}, input.options().dtype(complex_dtype));

  at::linalg_eigvals_outf(input, values);

  return values;
}

// ~~~~~~~~~~~~~~~~~~~~~~~~~~~~~~~~~~~~ eig ~~~~~~~~~~~~~~~~~~~~~~~~~~~~~~~~~~~~~~

DEFINE_DISPATCH(eig_stub);

std::tuple<Tensor&, Tensor&> eig_out(const Tensor& self, bool eigenvectors, Tensor& e, Tensor& v) {
  TORCH_WARN_ONCE(
    "torch.eig is deprecated in favor of torch.linalg.eig and will be removed in a future ",
    "PyTorch release.\n",
    "torch.linalg.eig returns complex tensors of dtype cfloat or cdouble rather than real tensors ",
    "mimicking complex tensors.\n",
    "L, _ = torch.eig(A)\n",
    "should be replaced with\n",
    "L_complex = torch.linalg.eigvals(A)\n",
    "and\n",
    "L, V = torch.eig(A, eigenvectors=True)\n",
    "should be replaced with\n",
    "L_complex, V_complex = torch.linalg.eig(A)"
  );
  TORCH_CHECK(self.dim() == 2, "input should be 2 dimensional");
  TORCH_CHECK(self.size(0) == self.size(1), "input should be square");
  TORCH_CHECK(self.isfinite().all().item<bool>(), "input should not contain infs or NaNs");
  checkSameDevice("torch.eig", e, self, "eigenvalues");
  checkLinalgCompatibleDtype("torch.eig", e, self, "eigenvalues");
  if (eigenvectors) {
    checkSameDevice("torch.eig", v, self, "eigenvectors");
    checkLinalgCompatibleDtype("torch.eig", v, self, "eigenvectors");
  }
  int64_t n = self.size(-1);

  if (isComplexType(at::typeMetaToScalarType(self.dtype()))) {
      at::native::resize_output(e, {n});
  } else {
      at::native::resize_output(e, {n, 2});
  }
  if (eigenvectors) {
      at::native::resize_output(v, self.sizes());
  }

  // optimization: if self is empty, we can immediately return the empty
  // tensors, instead of getting empty tensors from eig_helper
  if (self.numel() == 0) {
      return std::tuple<Tensor&, Tensor&>(e, v);
  }

  Tensor vals_, vecs_;
  std::tie(vals_, vecs_) = eig_stub(self.device().type(), self, eigenvectors);
  e.copy_(vals_);
  if (eigenvectors) {
    v.copy_(vecs_);
  }
  return std::tuple<Tensor&, Tensor&>(e, v);
}

std::tuple<Tensor,Tensor> eig(const Tensor& self, bool eigenvectors) {
  Tensor e = at::empty({0}, self.options());
  Tensor v = at::empty({0}, self.options());
  at::eig_out(e, v, self, eigenvectors);
  return std::tuple<Tensor, Tensor>(e, v);
}

// ~~~~~~~~~~~~~~~~~~~~~~~~~~~~~~~~~~~~ svd ~~~~~~~~~~~~~~~~~~~~~~~~~~~~~~~~~~~~~~

template <typename scalar_t>
static void apply_svd(Tensor& self, Tensor& U, Tensor& S, Tensor& VT,
                      char jobz, std::vector<int64_t>& infos) {
#if !AT_BUILD_WITH_LAPACK()
  AT_ERROR("svd: LAPACK library not found in compilation");
#else
  using value_t = typename c10::scalar_value_type<scalar_t>::type;
  auto self_data = self.data_ptr<scalar_t>();
  auto U_data = U.data_ptr<scalar_t>();
  auto S_data = S.data_ptr<value_t>();
  auto VT_data = VT.data_ptr<scalar_t>();
  auto self_stride = matrixStride(self);
  auto U_stride = jobz == 'N' ? 1 : matrixStride(U);
  auto S_stride = S.size(-1);
  auto VT_stride = jobz == 'N' ? 1 : matrixStride(VT);
  auto batchsize = batchCount(self);

  // NOLINTNEXTLINE(cppcoreguidelines-init-variables)
  int info;
  auto m = self.size(-2);
  auto n = self.size(-1);
  auto lda = std::max<int64_t>(1, m);
  auto ldvt = std::max<int64_t>(1, jobz == 'N' ? 1 : VT.size(-2));
  auto mn = std::min(m, n);
  Tensor iwork = at::empty({8 * mn}, at::kInt);
  auto iwork_data = iwork.data_ptr<int>();
  Tensor rwork;
  value_t* rwork_data = nullptr;
  if (isComplexType(at::typeMetaToScalarType(self.dtype()))) {
    auto lrwork  = computeLRWorkDim(jobz, m, n);
    // rwork is an array of floats or doubles depending on the type
    rwork = at::empty({std::max(int64_t(1), lrwork)}, at::typeMetaToScalarType(S.dtype()));
    rwork_data = rwork.data_ptr<value_t>();
  }

  // Run once, first to get the optimum work size.
  // Since we deal with batches of matrices with the same dimensions, doing this outside
  // the loop saves (batch_size - 1) workspace queries which would provide the same result
  // and (batch_size - 1) calls to allocate and deallocate workspace using at::empty()
  int lwork = -1;
  scalar_t wkopt;
  lapackSvd<scalar_t, value_t>(jobz, m, n, self_data, lda, S_data, U_data, lda, VT_data, ldvt, &wkopt, lwork, rwork_data, iwork_data, &info);
  lwork = std::max<int>(1, real_impl<scalar_t, value_t>(wkopt));
  Tensor work = at::empty({lwork}, self.options());
  auto work_data = work.data_ptr<scalar_t>();

  for (const auto i : c10::irange(batchsize)) {
    scalar_t* self_working_ptr = &self_data[i * self_stride];
    value_t* S_working_ptr = &S_data[i * S_stride];
    scalar_t* U_working_ptr = &U_data[i * U_stride];
    scalar_t* VT_working_ptr = &VT_data[i * VT_stride];

    // Compute S, U (optionally) and VT (optionally)
    lapackSvd<scalar_t, value_t>(jobz, m, n, self_working_ptr, lda,
                        S_working_ptr, U_working_ptr, lda, VT_working_ptr, ldvt, work_data, lwork, rwork_data, iwork_data, &info);
    infos[i] = info;
    if (info != 0) {
      return;
    }
  }
#endif
}

std::tuple<Tensor, Tensor, Tensor> _svd_helper_cpu(const Tensor& self, bool some, bool compute_uv) {
  std::vector<int64_t> infos(batchCount(self), 0);

  char jobz = compute_uv ? (some ? 'S' : 'A') : 'N';

  Tensor U_working_copy, S_working_copy, VT_working_copy;
  std::tie(U_working_copy, S_working_copy, VT_working_copy) = _create_U_S_VT(self, some, compute_uv);

  auto self_working_copy = cloneBatchedColumnMajor(self);

  AT_DISPATCH_FLOATING_AND_COMPLEX_TYPES(self.scalar_type(), "svd_cpu", [&]{
    apply_svd<scalar_t>(self_working_copy, U_working_copy, S_working_copy, VT_working_copy, jobz, infos);
  });

  if (self.dim() > 2) {
    batchCheckErrors(infos, "svd_cpu");
  } else {
    singleCheckErrors(infos[0], "svd_cpu");
  }

  if (compute_uv) {
    // so far we have computed VT, but torch.svd returns V instead. Adjust accordingly.
    // Note that the 'apply_svd' routine returns VT = V^T (for real inputs) or VT = V^H (for complex inputs), not V.
    VT_working_copy = VT_working_copy.conj();
    VT_working_copy.transpose_(-2, -1);
  }
  return std::make_tuple(U_working_copy, S_working_copy, VT_working_copy);
}

std::tuple<Tensor, Tensor, Tensor> svd(const Tensor& self, bool some, bool compute_uv) {
  // TODO: uncomment the following when svd is deprecated not only in docs
  // torch/xla is blocking the transition from at::svd to at::linalg_svd in at::linalg_pinv code
  // see https://github.com/pytorch/xla/issues/2755
  // TORCH_WARN_ONCE(
  //     "torch.svd is deprecated in favor of torch.linalg.svd and will be ",
  //     "removed in a future PyTorch release.\n",
  //     "U, S, V = torch.svd(A, some=some, compute_uv=True) (default)\n",
  //     "should be replaced with\n",
  //     "U, S, Vh = torch.linalg.svd(A, full_matrices=not some)\n",
  //     "V = Vh.transpose(-2, -1).conj()\n",
  //     "and\n",
  //     "_, S, _ = torch.svd(A, some=some, compute_uv=False)\n",
  //     "should be replaced with\n",
  //     "S = torch.linalg.svdvals(A)");

  TORCH_CHECK(self.dim() >= 2,
              "svd input should have at least 2 dimensions, but has ", self.dim(), " dimensions instead");
  return at::_svd_helper(self, some, compute_uv);
}

std::tuple<Tensor&, Tensor&, Tensor&> svd_out(const Tensor& self, bool some, bool compute_uv, Tensor& U, Tensor& S, Tensor& V) {
  checkSameDevice("svd", U, self, "U");
  checkSameDevice("svd", S, self, "S");
  checkSameDevice("svd", V, self, "V");
  checkLinalgCompatibleDtype("svd", U, self, "U");
  checkLinalgCompatibleDtype("svd", V, self, "V");
  // singular values are always real-valued here
  ScalarType real_dtype = toValueType(self.scalar_type());
  checkLinalgCompatibleDtype("svd", S.scalar_type(), real_dtype, "S");

  Tensor U_tmp, S_tmp, V_tmp;
  std::tie(U_tmp, S_tmp, V_tmp) = at::native::svd(self, some, compute_uv);

  at::native::resize_output(U, U_tmp.sizes());
  at::native::resize_output(S, S_tmp.sizes());
  at::native::resize_output(V, V_tmp.sizes());
  U.copy_(U_tmp);
  S.copy_(S_tmp);
  V.copy_(V_tmp);
  return std::tuple<Tensor&, Tensor&, Tensor&>(U, S, V);
}

// ~~~~~~~~~~~~~~~~~~~~~~~~~~~~~~~~~ linalg_svd ~~~~~~~~~~~~~~~~~~~~~~~~~~~~~~~~~~

/* torch.linalg.svd, implemented in terms of torch.svd. There are two main
   differences:

    1. the 2nd parameter is bool some=True, which if effectively the opposite
       of full_matrices=True

    2. svd returns V, while linalg.svd returns Vh = V^T (for real inputs) or Vh = V^H (for complex inputs).
       To accommodate the difference, we transpose() and conj() V upon return
*/

std::tuple<Tensor, Tensor, Tensor> linalg_svd(const Tensor& self, bool full_matrices) {
  TORCH_CHECK(self.dim() >= 2,
              "svd input should have at least 2 dimensions, but has ", self.dim(), " dimensions instead");

    bool some = !full_matrices;
    Tensor U, S, V;
    std::tie(U, S, V) = at::_svd_helper(self, some, /*compute_uv=*/true);

    Tensor Vh = V.conj().transpose(-2, -1);
    return std::make_tuple(U, S, Vh);

}

static void svd_resize_and_copy(const char *name, const Tensor& src, Tensor &dst) {
  TORCH_CHECK(src.device() == dst.device(), "svd output tensor ", name, " is on the wrong device: expected ", src.device(), " got ", dst.device());
  at::native::resize_output(dst, src.sizes());
  dst.copy_(src);
}

std::tuple<Tensor&, Tensor&, Tensor&> linalg_svd_out(const Tensor& self, bool full_matrices, Tensor& U, Tensor& S, Tensor& Vh) {
  checkSameDevice("svd", U, self, "U");
  checkSameDevice("svd", S, self, "S");
  checkSameDevice("svd", Vh, self, "Vh");
  checkLinalgCompatibleDtype("linalg_svd", U, self, "U");
  checkLinalgCompatibleDtype("linalg_svd", Vh, self, "Vh");
  // singular values are always real-valued here
  ScalarType real_dtype = toValueType(self.scalar_type());
  checkLinalgCompatibleDtype("linalg_svd", S.scalar_type(), real_dtype, "S");
  Tensor U_tmp, S_tmp, Vh_tmp;
  std::tie(U_tmp, S_tmp, Vh_tmp) = at::native::linalg_svd(self, full_matrices);
  svd_resize_and_copy("U", U_tmp, U);
  svd_resize_and_copy("S", S_tmp, S);
  svd_resize_and_copy("V", Vh_tmp, Vh);
  return std::tuple<Tensor&, Tensor&, Tensor&>(U, S, Vh);
}

Tensor linalg_svdvals(const Tensor& input) {
  TORCH_CHECK(
      input.dim() >= 2,
      "torch.linalg.svdvals: input should have at least 2 dimensions, but has ",
      input.dim(),
      " dimensions instead");

  Tensor singular_values;

  // if input requires grad we must compute the singular vectors to make this function differentiable
  // the singular vectors are not exposed to the user
  const bool input_requires_grad = (at::GradMode::is_enabled() && input.requires_grad());
  std::tie(std::ignore, singular_values, std::ignore) =
      at::_svd_helper(input, /*some=*/true, /*compute_uv=*/input_requires_grad);
  return singular_values;
}

Tensor& linalg_svdvals_out(const Tensor& input, Tensor& result) {
  checkSameDevice("torch.linalg.svdvals", result, input);

  // singular values are always real-valued
  ScalarType real_dtype = toValueType(input.scalar_type());
  checkLinalgCompatibleDtype(
      "torch.linalg.svdvals", result.scalar_type(), real_dtype);

  Tensor singular_values_tmp;
  std::tie(std::ignore, singular_values_tmp, std::ignore) =
      at::_svd_helper(input, /*some=*/true, /*compute_uv=*/false);

  at::native::resize_output(result, singular_values_tmp.sizes());
  result.copy_(singular_values_tmp);

  return result;
}

// ~~~~~~~~~~~~~~~~~~~~~~~~~~~~~~~~~~~ lstsq ~~~~~~~~~~~~~~~~~~~~~~~~~~~~~~~~~~~~~

DEFINE_DISPATCH(lstsq_stub);

/*
  Solves a least squares problem. That is minimizing the squared Frobenius norm of |B - A X|.

  Input args:
  * 'input' - Tensor containing batches of m-by-n matrix A.
  * 'other' - Tensor containing batches of max(m, n)-by-nrhs matrix B.
  * 'cond' - relative tolerance for determining rank of A.
  * 'driver' - the name of the LAPACK driver that is used to compute the solution.
  Output args (modified in-place):
  * 'solution' - Tensor to store the solution matrix X.
  * 'residuals' - Tensor to store values of the residual sum of squares for each column of the solution.
  * 'rank' - Tensor to store the rank of A.
  * 'singular_values' - Tensor to store the singular values of A.
  * 'infos' - Tensor to store error codes of linear algebra math library.

  For further details, please see the LAPACK documentation for GELS/GELSY/GELSS/GELSD routines.
*/
static void linalg_lstsq_out_info(
    Tensor& solution,
    Tensor& residuals,
    Tensor& rank,
    Tensor& singular_values,
    Tensor& infos,
    const Tensor& input,
    const Tensor& other,
    double rcond,
    std::string& driver) {
  // These internal asserts make explicit the assumptions in the implementation
  // Error check with the actual error messages are done on the higher level of
  // the hierarchy of calls
  TORCH_INTERNAL_ASSERT(input.dim() >= 2);
  TORCH_INTERNAL_ASSERT(other.dim() >= 1);

  auto dim_diff = input.dim() - other.dim();
  TORCH_INTERNAL_ASSERT(0 <= dim_diff && dim_diff <= 1);

  TORCH_INTERNAL_ASSERT(input.scalar_type() == other.scalar_type());
  TORCH_INTERNAL_ASSERT(input.device() == other.device());

  TORCH_INTERNAL_ASSERT(solution.scalar_type() == input.scalar_type());
  TORCH_INTERNAL_ASSERT(solution.device() == input.device());

  TORCH_INTERNAL_ASSERT(residuals.device() == input.device());

  TORCH_INTERNAL_ASSERT(rank.scalar_type() == at::kLong);
  TORCH_INTERNAL_ASSERT(rank.device() == input.device());

  auto real_dtype = toValueType(input.scalar_type());
  TORCH_INTERNAL_ASSERT(singular_values.scalar_type() == real_dtype);
  TORCH_INTERNAL_ASSERT(singular_values.device() == input.device());

  TORCH_INTERNAL_ASSERT(infos.scalar_type() == at::kInt);
  TORCH_INTERNAL_ASSERT(infos.device() == input.device());
  TORCH_INTERNAL_ASSERT(infos.numel() == std::max<int64_t>(1, batchCount(input)));
  TORCH_INTERNAL_ASSERT(infos.is_contiguous());

  bool vector_case = linalg_solve_is_vector_rhs(input, other);
  // we need to unsqueeze 'other' because 2-dimensional tensors are expected in the implementation
  Tensor other_2d = vector_case ? other.unsqueeze(-1) : other;

  TORCH_INTERNAL_ASSERT(input.size(-2) == other_2d.size(-2));

  std::vector<int64_t> expected_solution_shape = broadcast_batch_size(input, other_2d, input.dim() - 2);
  // the actual shape of the solution returned is (*, n,) or (*, n, nrhs)
  // but LAPACK requires extra dimensions to store raw residuals
  // so the expected shape is (*, max(m, n),) or (*, max(m, n), nrhs)
  auto m = input.size(-2);
  auto n = input.size(-1);
  auto nrhs = other.size(-1);
  expected_solution_shape.push_back(std::max(m, n));
  if (!vector_case) {
    expected_solution_shape.push_back(nrhs);
  }

  // if 'solution' has no elements we can modify it
  if (solution.numel() == 0) {
    if (vector_case) {
      solution.resize_(expected_solution_shape, MemoryFormat::Contiguous);
    } else {
      auto shape_transposed = expected_solution_shape;
      std::swap(shape_transposed.end()[-1], shape_transposed.end()[-2]);
      solution.resize_(shape_transposed, MemoryFormat::Contiguous);
      solution.transpose_(-2, -1);
    }
  }

  // if 'solution' is non-empty it must have the expected shape
  TORCH_INTERNAL_ASSERT(solution.sizes().equals(expected_solution_shape));

  // 'solution' must be in batched column major order (Fortran contiguous) for 2D inputs
  // or C contiguous for 1D input
  if (vector_case) {
    TORCH_INTERNAL_ASSERT(solution.is_contiguous());
  } else {
    TORCH_INTERNAL_ASSERT(solution.transpose(-2, -1).is_contiguous());
  }

  // for 1-dimensional 'other', we need to unsqueeze the 'solution' before passing to "apply_solve"
  if (vector_case) {
    solution = solution.unsqueeze_(-1);
  }

  // _linalg_lstsq_helper_ performs calculations in-place and 'solution' must be a copy of other_2d
  solution.narrow(-2, 0, other_2d.size(-2)).copy_(other_2d);

  // if 'rank' is empty we might resize it
  auto input_batch_shape = IntArrayRef(input.sizes().cbegin(), input.sizes().cend() - 2);
  if (rank.numel() == 0 && driver != "gels") { // gels driver doesn't set 'rank'
    rank.resize_(input_batch_shape, MemoryFormat::Contiguous);
  }

  // if 'rank' is non-empty it must have the expected shape and be contiguous
  if (driver != "gels") {
    TORCH_INTERNAL_ASSERT(rank.sizes().equals(input_batch_shape));
    TORCH_INTERNAL_ASSERT(rank.is_contiguous());
  }

  // if 'singular_values' is empty we might resize it
  auto singular_values_shape = input_batch_shape.vec();
  singular_values_shape.push_back(std::min(m, n));
  if (singular_values.numel() == 0 && (driver == "gelsd" || driver == "gelss")) {
    singular_values.resize_(singular_values_shape, MemoryFormat::Contiguous);
  }

  // if 'singular_values' is non-empty it must have the expected shape and be contiguous
  if (driver == "gelsd" || driver == "gelss") {
    TORCH_INTERNAL_ASSERT(singular_values.sizes().equals(singular_values_shape));
    TORCH_INTERNAL_ASSERT(singular_values.is_contiguous());
  }

  // 'input' is modified in-place so we need a column-major copy
  auto input_working_copy = copyBatchedColumnMajor(input);

  // now the actual call that computes the result in-place (apply_lstsq)
  lstsq_stub(input.device().type(), input_working_copy, solution, rank, singular_values, infos, rcond, driver);

  // residuals are available only if m > n and drivers other than gelsy used
  if (m > n && driver != "gelsy") {
    // if the driver is gelss or gelsd then the residuals are available only if rank == n
    bool compute_residuals = true;
    if (driver == "gelss" || driver == "gelsd") {
      if (input.dim() == 2) {
        compute_residuals = (rank.item().toInt() == n);
      } else {
        // it is not clear what to do if some matrices have rank < n in case of batched input
        // For now let's compute the residuals only if all matrices have rank equal to n
        // This behaviour may be changed in the future
        // See https://github.com/pytorch/pytorch/issues/56483
        compute_residuals = at::all(rank == n).item().toBool();
      }
    }
    if (compute_residuals) {
      // LAPACK stores residuals data for postprocessing in rows n:(m-n)
      auto raw_residuals = solution.narrow(/*dim=*/-2, /*start=*/n, /*length*/m - n);
      if (raw_residuals.is_complex()) {
        raw_residuals.mul_(raw_residuals.conj());
        raw_residuals = at::real(raw_residuals);
      } else {
        raw_residuals.pow_(2);
      }
      at::sum_out(residuals, raw_residuals, /*dim=*/-2, /*keepdim=*/false, /*dtype*/real_dtype);
    }
  }
  solution = solution.narrow(/*dim=*/-2, /*start=*/0, /*length*/n);
  if (m == 0) {
    solution.zero_();
  }

  // for 1-dimensional 'other', we need to squeeze the solution after "apply_lstsq"
  if (vector_case) {
    solution = solution.squeeze_(-1);
  }
}

static std::string get_default_lstsq_driver(c10::optional<c10::string_view> driver, const Tensor& input) {
  // if `driver` is empty, we set driver_str to "gels" if working with CUDA tensors,
  // otherwise to "gelsy" driver.
  std::string driver_str;
  // check whether the user provided name is a valid driver name
  if (driver.has_value()) {
    driver_str = std::string(driver.value());
    // convert `driver_str` to lower case inplace.
    std::transform(driver_str.begin(), driver_str.end(), driver_str.begin(),
      [](unsigned char c) { return std::tolower(c); });
    static std::unordered_set<c10::string_view> allowed_drivers = {
      "gels", "gelsy", "gelsd", "gelss"
    };
    if (input.device() == at::kCPU) {
      TORCH_CHECK(
        allowed_drivers.find(driver_str) != allowed_drivers.end(),
        "torch.linalg.lstsq: parameter `driver` should be one of "
        "(gels, gelsy, gelsd, gelss)"
      );
    } else { // else if (input.is_cuda())
      TORCH_CHECK(
        driver_str == "gels",
        "torch.linalg.lstsq: `driver` other than `gels` is not supported on CUDA"
      );
    }
  } else {
    // if driver name is not provided, set to default 'gelsy' if on CPU,
    // or to `gels` if on CUDA.
    driver_str = input.is_cuda() ? "gels" : "gelsy";
  }
  return driver_str;
}

std::tuple<Tensor&, Tensor&, Tensor&, Tensor&> linalg_lstsq_out(
    const Tensor& input,
    const Tensor& other,
    c10::optional<double> rcond,
    c10::optional<c10::string_view> driver,
    Tensor& solution,
    Tensor& residuals,
    Tensor& rank,
    Tensor& singular_values) {
  TORCH_CHECK(input.dim() >= 2, "torch.linalg.lstsq: input must have at least 2 dimensions.");
  TORCH_CHECK(other.dim() >= 1, "torch.linalg.lstsq: other must have at least 1 dimension.");
  TORCH_CHECK(
      input.scalar_type() == other.scalar_type(),
      "torch.linalg.lstsq: Expected input and other to have the same dtype, but got input's dtype ",
      input.scalar_type(),
      " and other's dtype ",
      other.scalar_type());

  auto dim_diff = input.dim() - other.dim();
  TORCH_CHECK(
      0 <= dim_diff && dim_diff <= 1,
      "torch.linalg.lstsq: input.dim() must be greater or equal to other.dim() and (input.dim() - other.dim()) <= 1");
  Tensor other_2d = dim_diff ? other.unsqueeze(-1) : other;
  TORCH_CHECK(
      input.size(-2) == other_2d.size(-2),
      dim_diff ? "torch.linalg.lstsq: input.size(-2) should match other.size(-1)"
               : "torch.linalg.lstsq: input.size(-2) should match other.size(-2)");

  checkSameDevice("torch.linalg.lstsq", other, input, "other");
  checkSameDevice("torch.linalg.lstsq", solution, input, "solution");
  checkSameDevice("torch.linalg.lstsq", residuals, input, "residuals");
  checkSameDevice("torch.linalg.lstsq", rank, input, "rank");
  checkSameDevice("torch.linalg.lstsq", singular_values, input, "singular_values");

  // 'solution' is expected to have same dtype as input
  checkLinalgCompatibleDtype("torch.linalg.lstsq", solution, input, "solution");

  // 'residuals' is expected to have real float dtype
  ScalarType real_dtype = c10::toValueType(input.scalar_type());
  checkLinalgCompatibleDtype("torch.linalg.lstsq", residuals.scalar_type(), real_dtype, "solution");

  // 'rank' is expected to have integer dtype
  // actual LAPACK calls use int32_t type for rank, but we promote it to int64_t
  // to be consistent with torch.linalg.matrix_rank output dtype
  ScalarType rank_expected_type = ScalarType::Long;
  checkLinalgCompatibleDtype("torch.linalg.lstsq", rank.scalar_type(), rank_expected_type, "rank");

  // 'singular_values' is expected to have real float dtype
  checkLinalgCompatibleDtype("torch.linalg.lstsq", singular_values.scalar_type(), real_dtype, "singular_values");

  std::string driver_name = get_default_lstsq_driver(driver, input);

  // set default rcond value
  double rcond_value = rcond.has_value()
    ? rcond.value()
    : _get_epsilon(c10::toValueType(input.scalar_type())) * std::max<int64_t>(input.size(-2), input.size(-1));

  auto infos = at::zeros({std::max<int64_t>(1, batchCount(input))}, input.options().dtype(kInt));

  // now check whether the provided output tensors can be used directly

  // Two types of 'other' tensors are supported:
  // - 1-dimensional (1D) tensor or batch of 1D tensors (vector case)
  // - 2-dimensional (2D) tensor or batch of 2D tensors (matrix case)
  // original torch.lstsq supported only the matrix case, while NumPy works for both cases
  // for the batched input we need to be able to distinguish them
  // auto expected_batched_rhs_shape = IntArrayRef(input.sizes().data(), input.dim() - 1); // input.shape[:-1]
  // bool vector_case = other.dim() == 1 || (input.dim() - 1 == other.dim() && other.sizes().equals(expected_batched_rhs_shape));
  bool vector_case = linalg_solve_is_vector_rhs(input, other);

  // provided output tensor can be used directly if:
  // 1. the shape matches the expected shape
  // 2. the dtype matches the expected dtype
  // 3. the tensor is contiguous

  // Checks for the 'solution' tensor
  std::vector<int64_t> expected_solution_shape = broadcast_batch_size(input, other_2d, input.dim() - 2);
  // the actual shape of the shape of the solution returned in (*, n,) or (*, n, nrhs)
  // but LAPACK requires extra dimensions so the expected shape is (*, max(m, n),) or (*, max(m, n), nrhs)
  expected_solution_shape.push_back(std::max(input.size(-1), input.size(-2)));
  if (!vector_case && other.dim() > 2) {
    expected_solution_shape.push_back(other.size(-1));
  }

  bool solution_equal_expected_shape = solution.sizes().equals(expected_solution_shape);
  bool solution_input_same_type = (solution.scalar_type() == input.scalar_type());

  bool is_solution_batched_column_major = false;
  if (vector_case) {
    is_solution_batched_column_major = solution.is_contiguous();
  } else if (!vector_case && solution.dim() >= 2) {
    is_solution_batched_column_major = solution.transpose(-2, -1).is_contiguous();
  }

  // 'residuals' is not checked here because at::sum_out(residuals, ...) does that

  auto input_batch_shape = IntArrayRef(input.sizes().cbegin(), input.sizes().cend() - 2);

  // Checks for the 'rank' tensor
  // rank is a scalar value for each matrix in the batch so
  // rank's expected shape is equal to input.shape[0:input.ndim-2]
  bool rank_equal_expected_shape = true;
  bool rank_equal_expected_type = true;
  bool rank_is_contiguous = true;
  if (driver_name != "gels") { // gels driver doesn't set 'rank'
    rank_equal_expected_shape = rank.sizes().equals(input_batch_shape);
    rank_equal_expected_type = (rank.scalar_type() == at::kLong);
    rank_is_contiguous = rank.is_contiguous();
  }

  // Checks for the 'singular_values' tensor
  // singular values are computed only with "gelsd" and "gelss" drivers currently
  bool singular_values_equal_expected_shape = true;
  bool singular_values_equal_expected_type = true;
  bool singular_values_is_contiguous = true;
  if (driver_name == "gelsd" || driver_name == "gelss") {
    auto singular_values_shape = input_batch_shape.vec();
    singular_values_shape.push_back(std::min(input.size(-1), input.size(-2)));
    singular_values_equal_expected_shape = singular_values.sizes().equals(singular_values_shape);
    singular_values_equal_expected_type = (singular_values.scalar_type() == real_dtype);
    singular_values_is_contiguous = singular_values.is_contiguous();
  }

  // if solution is not empty and not in batched column major format
  bool copy_needed = (solution.numel() != 0 && !is_solution_batched_column_major);
  copy_needed |= !solution_input_same_type;  // or solution does not have the same dtype as input
  copy_needed |= (solution.numel() != 0 && !solution_equal_expected_shape); // or solution does not have the expected shape

  copy_needed |= !rank_equal_expected_type;
  copy_needed |= (rank.numel() != 0 && !rank_equal_expected_shape);
  copy_needed |= (rank.numel() != 0 && !rank_is_contiguous);

  copy_needed |= !singular_values_equal_expected_type;
  copy_needed |= (singular_values.numel() != 0 && !singular_values_equal_expected_shape);
  copy_needed |= (singular_values.numel() != 0 && !singular_values_is_contiguous);

  if (copy_needed) { // we have to allocate temporary tensors
    Tensor solution_tmp = at::empty({0}, input.options());
    Tensor residuals_tmp = at::empty({0}, input.options().dtype(real_dtype));
    Tensor rank_tmp = at::empty({0}, input.options().dtype(at::kLong));
    Tensor singular_values_tmp = at::empty({0}, input.options().dtype(real_dtype));

    linalg_lstsq_out_info(solution_tmp, residuals_tmp, rank_tmp, singular_values_tmp, infos, input, other, rcond_value, driver_name);

    at::native::resize_output(solution, solution_tmp.sizes());
    solution.copy_(solution_tmp);

    at::native::resize_output(residuals, residuals_tmp.sizes());
    residuals.copy_(residuals_tmp);

    at::native::resize_output(rank, rank_tmp.sizes());
    rank.copy_(rank_tmp);

    at::native::resize_output(singular_values, singular_values_tmp.sizes());
    singular_values.copy_(singular_values_tmp);
  } else {
    // else use the provided output storage directly
    linalg_lstsq_out_info(solution, residuals, rank, singular_values, infos, input, other, rcond_value, driver_name);
  }

  if (infos.numel() > 1) {
    batchCheckErrors(infos, "torch.linalg.lstsq");
  } else {
    singleCheckErrors(infos.item<int64_t>(), "torch.linalg.lstsq");
  }

  return std::tuple<Tensor&, Tensor&, Tensor&, Tensor&>(solution, residuals, rank, singular_values);
}

std::tuple<Tensor, Tensor, Tensor, Tensor> linalg_lstsq(
    const Tensor& input, const Tensor& other,
    c10::optional<double> rcond,
    c10::optional<c10::string_view> driver) {
  Tensor solution = at::empty({0}, input.options());
  Tensor residuals = at::empty({0}, input.options().dtype(toValueType(input.scalar_type())));
  Tensor rank = at::empty({0}, input.options().dtype(at::kLong));
  Tensor singular_values = at::empty({0}, input.options().dtype(toValueType(input.scalar_type())));
  std::tie(solution, residuals, rank, singular_values) =
      at::linalg_lstsq_outf(input, other, rcond, driver, solution, residuals, rank, singular_values);
  return std::make_tuple(solution, residuals, rank, singular_values);
}

// ~~~~~~~~~~~~~~~~~~~~~~~~~~~~~~~~~ lu_solve ~~~~~~~~~~~~~~~~~~~~~~~~~~~~~~~~~~~~

DEFINE_DISPATCH(lu_solve_stub);
DEFINE_DISPATCH(lu_solve_trans_stub);

// Supports arbitrary batch dimensions for self and LU_data (implicitly LU_pivots also)
Tensor _lu_solve_trans(const Tensor& self, const Tensor& LU_data, const Tensor& LU_pivots, TransposeType trans) {
  TORCH_CHECK(self.dim() >= 2,
              "b should have at least 2 dimensions, but has ", self.dim(), " dimensions instead");
  TORCH_CHECK(LU_data.dim() >= 2,
              "LU_data should have at least 2 dimensions, but has ", LU_data.dim(), " dimensions instead");
  TORCH_CHECK(LU_pivots.size(-1) == LU_data.size(-1),
              "Number of pivots per batch should be same as the dimension of the matrix");
  TORCH_CHECK(LU_pivots.dtype() == at::kInt,
              "LU_pivots should be a Tensor of scalar type Int");
  TORCH_CHECK(LU_pivots.device() == LU_data.device(),
              "Expected LU_pivots and LU_data to be on the same device, "
              "but found LU_pivots on ", LU_pivots.device(), " and LU_data on ",
              LU_data.device(), " instead");

  // We check whether the batch dimensions of LU_pivots match the batch dimensions of LU_data
  // e.g.: LU_pivots.sizes() = 4 x 3 x 2, LU_data.sizes() = 4 x 3 x 2 x 2 is a pair of correct inputs
  // e.g.: LU_pivots.sizes() = 4 x 3 x 2, LU_data.sizes() = 12 x 2 x 2 is a pair of incorrect inputs
  IntArrayRef pivots_sizes(LU_pivots.sizes().data(), LU_pivots.dim() - 1);
  IntArrayRef lu_sizes(LU_data.sizes().data(), LU_data.dim() - 2);
  TORCH_CHECK(pivots_sizes == lu_sizes,
              "batch dimensions of LU_pivots doesn't match batch dimensions of LU_data");

  Tensor self_broadcasted, LU_data_broadcasted;
  std::tie(self_broadcasted, LU_data_broadcasted) = _linalg_broadcast_batch_dims(self, LU_data, "lu_solve");

  // Now, we need to broadcast pivots too for the batch dimensions to match
  IntArrayRef new_pivots_sizes(LU_data_broadcasted.sizes().data(), LU_data_broadcasted.dim() - 1);
  Tensor LU_pivots_broadcasted = LU_pivots.expand(new_pivots_sizes);

  // lu_solve_trans_stub (apply_lu_solve) requires batched column major (Fortran-contiguous) tensors
  // 'result' tensor is modified in-place and must be a copy of 'self_broadcasted'
  Tensor result = cloneBatchedColumnMajor(self_broadcasted);

  // if LU_data is Fortran-contiguous no need to make a copy
  bool is_LU_data_batched_column_major = LU_data_broadcasted.transpose(-2, -1).is_contiguous();
  Tensor LU_data_working_copy = is_LU_data_batched_column_major ? LU_data_broadcasted : cloneBatchedColumnMajor(LU_data_broadcasted);
  Tensor LU_pivots_working_copy = LU_pivots_broadcasted.is_contiguous() ? LU_pivots_broadcasted : LU_pivots_broadcasted.contiguous();

  lu_solve_trans_stub(self.device().type(), result, LU_data_working_copy, LU_pivots_working_copy, trans);
  return result;
}

Tensor lu_solve(const Tensor& self, const Tensor& LU_data, const Tensor& LU_pivots) {
  return at::native::_lu_solve_trans(self, LU_data, LU_pivots, TransposeType::NoTranspose);
}

Tensor& lu_solve_out(const Tensor& self, const Tensor& LU_data, const Tensor& LU_pivots, Tensor& result) {
  checkSameDevice("lu_solve", result, self);
  checkLinalgCompatibleDtype("lu_solve", result, self);
  Tensor result_tmp = at::lu_solve(self, LU_data, LU_pivots);
  at::native::resize_output(result, result_tmp.sizes());
  result.copy_(result_tmp);
  return result;
}

// ~~~~~~~~~~~~~~~~~~~~~~~~~~~~~~~ legacy_lstsq ~~~~~~~~~~~~~~~~~~~~~~~~~~~~~~~

// This wraps Lapack's gels routine, which uses a QR or LQ factorization to
// solve any linear system, minimizing ||A.X - B||
// A & B must be fortran-contiguous matrixes.
// On exit, A is overwritten with the QR/LQ factorization of input A
//          B is overwritten with the solution vectors
template <typename scalar_t>
static void apply_lstsq(const Tensor& B, const Tensor& A) {
#if !AT_BUILD_WITH_LAPACK()
  TORCH_INTERNAL_ASSERT(false, "lstsq: LAPACK library not found in compilation");
#else

  int m, n, nrhs, lda, ldb, info, lwork;
  scalar_t wkopt = 0.0;
  lwork = -1; // work length
  m = A.size(0);
  n = A.size(1);
  nrhs = B.size(1);
  info = 0;
  lda = m;
  ldb = (m > n) ? m : n;

  auto B_data = B.data_ptr<scalar_t>();
  auto A_data = A.data_ptr<scalar_t>();

  // get info how much space is needed
  lapackGels<scalar_t>('N', m, n, nrhs, A_data, lda, B_data, ldb, &wkopt, lwork, &info);

  lwork = static_cast<int>(wkopt);
  Tensor work_tensor = at::empty({lwork}, A.scalar_type());
  auto work = work_tensor.data_ptr<scalar_t>();

  lapackGels<scalar_t>('N', m, n, nrhs, A_data, lda, B_data, ldb, work, lwork, &info);

  TORCH_CHECK(
      info >= 0,
      "Lapack Error in gels : Illegal argument ", -info);
  TORCH_CHECK(
      info == 0,
      "Lapack Error in gels: The ", info, "-th diagonal element of the ",
      "triangular factor of A is zero");
#endif
}

std::tuple<Tensor, Tensor> legacy_lstsq(const Tensor& B, const Tensor& A) {
  TORCH_WARN_ONCE(
    "torch.lstsq is deprecated in favor of torch.linalg.lstsq and will be removed in a future PyTorch release.\n",
    "torch.linalg.lstsq has reversed arguments and does not return the QR decomposition in "
    "the returned tuple (although it returns other information about the problem).\n",
    "To get the qr decomposition consider using torch.linalg.qr.\n",
    "The returned solution in torch.lstsq stored the residuals of the solution in the ",
    "last m - n columns of the returned value whenever m > n. In torch.linalg.lstsq, the ",
    "residuals in the field 'residuals' of the returned named tuple.\n",
    "The unpacking of the solution, as in\n",
    "X, _ = torch.lstsq(B, A).solution[:A.size(1)]\n",
    "should be replaced with\n",
    "X = torch.linalg.lstsq(A, B).solution");

  TORCH_CHECK(A.scalar_type() == B.scalar_type(), "Exepected A and B dtypes to match but found ",
              A.scalar_type(), " and ", B.scalar_type());
  TORCH_CHECK(A.dim() == 2, "Expected A to have 2 dimensions, but got ", A.dim());
  TORCH_CHECK(A.numel() != 0, "A should not be empty");
  TORCH_CHECK(B.dim() == 1 || B.dim() == 2, "Expected B to have 1 or 2 "
      "dimensions, but got ", B.dim());
  TORCH_CHECK(B.numel() != 0, "B should not be empty");
  TORCH_CHECK(A.size(0) == B.size(0), "Expected A and B to have same size "
      "at dim 0, but A has ", A.size(0), " rows and B has ", B.size(0), " rows");

  const auto a_sizes = A.sizes();
  const auto ldb = std::max(a_sizes[0], a_sizes[1]);

  auto A_working = cloneBatchedColumnMajor(A);
  auto B_working = copyBatchedColumnMajor(B.dim() == 1 ? B.unsqueeze(1) : B, ldb);

  AT_DISPATCH_FLOATING_TYPES(B.scalar_type(), "lstsq_cpu", [&] {
    apply_lstsq<scalar_t>(B_working, A_working);
  });

  return std::tuple<Tensor, Tensor>(B_working, A_working);
}

std::tuple<Tensor&,Tensor&> legacy_lstsq_out(
    const Tensor& B, const Tensor& A, Tensor& B_out, Tensor& A_out) {
  const auto dtype = A.scalar_type();
  TORCH_CHECK(B.scalar_type() == dtype, "exepected A and B dtypes to match but found ",
              A.scalar_type(), " and ", B.scalar_type());
  TORCH_CHECK(A_out.scalar_type() == dtype, "A_out to have scalar type ", dtype,
              " but found", A_out.scalar_type());
  TORCH_CHECK(B_out.scalar_type() == dtype, "A_out to have scalar type ", dtype,
              " but found", B_out.scalar_type());
  Tensor A_tmp, B_tmp;
  std::tie(B_tmp, A_tmp) = native::legacy_lstsq(B, A);
  resize_output(A_out, A_tmp.sizes());
  A_out.copy_(A_tmp);
  resize_output(B_out, B_tmp.sizes());
  B_out.copy_(B_tmp);
  return std::tuple<Tensor&, Tensor&>(B_out, A_out);
}

Tensor _det_lu_based_helper_backward_helper(
  const Tensor& det_grad,
  const Tensor& det,
  const Tensor& self,
  const Tensor& lu,
  const Tensor& pivs
) {
  auto eps = at::native::_get_epsilon(c10::toValueType(self.scalar_type()));
  auto n = self.size(-1);
  auto eps_tensor = at::tensor(eps, self.options());
  auto condition_diagonal = [&](const Tensor& x) {
    auto x_diag = x.diagonal(0, -2, -1);
    auto x_diag_conditioned = at::where(
      x_diag == 0.0,
      eps_tensor,
      x_diag
    );
    x_diag.copy_(x_diag_conditioned);
  };

  // create a matrix d := (det_grad * det.conj()) I
  // NOTE: we do not use the shorter version
  // auto d = at::zeros_like(self);
  // d.diagonal(0, -2, -1).copy_((det_grad * det.conj()).unsqueeze(-1));
  // to avoid in-place operations to eliminate potential issues with Vmap
  auto det_expanded_sizes = det.sizes().vec();
  det_expanded_sizes.push_back(n);
  auto d_diag = det_grad * det.conj();
  auto d = at::diag_embed(d_diag.unsqueeze(-1).expand(det_expanded_sizes));
  // make sure that d is Fortran-contiguous. The transposition is sufficient as d is a diagonal square matrix
  d = d.transpose(-2, -1);

  if (self.device().type() == at::kCPU) {
    // we want to condition the diagonal of the lu Tensor, but it is not allowed
    // to modify arguments of backward functions in-place, hence the cloning.
    auto lu_clone = lu.clone();
    condition_diagonal(lu_clone);

    auto trans = self.is_complex() ? TransposeType::ConjTranspose : TransposeType::Transpose;

    // d is modified in-place and will contain the result
    lu_solve_trans_stub(self.device().type(), d, lu_clone, pivs, trans);
    return d;
  }
  // lu_solve is less stable than two triangular_solve for CUDA tensors.
  else {
    Tensor p, l, u;
    std::tie(p, l, u) = at::lu_unpack(lu, pivs, /*unpack_data=*/true, /*unpack_pivots=*/true);

    if (self.is_complex()) {
      // Tensors u_h and l_h should be physically conjugated prior to applying kernel stubs,
      // as .conj() is lazy and will not materialize conjugated output.
      l.conj_physical_();
      u.conj_physical_();
    }

    // triangular_solve_stub performs operations in-place.
    // Tensor d will contain the result
    condition_diagonal(u);

    // Solve u^h x = d
    // note that d = c I for some scalar c, hence
    // d u_h^{-1} = c I u_h^{-1} = u_h^{-1} c I = u_h^{-1} d.
    // NOTE: u is contigious and upper-triangular,
    // but from the Fortran respective it is lower-triangular and already transposed.
    // Since u is conjugated in-place in the code above, it is sufficient
    // to just run triangular_solve with upper=false.
    triangular_solve_stub(
      self.device().type(), u, d,
      /*left=*/true,
      /*upper=*/false,
      /*transpose=*/TransposeType::NoTranspose,
      /*unitriangular=*/false);

    // After this operation d will contain a row-wise permuted grad wrt to self
    // The same notes as for the system involving u apply here.
    triangular_solve_stub(
      self.device().type(), l, d,
      /*left=*/true,
      /*upper=*/true,
      /*transpose=*/TransposeType::NoTranspose,
      /*unitriangular=*/true);

    // multiply by p to restore the row order
    return at::matmul(p, d);
  }
}

// ~~~~~~~~~~~~~~~~~~~~~~~~~~~~~~~ solve_triangular ~~~~~~~~~~~~~~~~~~~~~~~~~~~~~~~
namespace {
void checkSameDtype(const Tensor& t1,
                    const Tensor& t2,
                    const char* const f_name,
                    const char* const t1_name,
                    const char* const t2_name) {
  TORCH_CHECK(t1.scalar_type() == t2.scalar_type(),
              f_name, ": Expected ", t1_name, " and ", t2_name, " to have the same dtype. ",
              "Got ", t1_name, ".dtype = ", t1.scalar_type(),
              " and ", t2_name, ".dtype = ", t2.scalar_type());
}

void checkIsMatrix(const Tensor& t,
                   const char* const f_name,
                   const char* const t_name) {
  TORCH_CHECK(t.dim() >= 2, f_name, ": Expected ", t_name,
                            " to be a tensor of at least 2 dimensions.");
}

void checkIsSquareMatrix(const Tensor& t,
                         const char* const f_name,
                         const char* const t_name) {
  checkIsMatrix(t, f_name, t_name);
  TORCH_CHECK(t.size(-1) == t.size(-2),
              f_name, ": Expected ", t_name,
              " to be a square matrix or batch of square matrices. "
              "Got matrices of size (", t.size(-2), ", ", t.size(-1), ").");
}

void checkInputsSolver(const Tensor& A,
                       const Tensor& B,
                       const Tensor& out,
                       const bool left,
                       const char* const f_name) {
  checkSameDtype(A, B, f_name, "A", "B");
  checkSameDtype(A, out, f_name, "A", "out");
  checkIsSquareMatrix(A, f_name, "A");
  checkIsMatrix(B, f_name, "B");
  TORCH_CHECK(left ? A.size(-2) == B.size(-2) : A.size(-1) == B.size(-1),
              f_name, ": Incompatible shapes of A and B for the equation ",
              left ? "AX = B" : "XA = B",
              " (", A.size(-2), "x", A.size(-1), " and ", B.size(-2), "x", B.size(-1), ")");
}

bool is_fortran_ready(const Tensor& t) {
  // This could be made more general, similar to how it's checked in matmul, which would allow to
  // ellide the copy with strides such as (6, 12, 1, 3) or (3, 1, 9), but this is quite tricky.
  // We choose to be conservative for simplicity
  return t.is_contiguous() || t.transpose(-2, -1).is_contiguous();
}

TransposeType to_transtype(const bool contig, const bool conj) {
  if (conj) {
    if (contig) { TORCH_INTERNAL_ASSERT(false, "Invalid transpose type"); }
    else {        return TransposeType::ConjTranspose; }
  } else {
    if (contig) { return TransposeType::NoTranspose; }
    else {        return TransposeType::Transpose; }
  }
}
} // end of anonymous namespace

/*
Solves the matrix equation AX = B for A triangular.
'left' If true solves AX = B, if false solves XA = B
'upper' controls the portion of input matrix to consider in computations,
'unitriangular' if true then we assume diag(A) to be ones
'out' The tensor with the result. If A == out, A will be modified in place
*/
Tensor& linalg_solve_triangular_out(
    const Tensor& A,
    const Tensor& B,
    bool left,
    bool upper,
    bool unitriangular,
    Tensor& out) {
  checkInputsSolver(A, B, out, left, "linalg.solve_triangular");
  Tensor A_, B_;
  std::tie(B_, A_) = _linalg_broadcast_batch_dims(B, A, /*don't check errors*/nullptr);

  // We'll write F-contig / F-transpose for FORTRAN contiguous / FORTRAN transpose etc
  // At this point, A, B have been broadcasted but may or may not be F-ready

  // The following algorithm minimises copies and allocations. In pseudocode:
  // if out is wrong size:
  //   resize_output(out)
  // # Invariant: out is the right size
  // Tensor out_f; # Tensor that we will pass to FORTRAN
  // if out is F-ready:
  //   out_f = out;
  // else:
  //   Allocate out_f F-ready
  // if B != out_f:
  //   copy B into out_f
  // # Invariant: out_f F-ready and has B copied into it
  // if out_f is F-transposed:
  //   transpose equation
  // if out_f is conj:
  //   conjugate equation
  // # Invariant: out_f is not conjugated and F-contig
  // Tensor A_f; # Tensor that will be sent to FORTRAN
  // if A is F-ready:
  //   if A is conj and A is not transposed:
  //     # We need to clone A in this case. See [Cloning A]
  //     clone A F-contig into A_f
  //   else:
  //     A_f = A;
  // else:
  //   clone A F-contig into A_f
  // # Invariant: out_f is F-contig and A_f is F-ready
  // # We pass FORTRAN the flags indicating if A_f is transposed and or conjugated
  //
  // # Here we undo the conjugations / transposes on out_f if needed
  //
  // if out_f not same out:
  //   copy out_f into out
  // return out
  //
  // Note: The logic for the negative bit is the same as that for the conjugate bit
  //
  // Note: [Cloning A] If we are careful when allocating B when it needs to be allocated at the
  // beginning of the algorithm, it is possible to always elide the copy of A here.
  // Via this trick, the algorithm will copy at most one of A or B (never both) whenever A
  // and B are F-ready and not A.is_neg() (which happens almost always in practice).
  // When called as f(A, B, out=B) in most practical cases it'll perform no copies.

  const bool avoid_copy_A = is_fortran_ready(A_) && A_.stride(-2) == 1 && A_.is_conj();
  if (avoid_copy_A){
    // See Note: [Cloning A]
    at::native::resize_output(out, B_.sizes());
  }
  else {
    // poorman's reimplementation of resize_output with result F-contig
    if (resize_output_check(out, B_.sizes())) {
      out.resize_(B_.transpose(-2, -1).sizes(), MemoryFormat::Contiguous);
      out.transpose_(-2, -1);  // make 'out' have Fortran contiguous memory layout
    }
  }
  // Invariant: out has the right size, so we'll be able to copy into it later on

  Tensor out_f; // the out that will go into fortran
  // We use C10_LIKELY mostly for documentation as it helps following what's the most likely path
  if C10_LIKELY (is_fortran_ready(out)) {
    out_f = out;
    if C10_LIKELY (!out.is_same(B_)) {
      out_f.copy_(B_);
    }
  } else{
    if (avoid_copy_A){
      // See Note: [Cloning A]
      out_f = B_.clone(at::MemoryFormat::Contiguous);
    }
    else {
      out_f = cloneBatchedColumnMajor(B_);
    }
  }
  // Invariant: out_f F-ready and has B copied into it

  // out_f is F-transposed
  bool transpose_A = false;
  bool transpose_out_f = false;
  if (out_f.stride(-1) == 1) {
    left = !left;
    transpose_A = true;
    transpose_out_f = true;
    out_f.transpose_(-2 ,-1);
  }

  // No need to conjugate anything if out_f is conj as AX = conj(B) <=> conj(A)conj(X) = B
  // and X = B after the algortihm. We just anotate that A is conjugated later on
  // The solution will be written into out_f, so it'll be conjugated already

  Tensor A_f;  // The A that will go into fortran
  bool A_is_conj = A_.is_conj() != out_f.is_conj();
  bool A_is_neg = A_.is_neg() != out_f.is_neg();
  bool A_is_f_contig = (A_.stride(-1) == 1) == transpose_A;
  if C10_LIKELY (is_fortran_ready(A_) && !((A_is_conj && A_is_f_contig) || A_is_neg)) {
    A_f = A_;
  } else {
    // We choose C-contig rather than F-contig because it has better memory access in solvers
    // We resolve the conj as well
    A_f = A_.clone(at::MemoryFormat::Contiguous);
    A_is_f_contig = transpose_A;
    A_is_conj = false;
    A_is_neg = false;
  }
  // Invariant: out_f is F-contig and A_f is F-ready

  // If we pass the matrix physically F-transposed, we need to change the parity of upper
  if (A_f.stride(-1) == 1) {
    upper = !upper;
  }

  triangular_solve_stub(
    A_f.device().type(), A_f, out_f,
    /*left=*/left,
    /*upper=*/upper,
    /*transpose*/to_transtype(A_is_f_contig, A_is_conj),
    /*unitriangular=*/unitriangular);

  if (transpose_out_f) {
    out_f.transpose_(-2, -1);
  }

  if (!out_f.is_same(out)) {
    out.copy_(out_f);
  }
  return out;
}

Tensor linalg_solve_triangular(
    const Tensor& A,
    const Tensor& B,
    bool left,
    bool upper,
    bool unitriangular) {
  Tensor out = at::empty({0}, A.options());
  linalg_solve_triangular_out(A, B, left, upper, unitriangular, out);
  return out;
}

}}  // namespace at::native<|MERGE_RESOLUTION|>--- conflicted
+++ resolved
@@ -202,10 +202,6 @@
 extern "C" void strsm_(char *side, char *uplo, char *trans, char *diag, int *n, int *nrhs, float *alpha, float *a, int *lda, float *b, int *ldb);
 #endif
 
-<<<<<<< HEAD
-
-=======
->>>>>>> 7f730624
 namespace at {
 namespace native {
 
