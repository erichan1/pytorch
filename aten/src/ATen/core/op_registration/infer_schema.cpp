#include <ATen/core/op_registration/infer_schema.h>
#include <c10/util/irange.h>
#include <sstream>

namespace c10 {

namespace detail {
namespace infer_schema {
namespace {

std::string fastToString(size_t x) {
  if (C10_LIKELY(x < 10)) {
    std::string result;
    result.push_back('_');
    result.push_back('0' + x);
    return result;
  }
  return "_" + c10::guts::to_string(x);
}

std::vector<Argument> createArgumentVector(c10::ArrayRef<ArgumentDef> args) {
  std::vector<Argument> result;
  result.reserve(args.size());
  for (const auto i : c10::irange(args.size())) {
    // Arguments are named "_<index>"
    result.emplace_back(fastToString(i), (*args[i].getTypeFn)());
  }
  return result;
}
}
// This is intentionally a separate function and in a .cpp file
// because then the template is smaller and that benefits binary size
C10_EXPORT FunctionSchema make_function_schema(std::string&& name, std::string&& overload_name, c10::ArrayRef<ArgumentDef> arguments, c10::ArrayRef<ArgumentDef> returns) {
  return FunctionSchema(std::move(name), std::move(overload_name), createArgumentVector(arguments), createArgumentVector(returns));
}

C10_EXPORT FunctionSchema make_function_schema(c10::ArrayRef<ArgumentDef> arguments, c10::ArrayRef<ArgumentDef> returns) {
  return make_function_schema("", "", arguments, returns);
}
}
}

C10_EXPORT c10::optional<std::string> findSchemaDifferences(const FunctionSchema& lhs, const FunctionSchema& rhs) {
  if (lhs.arguments().size() != rhs.arguments().size()) {
    return "The number of arguments is different. " + guts::to_string(lhs.arguments().size()) +
             " vs " + guts::to_string(rhs.arguments().size()) + ".";
  }
  if (lhs.returns().size() != rhs.returns().size()) {
    return "The number of returns is different. " + guts::to_string(lhs.returns().size()) +
             " vs " + guts::to_string(rhs.returns().size());
  }

<<<<<<< HEAD
  for (size_t i = 0; i < lhs.arguments().size(); ++i) {
=======
  for (const auto i : c10::irange(lhs.arguments().size())) {
>>>>>>> 632719c2
    const TypePtr& leftType = lhs.arguments()[i].type();
    const TypePtr& rightType = rhs.arguments()[i].type();
    // Type::operator== is virtual. Comparing pointers first is
    // cheaper, particularly when one of the types is a singleton like
    // NumberType or AnyType.
    if (leftType.get() != rightType.get() && *leftType != *rightType) {
      return "Type mismatch in argument " + guts::to_string(i+1) + ": " + lhs.arguments()[i].type()->str() +
               " vs " + rhs.arguments()[i].type()->str();
    }
  }

<<<<<<< HEAD
  for (size_t i = 0; i < lhs.returns().size(); ++i) {
=======
  for (const auto i : c10::irange(lhs.returns().size())) {
>>>>>>> 632719c2
    const TypePtr& leftType = lhs.returns()[i].type();
    const TypePtr& rightType = rhs.returns()[i].type();
    // See above about comparing pointers first.
    if (leftType.get() != rightType.get() && *leftType != *rightType) {
      return "Type mismatch in return " + guts::to_string(i+1) + ": " + lhs.returns()[i].type()->str() +
               " vs " + rhs.returns()[i].type()->str();
    }
  }

  // no differences found
  return c10::nullopt;
}

}<|MERGE_RESOLUTION|>--- conflicted
+++ resolved
@@ -50,11 +50,7 @@
              " vs " + guts::to_string(rhs.returns().size());
   }
 
-<<<<<<< HEAD
-  for (size_t i = 0; i < lhs.arguments().size(); ++i) {
-=======
   for (const auto i : c10::irange(lhs.arguments().size())) {
->>>>>>> 632719c2
     const TypePtr& leftType = lhs.arguments()[i].type();
     const TypePtr& rightType = rhs.arguments()[i].type();
     // Type::operator== is virtual. Comparing pointers first is
@@ -66,11 +62,7 @@
     }
   }
 
-<<<<<<< HEAD
-  for (size_t i = 0; i < lhs.returns().size(); ++i) {
-=======
   for (const auto i : c10::irange(lhs.returns().size())) {
->>>>>>> 632719c2
     const TypePtr& leftType = lhs.returns()[i].type();
     const TypePtr& rightType = rhs.returns()[i].type();
     // See above about comparing pointers first.
