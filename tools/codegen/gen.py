import os
from typing import List, Dict, Optional, Tuple, Set, Any, Union, Sequence, TypeVar
from typing_extensions import Literal
import yaml
from collections import OrderedDict, defaultdict, namedtuple
import argparse
import pathlib
import json
from dataclasses import dataclass

from tools.codegen.model import (Argument, DispatchKey, FunctionSchema,
                                 Location, NativeFunction,
                                 NativeFunctionsGroup, OperatorName,
                                 BackendIndex, BackendMetadata,
                                 OptionalType, SchemaKind, SelfArgument,
                                 TensorOptionsArguments, Type, Variant,
                                 is_cuda_dispatch_key,
                                 is_generic_dispatch_key,
                                 Tag, BaseOperatorName)
from tools.codegen.api.types import (Binding, CppSignature, CppSignatureGroup,
                                     DispatcherSignature, NativeSignature)
from tools.codegen.api import cpp
import tools.codegen.api.dispatcher as dispatcher
import tools.codegen.api.native as native
import tools.codegen.api.meta as meta
import tools.codegen.api.structured as structured
from tools.codegen.api.translate import translate
from tools.codegen.selective_build.selector import SelectiveBuilder
from tools.codegen.utils import (
    Target, concatMap, context, mapMaybe, YamlDumper, YamlLoader, FileManager, assert_never
)
from tools.codegen.context import (method_with_native_function,
                                   native_function_manager,
                                   with_native_function_and_indices,
                                   with_native_function)
import tools.codegen.dest as dest
from tools.codegen.gen_functionalization_type import (
    gen_functionalization_definition,
    gen_functionalization_registration,
    gen_functionalization_view_inverse_declaration
)

T = TypeVar('T')

# Welcome to the ATen code generator v2!  The ATen code generator is
# responsible for parsing native_functions.yaml and then generating
# various generated files (e.g., TypeDefault.cpp) based on the operators
# defined in this file.  This means that the code generator knows how to
# parse function schema, and then translate this into various C++ types
# and boilerplate code.
#
# Some things to know about this file when you modify it:
#
# - This file has STRICT mypy typechecking.  Typecheck it with
#   `mypy --config mypy-strict.ini` in the root source directory
#
# - Most of the heavy lifting lives in external modules:
#   - 'model' has the data model for native_functions.yaml.  The classes
#     in those file represent what you see when you look at
#     a native_functions.yaml
#   - 'api' has conversions for how to translate JIT schema into
#     the various C++ APIs that the codegen interacts with.  There
#     are in fact THREE different C++ APIs: the public C++ API,
#     the dispatcher API, and the legacy disaptcher API.  See each
#     of these respective files for more information

# ~~~~~~~~~~~~~~~~~~~~~~~~~~~~~~~~~~~~~~~~~~~~~~~~~~~~~~~~~~~~~~~~~~~ #
#
#                         HELPER FUNCTIONS
#
# ~~~~~~~~~~~~~~~~~~~~~~~~~~~~~~~~~~~~~~~~~~~~~~~~~~~~~~~~~~~~~~~~~~~ #

# A custom loader for YAML to let us also keep track of line numbers
# of each entry in the YAML file
class LineLoader(YamlLoader):
    def construct_mapping(self, node, deep=False):  # type: ignore[no-untyped-def]
        mapping = super().construct_mapping(node, deep=deep)  # type: ignore[no-untyped-call]
        # Add 1 so line numbering starts at 1
        mapping['__line__'] = node.start_mark.line + 1
        return mapping

_GLOBAL_PARSE_NATIVE_YAML_CACHE = {}

# Parse native_functions.yaml into a sequence of NativeFunctions and Backend Indices.
ParsedYaml = namedtuple('ParsedYaml', ['native_functions', 'backend_indices'])
def parse_native_yaml(path: str) -> ParsedYaml:
    global _GLOBAL_PARSE_NATIVE_YAML_CACHE
    if path not in _GLOBAL_PARSE_NATIVE_YAML_CACHE:
        with open(path, 'r') as f:
            es = yaml.load(f, Loader=LineLoader)
        assert isinstance(es, list)
        rs: List[NativeFunction] = []
        bs: Dict[DispatchKey, Dict[OperatorName, BackendMetadata]] = defaultdict(dict)
        for e in es:
            assert isinstance(e.get('__line__'), int), e
            loc = Location(path, e['__line__'])
            funcs = e.get('func')
            with context(lambda: f'in {loc}:\n  {funcs}'):
                func, m = NativeFunction.from_yaml(e, loc)
                rs.append(func)
                BackendIndex.grow_index(bs, m)
        error_check_native_functions(rs)
        # Default dict is to prevent the codegen from barfing when we have a dispatch key that has no kernels yet.
        indices: Dict[DispatchKey, BackendIndex] = defaultdict(lambda: BackendIndex(
            dispatch_key=DispatchKey.Undefined, use_out_as_primary=True, external=False, index={}))
        for k, v in bs.items():
            # All structured in-tree operators are implemented in terms of their out operator.
            indices[k] = BackendIndex(dispatch_key=k, use_out_as_primary=True, external=False, index=v)
        _GLOBAL_PARSE_NATIVE_YAML_CACHE[path] = ParsedYaml(rs, indices)

    return _GLOBAL_PARSE_NATIVE_YAML_CACHE[path]

# Some assertions are already performed during parsing, but those are only within a single NativeFunction.
# Assertions here are meant to be performed across NativeFunctions.
def error_check_native_functions(funcs: Sequence[NativeFunction]) -> None:
    func_map: Dict[OperatorName, NativeFunction] = {}
    base_func_map: Dict[BaseOperatorName, List[NativeFunction]] = defaultdict(list)
    for f in funcs:
        func_map[f.func.name] = f
        base_func_map[f.func.name.name].append(f)
    for f in funcs:
        if f.structured_delegate is not None:
            delegate_func = func_map[f.structured_delegate]
            assert delegate_func.structured, \
                f"{f.func.name} is marked as a structured_delegate pointing to " \
                f"{f.structured_delegate}, but {f.structured_delegate} is not marked as structured. " \
                f"Consider adding 'structured=True' to the delegated operator"
        if f.tag is not None and f.tag is Tag.inplace_view:
            base_name = f.func.name.name
            overload_name = f.func.name.overload_name
            assert base_name.inplace, \
                f"{f.func.name} is marked with tag: inplace_view, but it doesn't follow the naming " \
                "convention for inplace ops - the codegen expects the base name to have a trailing underscore. "
            out_of_place_base_name = BaseOperatorName(base_name.base, False, base_name.dunder_method)
            assert len(base_func_map[out_of_place_base_name]) > 0, \
                f"{f.func.name} is marked with tag: inplace_view. The codegen expects there to be a corresponding " \
                f"out-of-place view op with the name '{base_name}' and matching schema, but it didn't find one. "


def cpp_string(s: str) -> str:
    """Convert a python string into a c++ string literal """
    s = s.replace('\\', '\\\\')
    s = s.replace('"', '\\"')
    s = s.replace('\a', '\\a')
    s = s.replace('\b', '\\b')
    s = s.replace('\f', '\\f')
    s = s.replace('\n', '\\n')
    s = s.replace('\v', '\\v')
    s = s.replace('\t', '\\t')
    return f'"{s}"'

# ~~~~~~~~~~~~~~~~~~~~~~~~~~~~~~~~~~~~~~~~~~~~~~~~~~~~~~~~~~~~~~~~~~~ #
#
#                        C++ CODE GENERATION
#
# ~~~~~~~~~~~~~~~~~~~~~~~~~~~~~~~~~~~~~~~~~~~~~~~~~~~~~~~~~~~~~~~~~~~ #

# Most functions in this section are curried: they consist of a function
# that takes some parameters (e.g., what is to be generated) which itself
# returns a function that actually maps NativeFunction to the code
# to be generated.  This pattern makes it convenient to use map, concatMap
# and similar functional combinators.

def static_dispatch_keys(backend: Optional[BackendIndex]) -> List[DispatchKey]:
    if backend is None:
        return []
    else:
        return [
            backend.dispatch_key,
            DispatchKey.CompositeImplicitAutograd,
            DispatchKey.CompositeExplicitAutograd
        ]

def static_dispatch_extra_headers(backend: Optional[BackendIndex], skip_tensor_include: bool = False) -> str:
    if skip_tensor_include:
        # See Note [Avoiding Include Cycles In Static Dispatch]
        maybe_inl = '_inl'
    else:
        maybe_inl = ''
    return '\n'.join([
        f'#include <ATen/{dispatch_key}Functions{maybe_inl}.h>' for dispatch_key in static_dispatch_keys(backend)])

def static_dispatch(
    f: NativeFunction, cpp_sig: CppSignature,
    *, method: bool, backend_index: Optional[BackendIndex]
) -> Optional[str]:
    if backend_index is None or f.manual_kernel_registration:
        return None
    target_sig = CppSignatureGroup.from_native_function(f, method=False, fallback_binding=False).signature
    name = target_sig.name()
    exprs = translate(cpp_sig.arguments(), target_sig.arguments(), method=method)
    exprs_str = ', '.join(a.expr for a in exprs)

    if f.structured_delegate is not None:
        # TODO: for ops with structured_delegate it should check the dispatch table of
        # the out variant instead. For now, these structured ops all have CPU/CUDA kernels
        # so we always dispatch to the `backend`, but this could be wrong when we
        # migrate math/default_backend ops to use structured delegate.
        return f'return at::{backend_index.dispatch_key.lower()}::{name}({exprs_str});'

    if backend_index.has_kernel(f):
        return f'return at::{backend_index.dispatch_key.lower()}::{name}({exprs_str});'
    elif f.has_composite_explicit_autograd_kernel:
        return f'return at::{DispatchKey.CompositeExplicitAutograd.lower()}::{name}({exprs_str});'
    elif f.has_composite_implicit_autograd_kernel:
        return f'return at::{DispatchKey.CompositeImplicitAutograd.lower()}::{name}({exprs_str});'

    return f'TORCH_CHECK(false, "Static dispatch does not support {name} for {backend_index.dispatch_key}.");'

# Generates RegisterSchema.cpp.  Depending on the selector, either
# all schemas are registered, or only some are (in the case of
# selective build)
@dataclass(frozen=True)
class RegisterSchema:
    selector: SelectiveBuilder

    @method_with_native_function
    def __call__(self, f: NativeFunction) -> Optional[str]:
        if not self.selector.is_native_function_selected(f):
            return None
        return f'm.def({cpp_string(str(f.func))});\n'

# Generates Operators.h and Operators.cpp.
# These provide macros that, given an operator and overload name, allow users
# to access an "un-overloaded" function version of the operator. This
# is useful for extension writers who want to (1) want to decltype the operator
# and (2) don't want to worry about method-only operators.
@dataclass(frozen=True)
class ComputeOperators:
    target: Union[
        Literal[Target.DECLARATION],
        Literal[Target.DEFINITION]
    ]

    @method_with_native_function
    def __call__(self, f: NativeFunction) -> str:
        sig = DispatcherSignature.from_schema(f.func)
        name = f.func.name.unambiguous_name()
        call_method_name = 'call'
        redispatch_method_name = 'redispatch'

        if self.target is Target.DECLARATION:
            # Note [The ATen Operators API]
            # The ATen Operators API lives in the at::_ops namespace, and contains compile-time
            # metadata about each operator + entry points into the Dispatcher.
            # The C++ function, method, and redispatch API's are all implemented as wrappers
            # into various bits of the structs defined here.
            #
            # Important characteristics about the Operators API:
            # (1) It follows the Dispatcher API.
            #     This is kind of necessary to avoid overhead.
            #     For example: if it followed the C++ API, then all of the faithful C++ factory functions
            #     would need to wrap their arguments into TensorOptions only to unwrap them again.
            # (2) Overload names are disambiguated.
            #     This is helpful for pytorch extenders who would like to decltype() an aten operator,
            #     that has overloads, e.g. decltype(at::_ops::mul_Tensor::call)
            # (3) No argument defaulting is allowed.
            #     This is more of an implementation detail to avoid #include cycles,
            #     since TensorBody.h (which defines the Tensor class) needs to include this file.
            # (4) manual_cpp_bindings and faithful names are not included in the API.
            #     This applies to stuff like __dispatch__is_complex(), and add_outf().
            #     These aren't "real aten ops", they're just additional functions provided by the C++ API.
            #     They're implemented as wrappers in Functions.h that call into the actual operators
            #     defined here, i.e. at::_ops::is_complex::call() and at::_ops::add_out::call().
            #     This means that ATEN_OP(is_complex) will not fastpath, and will go through the dispatcher.
            return f"""
struct TORCH_API {name} {{
  using schema = {sig.type()};
  using ptr_schema = schema*;
  // See Note [static constexpr char* members for windows NVCC]
  STATIC_CONSTEXPR_STR_INL_EXCEPT_WIN_CUDA(name, "aten::{f.func.name.name}")
  STATIC_CONSTEXPR_STR_INL_EXCEPT_WIN_CUDA(overload_name, "{f.func.name.overload_name}")
  STATIC_CONSTEXPR_STR_INL_EXCEPT_WIN_CUDA(schema_str, {cpp_string(str(f.func))})
  static {sig.defn(name=call_method_name, is_redispatching_fn=False)};
  static {sig.defn(name=redispatch_method_name, is_redispatching_fn=True)};
}};"""
        elif self.target is Target.DEFINITION:
            defns = f"""
STATIC_CONST_STR_OUT_OF_LINE_FOR_WIN_CUDA({name}, name, "aten::{f.func.name.name}")
STATIC_CONST_STR_OUT_OF_LINE_FOR_WIN_CUDA({name}, overload_name, "{f.func.name.overload_name}")
STATIC_CONST_STR_OUT_OF_LINE_FOR_WIN_CUDA({name}, schema_str, {cpp_string(str(f.func))})

// aten::{f.func}
static C10_NOINLINE c10::TypedOperatorHandle<{name}::schema> create_{name}_typed_handle() {{
  return c10::Dispatcher::singleton()
      .findSchemaOrThrow({name}::name, {name}::overload_name)
      .typed<{name}::schema>();
}}
"""

            for is_redispatching_fn in [False, True]:
                if is_redispatching_fn:
                    dispatcher_exprs_str = ', '.join(['dispatchKeySet'] + [a.name for a in sig.arguments()])
                    dispatcher_call = 'redispatch'
                    method_name = f'{name}::{redispatch_method_name}'
                else:
                    dispatcher_exprs_str = ', '.join([a.name for a in sig.arguments()])
                    dispatcher_call = 'call'
                    method_name = f'{name}::{call_method_name}'

                defns += f"""
// aten::{f.func}
{sig.defn(name=method_name, is_redispatching_fn=is_redispatching_fn)} {{
    static auto op = create_{name}_typed_handle();
    return op.{dispatcher_call}({dispatcher_exprs_str});
}}
"""
            return defns
        else:
            assert_never(self.target)


# Generates Function.h, which provides the functional public C++ API,
# and the scaffolding to call into the dispatcher from these functions.
@dataclass(frozen=True)
class ComputeFunction:
    static_dispatch_backend_index: Optional[BackendIndex]

    @method_with_native_function
    def __call__(self, f: NativeFunction) -> Optional[str]:
        if Variant.function not in f.variants:
            return None

        sig_group = CppSignatureGroup.from_native_function(f, method=False, fallback_binding=f.manual_cpp_binding)

        def generate_defn(faithful: bool) -> str:
            if faithful:
                sig = sig_group.faithful_signature
                assert sig is not None
            else:
                sig = sig_group.signature

            # See Note [The ATen Operators API]
            target_sig = DispatcherSignature.from_schema(f.func)
            exprs = translate(sig.arguments(), target_sig.arguments())
            exprs_str = ', '.join([e.expr for e in exprs])

            static_dispatch_block = static_dispatch(f, sig, method=False, backend_index=self.static_dispatch_backend_index)
            if static_dispatch_block is None:
                return f"""
// aten::{f.func}
TORCH_API inline {sig.decl()} {{
    return at::_ops::{f.func.name.unambiguous_name()}::call({exprs_str});
}}
"""
            else:
                return f"""
// aten::{f.func}
TORCH_API inline {sig.decl()} {{
    {static_dispatch_block}
}}
"""
        result = generate_defn(False)
        if sig_group.faithful_signature is not None:
            result += generate_defn(True)

        return result

# Generates TensorBody.h. This file provides the object-oriented (method-based)
# public C++ API, and the scaffolding to call into the dispatcher from these functions.
@dataclass(frozen=True)
class ComputeTensorMethod:
    target: Union[
        Literal[Target.DECLARATION],
        Literal[Target.DEFINITION]
    ]
    static_dispatch_backend_index: Optional[BackendIndex]

    @method_with_native_function
    def __call__(self, f: NativeFunction) -> Optional[str]:
        if Variant.method not in f.variants:
            return None

        assert not f.func.is_out_fn()
        assert f.func.arguments.self_arg is not None

        sig_group = CppSignatureGroup.from_native_function(f, method=True, fallback_binding=f.manual_cpp_binding)

        if self.target is Target.DECLARATION:
            result = f"{sig_group.signature.decl()} const;\n"
            if sig_group.faithful_signature is not None:
                result += f"{sig_group.faithful_signature.decl()} const;\n"
            return result

        if self.target is not Target.DEFINITION:
            assert_never(self.target)

        def generate_defn(faithful: bool) -> str:
            if faithful:
                sig = sig_group.faithful_signature
                assert sig is not None
            else:
                sig = sig_group.signature

            target_sig = DispatcherSignature.from_schema(f.func)
            exprs = translate(sig.arguments(), target_sig.arguments(), method=True)
            exprs_str = ', '.join([e.expr for e in exprs])

            static_dispatch_block = static_dispatch(f, sig, method=True, backend_index=self.static_dispatch_backend_index)
            if static_dispatch_block is None:
                return f"""
// aten::{f.func}
inline {sig.defn(prefix="Tensor::")} const {{
    return at::_ops::{f.func.name.unambiguous_name()}::call({exprs_str});
}}
"""
            else:
                return f"""
// aten::{f.func}
inline {sig.defn(prefix="Tensor::")} const {{
    {static_dispatch_block}
}}
"""

        result = generate_defn(faithful=False)
        if sig_group.faithful_signature is not None:
            result += generate_defn(faithful=True)

        return result

# Generates RedispatchFunctions.h.
# This is similar to the C++ API defined in Functions.h, but provides access
# to the dispatcher's redispatch API.
@dataclass(frozen=True)
class ComputeRedispatchFunction:

    @method_with_native_function
    def __call__(self, f: NativeFunction) -> Optional[str]:
        # We unconditionally generate function variants of the redispatch API.
        # This is mainly because we can namespace functions separately, but not methods,
        sig_group = CppSignatureGroup.from_native_function(f, method=False, fallback_binding=f.manual_cpp_binding)

        def generate_defn(faithful: bool) -> str:
            if faithful:
                sig = sig_group.faithful_signature
                assert sig is not None
            else:
                sig = sig_group.signature

            target_sig = DispatcherSignature.from_schema(f.func)
            exprs = translate(sig.arguments(), target_sig.arguments())
            exprs_str = ', '.join(['dispatchKeySet'] + [a.expr for a in exprs])

            return f"""
// aten::{f.func}
TORCH_API inline {sig.decl(is_redispatching_fn=True)} {{
    return at::_ops::{f.func.name.unambiguous_name()}::redispatch({exprs_str});
}}
"""
        result = generate_defn(False)
        if sig_group.faithful_signature is not None:
            result += generate_defn(True)

        return result


# Generates ATenOpList.cpp, a runtime accessible list of all aten
# operators.
# TODO: This was historically used to help some JIT interop code
# figure out whether or not to treat aten namespace'd operators
# one way or another, we should reevaluate if this is actually needed.
@with_native_function
def compute_aten_op(f: NativeFunction) -> str:
    return f'{{"aten::{f.func.name.name}", "{f.func.name.overload_name}"}},'

# Generates MetaFunctions.h
def compute_meta_function_declaration(g: NativeFunctionsGroup) -> Optional[str]:
    if not g.structured:
        return None
    with native_function_manager(g.out):
        name = meta.name(g)
        args = structured.meta_arguments(g)
        args_str = ', '.join(a.decl() for a in args)
        parent_class = g.out.structured_inherits
        if parent_class is None:
            parent_class = "at::impl::MetaBase"
        meta_return = "void"
        precomputed = g.out.precomputed if g.structured else None

        if precomputed:
            # Generate the template declaration with one bool parameter for each
            # precomputed element. Each parameter is true if the corresponding (in
            # terms of position) precomputed element has been set.
            precomputed_elements = [elem for replace_list in precomputed.replace.values() for elem in replace_list]
            precomputed_template_parameters = [elem.name.upper() for elem in precomputed_elements]
            precomputed_template_params_str = ", ".join(f"bool {param} = false" for param in precomputed_template_parameters)
            precompute_template_decl = f"template <{precomputed_template_params_str}>"

            # Generate a string containing declarations of all precomputed elements.
            precomputed_elements_with_cpp_types = [
                structured.argument_type(elem, binds=elem.name)
                for elem in precomputed_elements
            ]

            precomputed_elements_decl = ";\n".join(
                f"{elem.cpp_type(strip_ref=True)} {elem.name}" for elem in precomputed_elements_with_cpp_types
            )

            # Generate "setter" methods for each precomputed element. Each method will return
            # a new instance of precompute_out with the template parameter that corresponds to
            # the member set by the method to true (to indicate that it has been set).
            setter_methods = []
            for i, elem in enumerate(precomputed_elements):
                # Generate the signature. The return type will be the same
                # as the type of `this` but with the template parameter
                # corresponding to the element set by this method set to true.
                # The assert generated below will ensure that this template
                # parameter is false on the type of `this`.
                return_ty_templates = ", ".join(
                    precomputed_template_parameters[:i] + ["true"] + precomputed_template_parameters[i + 1:]
                )
                return_ty = f"precompute_out<{return_ty_templates}>"
                elem_cpp_ty = precomputed_elements_with_cpp_types[i].cpp_type(strip_ref=True)
                signature = f"{return_ty} set_{elem.name}({elem_cpp_ty} value)"

                # Generate an assert which checks that the
                # template parameter corresponding to the precomputed
                # element that is set by this method is false on the
                # class corresponding to the object that `this` points to.
                # This ensures that each element can be set only once.
                assert_msg = f"\"{precomputed_elements[i].name} already set\""
                assert_stmt = f"static_assert({precomputed_template_parameters[i]} == false, {assert_msg});"

                # Generate the new object construction block. All state
                # except the element that this method sets is copied from the
                # object that `this` points to. The value for the element that
                # the method sets is taken from a method parameter.
                construction_stmts = []
                construction_stmts.append(f"{return_ty} ret;")

                for j, elem in enumerate(precomputed_elements):
                    if i == j:
                        construction_stmts.append(f"ret.{elem.name} = value;")
                    else:
                        construction_stmts.append(f"ret.{elem.name} = this->{elem.name};")

                construction_stmts.append("return ret;")
                construction_block = "\n".join(construction_stmts)

                setter_methods.append(f"""
                    {signature} {{
                        {assert_stmt}
                        {construction_block}
                    }}
                """)
            setter_methods_decl = "\n".join(setter_methods)

            # Meta should return an instance of the struct containing the precomputed elements.
            meta_return_template_params = ", ".join(["true"] * len(precomputed_template_parameters))
            # This typedef (actually a using statement) is needed so that TORCH_META_FUNC can reuse the return
            # type (which has a variable number of template parameters).
            meta_return_typedef = f"using meta_return_ty = precompute_out <{meta_return_template_params}>;"
            meta_return = "meta_return_ty"
            precomputed_decl = f"""
                {precompute_template_decl}
                struct TORCH_API precompute_out {{
                    {setter_methods_decl}
                    {precomputed_elements_decl};
            }};"""
        else:
            meta_return_typedef = ""
            precomputed_decl = ""

        return f"""\
struct TORCH_API structured_{name} : public {parent_class} {{
    {precomputed_decl}
    {meta_return_typedef}
    {meta_return} meta({args_str});
}};
"""

# Generates RegisterBackendSelect.cpp, a series of kernels which provide
# specialized computation of dispatch key for operator signatures which cannot
# be easily done automatically using templating.
@dataclass(frozen=True)
class ComputeBackendSelect:
    target: Union[
        Literal[Target.DEFINITION],
        Literal[Target.REGISTRATION]
    ]

    # Selector object to determine which operators to generate
    # registration code for.
    selector: SelectiveBuilder

    @method_with_native_function
    def __call__(self, f: NativeFunction) -> Optional[str]:
        if str(f.func.name.name).endswith('_like') or str(f.func.name.name).startswith('new_'):
            return None

        name = native.name(f.func)
        native_sig = NativeSignature(f.func)

        if not any(isinstance(a.argument, TensorOptionsArguments) for a in native_sig.arguments()):
            return None

        if not self.selector.is_native_function_selected(f):
            return None

        native_tensor_args = [
            a for a in native_sig.arguments()
            if isinstance(a.argument, Argument) and a.argument.type.is_tensor_like()
        ]

        dispatcher_sig = DispatcherSignature.from_schema(f.func)

        sig: Union[NativeSignature, DispatcherSignature]
        sig = dispatcher_sig
        dispatcher_exprs = dispatcher_sig.exprs()
        dispatch_key = "c10::computeDispatchKey(dtype, layout, device)"

        if self.target is Target.DEFINITION:
            # I don't think there's actually a good reason to generate
            # these two cases differently
            # The first case could probably be improved though- it calls computeDispatchKeySet(),
            # which looks at TLS dispatch keys- there should not be any by the time we reach backend select.
            if native_tensor_args:
                tensor_args = ', '.join(a.name for a in native_tensor_args)
                compute_dk = f"""\
DispatchKeySet _dk_set = c10::DispatchKeySet({dispatch_key}) | c10::detail::multi_dispatch_key_set({tensor_args});
  DispatchKeySet _dk_mask = c10::DispatchKeySet(DispatchKeySet::FULL_AFTER, DispatchKey::BackendSelect);
  DispatchKeySet _dk = c10::impl::computeDispatchKeySet(_dk_set, _dk_mask);"""
            else:
                compute_dk = f"DispatchKeySet _dk = c10::DispatchKeySet({dispatch_key});"
            return f"""\
// aten::{f.func}
C10_ALWAYS_INLINE
{sig.defn(name)} {{
  static auto op = c10::Dispatcher::singleton()
    .findSchemaOrThrow("aten::{f.func.name.name}", "{f.func.name.overload_name}")
    .typed<{dispatcher_sig.type()}>();
  {compute_dk}
  return op.redispatch(_dk, {', '.join(a.expr for a in dispatcher_exprs)});
}}
"""
        elif self.target is Target.REGISTRATION:
            return f"""m.impl("aten::{f.func.name}", TORCH_FN({name}));"""
        else:
            assert_never(self.target)

# ~~~~~~~~~~~~~~~~~~~~~~~~~~~~~~~~~~~~~~~~~~~~~~~~~~~~~~~~~~~~~~~~~~~ #
#
#                       YAML CODE GENERATION
#
# ~~~~~~~~~~~~~~~~~~~~~~~~~~~~~~~~~~~~~~~~~~~~~~~~~~~~~~~~~~~~~~~~~~~ #

def format_yaml(data: object) -> str:
    # Ignore alias in Dumper
    YamlDumper.ignore_aliases = lambda self, data: True  # type: ignore[assignment]

    # Support serializing OrderedDict
    def dict_representer(dumper: Any, data: Any) -> Any:
        return dumper.represent_dict(data.items())
    YamlDumper.add_representer(OrderedDict, dict_representer)  # type: ignore[no-untyped-call]
    # Some yaml parsers (e.g. Haskell's) don't understand line breaks.
    # width=1e9 turns off optional line breaks and improves
    # the portability of the outputted yaml.
    return yaml.dump(data, default_flow_style=False, Dumper=YamlDumper, width=1e9)  # type: ignore[no-any-return]

# For some reason, some defaults we write to YAML are written as native
# YAML objects, rather than doing them uniformly as strings.  This
# function detects those cases and converts them into native Python
# objects.
def pythonify_default(s: str) -> object:
    if s == 'true':
        return True
    elif s == 'false':
        return False

    try:
        return int(s)
    except ValueError:
        try:
            return float(s)
        except ValueError:
            return s

# What is a dynamic type?  Over time, the semantic meaning of
# dynamic type has degraded to meaninglessness (in the old days,
# it captured dtype-ness of types, but that has gone away with
# the removal of TH).  These days, it's mostly the same thing as
# the C++ API argument type, except that Tensor and Tensor?
# arguments simply present as Tensor.
#
# TODO: Get rid of dynamic_type, after getting tools/autograd
# to use the new codegen framework
def dynamic_type(t: Type) -> str:
    if isinstance(t, OptionalType):
        return dynamic_type(t.elem)
    # Note we don't use t.is_tensor_like() here because it would
    # also include Tensor[]
    if str(t) == 'Tensor':
        return 'at::Tensor'
    return cpp.argumenttype_type(t, mutable=False, binds='__placeholder__').cpp_type()

def compute_method_of_yaml(variants: Set[Variant]) -> List[str]:
    # This is written out explicitly to ensure that Tensor and
    # namespace are put into the list in the right order
    method_of = ['Type']
    if Variant.method in variants:
        method_of.append('Tensor')
    if Variant.function in variants:
        method_of.append('namespace')
    return method_of

def compute_returns_yaml(f: NativeFunction) -> Tuple[List[Dict[str, str]], Dict[str, str]]:
    # Note [name and field_name]
    # ~~~~~~~~~~~~~~~~~~~~~~~~~~
    # To understand name_to_field_name, we must first talk about this
    # schema:
    #
    #   lstsq.X(Tensor self, Tensor A, *, Tensor(a!) X, Tensor(b!) qr) -> (Tensor(a!) solution, Tensor(b!) QR)
    #
    # There is something very odd about this schema: it is an out
    # variant of the function (that is to say, it will convert into
    # at::lstsq_out() in the C++ API), but the names of the output
    # return arguments don't match the keyword argument names of
    # the inputs.  It TURNS OUT that in this situation, the historical
    # Declarations.yaml we want to output is this (abbreviated to
    # only show relevant fields):
    #
    #   arguments:
    #     ...
    #   - field_name: solution
    #     name: X
    #   - field_name: QR
    #     name: qr
    #     ...
    #
    #   returns:
    #   - field_name: solution
    #     name: X
    #   - field_name: QR
    #     name: qr
    #
    # The name of the return fields is stored in 'field_name', and the
    # name of the arguments is stored in 'name'.  So when we process
    # arguments, we need a way to get at the corresponding return.  At
    # the moment, this is most conveniently done by constructing a
    # mapping from name (the argument concept) to field_name (the
    # return concept) while processing return arguments, since we don't
    # directly maintain this correspondence in the modeling of function
    # schema itself.
    #
    # See also https://github.com/pytorch/pytorch/issues/43114
    name_to_field_name: Dict[str, str] = {}

    # Compute the returns field of the YAML entry
    names = cpp.return_names(f)
    returns = []
    for i, (r, name) in enumerate(zip(f.func.returns, names)):
        ret = {
            'dynamic_type': dynamic_type(r.type),
            'name': name,
            'type': cpp.return_type(r).cpp_type(),
        }

        if r.name:
            # See Note [name and field_name]
            ret['field_name'] = r.name
            if f.func.is_out_fn():
                name_to_field_name[f.func.arguments.out[i].name] = r.name

        returns.append(ret)

    return returns, name_to_field_name

# arguments in yaml roughly corresponds to the public C++ API
def compute_cpp_argument_yaml(cpp_a: Binding, *, schema_order: bool, kwarg_only_set: Set[str],
                              out_arg_set: Set[str], name_to_field_name: Dict[str, str]) -> object:
    if isinstance(cpp_a.argument, TensorOptionsArguments):
        arg: Dict[str, object] = {
            'annotation': None,
            'dynamic_type': 'at::TensorOptions',
            'is_nullable': False,
            'name': cpp_a.name,
            'type': cpp_a.type,
            'kwarg_only': True,
        }
        if cpp_a.default is not None:
            arg['default'] = cpp_a.default
        return arg
    elif isinstance(cpp_a.argument, SelfArgument):
        raise AssertionError()
    elif isinstance(cpp_a.argument, Argument):
        return compute_argument_yaml(
            cpp_a.argument, schema_order=schema_order,
            kwarg_only_set=kwarg_only_set, out_arg_set=out_arg_set, name_to_field_name=name_to_field_name)

def compute_argument_yaml(a: Argument, *, schema_order: bool, kwarg_only_set: Set[str],
                          out_arg_set: Set[str], name_to_field_name: Dict[str, str]) -> object:
    arg: Dict[str, object] = {
        'annotation': str(a.annotation) if a.annotation else None,
        'dynamic_type': dynamic_type(a.type),
        'is_nullable': a.type.is_nullable(),
        'name': a.name,
        'type': cpp.argument_type(a, binds="__placeholder__").cpp_type(),
    }
    if a.default is not None:
        arg['default'] = pythonify_default(cpp.default_expr(a.default, a.type))
    if a.name in kwarg_only_set:
        arg['kwarg_only'] = True
    if a.name in out_arg_set:
        arg['output'] = True
        arg['allocate'] = True
        # See Note [name and field_name]
        if a.name in name_to_field_name:
            arg['field_name'] = name_to_field_name[a.name]
    # Historically, booleans don't get their size recorded, because it
    # is already built into the cpp type (e.g., std::array<bool, 4>)
    l = a.type.is_list_like()
    if l is not None and l.size is not None and str(l.elem) != 'bool':
        arg['size'] = l.size
    return arg

@with_native_function
def compute_declaration_yaml(f: NativeFunction) -> object:
    returns, name_to_field_name = compute_returns_yaml(f)

    # These sets are used to conveniently test if an argument is a
    # kwarg-only or out argument
    kwarg_only_set = set(a.name for a in f.func.arguments.flat_kwarg_only)
    out_arg_set = set(a.name for a in f.func.arguments.out)

    sig_group = CppSignatureGroup.from_native_function(f, method=False, fallback_binding=False)
    cpp_args = sig_group.signature.arguments()
    arguments = [
        compute_cpp_argument_yaml(
            cpp_a, schema_order=False,
            kwarg_only_set=kwarg_only_set, out_arg_set=out_arg_set, name_to_field_name=name_to_field_name)
        for cpp_a in cpp_args
    ]

    schema_order_jit_arguments = list(f.func.schema_order_arguments())

    schema_order_arguments = [
        compute_argument_yaml(
            a, schema_order=True,
            kwarg_only_set=kwarg_only_set, out_arg_set=out_arg_set, name_to_field_name=name_to_field_name)
        for a in schema_order_jit_arguments
    ]

    cpp_schema_order_types = [
        # NB: method here doesn't matter
        r.type for a in schema_order_jit_arguments
        for r in cpp.argument(
            a, method=False, cpp_no_default_args=set(), faithful=False, has_tensor_options=False)
    ]

    cpp_returns = cpp.returns_type(f.func.returns).cpp_type()
    schema_order_cpp_signature = f"{cpp_returns} ({', '.join(cpp_schema_order_types)})"

    is_factory_method = any(isinstance(a.argument, TensorOptionsArguments) for a in cpp_args) \
        and Variant.method not in f.variants

    return OrderedDict([
        ('name', cpp.name(f.func)),
        ('operator_name', str(f.func.name.name)),
        ('overload_name', str(f.func.name.overload_name)),
        ('manual_kernel_registration', f.manual_kernel_registration),
        ('category_override', f.category_override if f.category_override is not None else ''),
        ('schema_string', f'aten::{f.func}'),
        ('arguments', arguments),
        ('schema_order_cpp_signature', schema_order_cpp_signature),
        ('schema_order_arguments', schema_order_arguments),
        ('method_of', compute_method_of_yaml(f.variants)),
        ('mode', 'native'),
        ('python_module', '' if f.python_module is None else f.python_module),
        ('returns', returns),
        ('inplace', f.func.name.name.inplace),
        ('is_factory_method', is_factory_method),
        ('abstract', f.is_abstract),
        ('device_guard', f.device_guard),
        ('with_gil', False),
        ('deprecated', False),
        ('has_math_kernel', f.has_composite_implicit_autograd_kernel),
    ])

# See Note [Auto generated composite kernels]
def has_autogenerated_composite_kernel(f: NativeFunction) -> bool:
    return (f.structured or f.structured_delegate is not None) and \
           (f.func.kind() == SchemaKind.functional or f.func.kind() == SchemaKind.inplace)

@with_native_function_and_indices
def compute_registration_declarations(f: NativeFunction, backend_indices: Dict[DispatchKey, BackendIndex]) -> str:
    name = dispatcher.name(f.func)
    returns_type = dispatcher.returns_type(f.func.returns).cpp_type_registration_declarations()
    args = dispatcher.arguments(f.func)
    args_str = ', '.join(a.no_default().decl_registration_declarations() for a in args)
    comment_data : Dict[str, str] = {
        'schema': f'aten::{f.func}',
        # TODO: What exactly is the semantics of the 'dispatch' field?
        'dispatch': str({k for k, v in backend_indices.items() if v.has_kernel(f)} != {DispatchKey.CompositeImplicitAutograd}),
        'default': str(f.has_composite_kernel or has_autogenerated_composite_kernel(f))
    }
    return f"""{returns_type} {name}({args_str}); // {json.dumps(comment_data)}
"""

# ~~~~~~~~~~~~~~~~~~~~~~~~~~~~~~~~~~~~~~~~~~~~~~~~~~~~~~~~~~~~~~~~~~~ #
#
#                           RUN IT ALL
#
# ~~~~~~~~~~~~~~~~~~~~~~~~~~~~~~~~~~~~~~~~~~~~~~~~~~~~~~~~~~~~~~~~~~~ #

def get_custom_build_selector(
        provided_op_registration_allowlist: Optional[List[str]],
        op_selection_yaml_path: Optional[str]) -> SelectiveBuilder:
    assert not (
        provided_op_registration_allowlist is not None and
        op_selection_yaml_path is not None), (
            "Both provided_op_registration_allowlist and " +
            "op_selection_yaml_path can NOT be provided at the " +
            "same time.")

    op_registration_allowlist: Optional[Set[str]] = None
    if provided_op_registration_allowlist is not None:
        op_registration_allowlist = set(provided_op_registration_allowlist)

    if op_registration_allowlist is not None:
        selector = SelectiveBuilder.from_legacy_op_registration_allow_list(
            op_registration_allowlist,
            True,
            False,
        )
    elif op_selection_yaml_path is not None:
        selector = SelectiveBuilder.from_yaml_path(op_selection_yaml_path)
    else:
        selector = SelectiveBuilder.get_nop_selector()

    return selector

def pre_group_native_functions(
        native_functions: Sequence[NativeFunction]) -> Dict[FunctionSchema, Dict[SchemaKind, NativeFunction]]:
    pre_grouped_native_functions: Dict[FunctionSchema, Dict[SchemaKind, NativeFunction]] = defaultdict(dict)
    for f in native_functions:
        d = pre_grouped_native_functions[f.func.signature()]
        assert f.func.kind() not in d
        d[f.func.kind()] = f
    return pre_grouped_native_functions

def get_grouped_native_functions(
        native_functions: Sequence[NativeFunction]) -> Sequence[Union[NativeFunction, NativeFunctionsGroup]]:
    def flatten_pre_group(d: Dict[SchemaKind, NativeFunction]) -> Sequence[Union[NativeFunction, NativeFunctionsGroup]]:
        r = NativeFunctionsGroup.from_dict(d)
        if r is None:
            return list(d.values())
        else:
            return [r]

    # TODO: how come ValuesView isn't a Sequence lol
    pre_grouped_native_functions = pre_group_native_functions(native_functions)
    return list(concatMap(flatten_pre_group, list(pre_grouped_native_functions.values())))

def gen_headers(
        *,
        native_functions: Sequence[NativeFunction],
        grouped_native_functions: Sequence[Union[NativeFunction, NativeFunctionsGroup]],
        static_dispatch_idx: Optional[BackendIndex],
        selector: SelectiveBuilder,
        backend_indices: Dict[DispatchKey, BackendIndex],
        core_fm: FileManager,
        cpu_fm: FileManager,
        cuda_fm: FileManager,
        dispatch_keys: Sequence[DispatchKey],
        functions_keys: Set[DispatchKey],
        rocm: bool,
) -> None:
    for dispatch_key in dispatch_keys:
        fm = cuda_fm if is_cuda_dispatch_key(dispatch_key) else cpu_fm
        if dispatch_key in functions_keys:
            if dispatch_key in static_dispatch_keys(static_dispatch_idx):
                # See Note [Avoiding Include Cycles In Static Dispatch]
                inl_headers = ''
            else:
                inl_headers = f'#include <ATen/{dispatch_key}Functions_inl.h>'

            fm.write_with_template(f'{dispatch_key}Functions.h', 'DispatchKeyFunctions.h', lambda: {
                'dispatch_key': str(dispatch_key),
                'inline_headers_for_nonstatic_build': inl_headers,
            })
            fm.write_with_template(f'{dispatch_key}Functions_inl.h', 'DispatchKeyFunctions_inl.h', lambda: {
                'dispatch_namespace': dispatch_key.lower(),
                'dispatch_namespaced_declarations': list(concatMap(
                    dest.RegisterDispatchKey(
                        backend_indices[dispatch_key],
                        Target.NAMESPACED_DECLARATION,
                        selector,
                        rocm=rocm,
                        cpp_namespace='at::native',
                        class_method_name=None),
                    grouped_native_functions
                )),
            })

        del fm

    structured_native_functions = [g for g in grouped_native_functions
                                   if isinstance(g, NativeFunctionsGroup)]
    cpu_fm.write('NativeMetaFunctions.h', lambda: {
        'declarations': list(mapMaybe(compute_meta_function_declaration, structured_native_functions)),
    })

    cpu_fm.write('Operators.h', lambda: {
        'declarations': list(mapMaybe(ComputeOperators(
            Target.DECLARATION), native_functions)),
    })

    cpu_fm.write('Functions.h', lambda: {
        'static_dispatch_extra_headers': static_dispatch_extra_headers(static_dispatch_idx),
        'function_definitions': list(mapMaybe(ComputeFunction(
            static_dispatch_backend_index=static_dispatch_idx), native_functions)),
    })

    core_fm.write('TensorBody.h', lambda: {
        'static_dispatch_extra_headers': static_dispatch_extra_headers(static_dispatch_idx, skip_tensor_include=True),
        'tensor_method_declarations': list(mapMaybe(ComputeTensorMethod(
            target=Target.DECLARATION, static_dispatch_backend_index=static_dispatch_idx), native_functions)),
        'tensor_method_definitions': list(mapMaybe(ComputeTensorMethod(
            target=Target.DEFINITION, static_dispatch_backend_index=static_dispatch_idx), native_functions)),
    })

    cpu_fm.write('RedispatchFunctions.h', lambda: {
        'function_redispatch_definitions': list(mapMaybe(ComputeRedispatchFunction(), native_functions)),
    })

    cpu_fm.write('NativeFunctions.h', lambda: {
        'native_function_declarations': list(concatMap(
            # Convert to a set first to remove duplicate kernel names.
            # Backends are allowed to repeat kernel names; only generate the declaration once!
            lambda f: list(OrderedDict.fromkeys(concatMap(
                lambda backend_idx:
                    dest.compute_native_function_declaration(f, backend_idx),
                backend_indices.values()))),
            grouped_native_functions)),
    })

    cpu_fm.write('RegistrationDeclarations.h', lambda: {
        'registration_declarations': [compute_registration_declarations(f, backend_indices) for f in native_functions],
    })

def gen_source_files(
        *,
        native_functions: Sequence[NativeFunction],
        grouped_native_functions: Sequence[Union[NativeFunction, NativeFunctionsGroup]],
        static_dispatch_idx: Optional[BackendIndex],
        selector: SelectiveBuilder,
        backend_indices: Dict[DispatchKey, BackendIndex],
        core_fm: FileManager,
        cpu_fm: FileManager,
        cuda_fm: FileManager,
        dispatch_keys: Sequence[DispatchKey],
        functions_keys: Set[DispatchKey],
        rocm: bool,
        force_schema_registration: bool,
) -> None:
    extra_cuda_headers = '''\
#include <c10/cuda/CUDAGuard.h>
#include <ATen/cuda/ATenCUDAGeneral.h>
#include <ATen/cuda/CUDADevice.h>
#include <ATen/cuda/CUDAContext.h>'''
    if rocm:
        extra_cuda_headers = '''\
#include <ATen/hip/impl/HIPGuardImplMasqueradingAsCUDA.h>
#include <ATen/hip/ATenHIPGeneral.h>
#include <ATen/hip/HIPDevice.h>
#include <ATen/hip/HIPContext.h>'''

    for dispatch_key in dispatch_keys:
        fm = cuda_fm if is_cuda_dispatch_key(dispatch_key) else cpu_fm

        fm.write_with_template(f'Register{dispatch_key}.cpp', 'RegisterDispatchKey.cpp', lambda: {
            'extra_cuda_headers': extra_cuda_headers if is_cuda_dispatch_key(dispatch_key) else '',
            'external_backend_headers': '',
            'namespaced_headers': f'#include <ATen/{dispatch_key}Functions.h>' if dispatch_key in functions_keys else '',
            'DispatchKey': dispatch_key,
            'dispatch_namespace': dispatch_key.lower(),
            'dispatch_helpers': dest.gen_registration_helpers(backend_indices[dispatch_key]),
            'dispatch_namespaced_definitions': list(concatMap(
                dest.RegisterDispatchKey(
                    backend_indices[dispatch_key],
                    Target.NAMESPACED_DEFINITION,
                    selector,
                    rocm=rocm,
                    cpp_namespace='at::native',
                    class_method_name=None),
                grouped_native_functions
            )),
            'dispatch_anonymous_definitions': list(concatMap(
                dest.RegisterDispatchKey(
                    backend_indices[dispatch_key],
                    Target.ANONYMOUS_DEFINITION,
                    selector,
                    rocm=rocm,
                    cpp_namespace='at::native',
                    class_method_name=None),
                grouped_native_functions
            )),
            'dispatch_registrations': list(concatMap(
                dest.RegisterDispatchKey(
                    backend_indices[dispatch_key],
                    Target.REGISTRATION,
                    selector,
                    rocm=rocm,
                    cpp_namespace='at::native',
                    class_method_name=None),
                grouped_native_functions
            )),
        })

    # BackendSelect is generated specially
    cpu_fm.write('RegisterBackendSelect.cpp', lambda: {
        'backend_select_method_definitions':
            list(mapMaybe(ComputeBackendSelect(Target.DEFINITION, selector), native_functions)),
        'backend_select_function_registrations':
            list(mapMaybe(ComputeBackendSelect(Target.REGISTRATION, selector), native_functions)),
    })

    schema_selector = selector
    if force_schema_registration:
        schema_selector = SelectiveBuilder.get_nop_selector()
    cpu_fm.write('RegisterSchema.cpp', lambda: {
        'schema_registrations': list(mapMaybe(RegisterSchema(schema_selector), native_functions)),
    })

    def key_func(fn: NativeFunction) -> str:
        return fn.func.name.unambiguous_name()

    cpu_fm.write_sharded(
        'Operators.cpp',
        native_functions,
        key_fn=key_func,
        env_callable=lambda fn: {
            'definitions': [ComputeOperators(Target.DEFINITION)(fn)]},
        num_shards=5,
        sharded_keys={'definitions'}
    )

    cpu_fm.write('Functions.cpp', lambda: {})

    core_fm.write('TensorMethods.cpp', lambda: {})

    core_fm.write('ATenOpList.cpp', lambda: {
        'aten_ops': list(mapMaybe(compute_aten_op, native_functions)),
    })


def gen_declarations_yaml(
        cpu_fm: FileManager,
        native_functions: Sequence[NativeFunction]) -> None:
    cpu_fm.write('Declarations.yaml', lambda:
                 format_yaml([compute_declaration_yaml(f) for f in native_functions]))


def main() -> None:
    parser = argparse.ArgumentParser(description='Generate ATen source files')
    parser.add_argument(
        '-s',
        '--source-path',
        help='path to source directory for ATen',
        default='aten/src/ATen')
    parser.add_argument(
        '-o',
        '--output-dependencies',
        help='output a list of dependencies into the given file and exit')
    parser.add_argument(
        '-d', '--install_dir', help='output directory',
        default='build/aten/src/ATen')
    parser.add_argument(
        '--rocm',
        action='store_true',
        help='reinterpret CUDA as ROCm/HIP and adjust filepaths accordingly')
    # TODO: --op_registration_whitelist will be removed when all call-sites
    # for gen.py are moved over to using the operator YAML file for mobile
    # custom build.
    parser.add_argument(
        '--op_registration_whitelist',
        nargs='*',
        help='filter op registrations by the whitelist (if set); '
             'each item is `namespace`::`operator name` without overload name; '
             'e.g.: aten::empty aten::conv2d ...')
    parser.add_argument(
        '--op_selection_yaml_path',
        help='Provide a path to the operator selection (for custom build) YAML '
             'that contains the information about the set of selected operators '
             'and their categories (training, ...). Each operator is either a '
             'full operator name with overload or just a bare operator name. '
             'The operator names also contain the namespace prefix (e.g. aten::)')
    parser.add_argument(
        '--backend_whitelist',
        nargs='*',
        help='filter dispatch backend by the whitelist (if set), '
             'e.g.: CPU CUDA QuantizedCPU ...')
    parser.add_argument(
        '--static_dispatch_backend',
        help='generate static dispatch code for the specific backend (if set)')
    parser.add_argument(
        '--force_schema_registration',
        action='store_true',
        help='force it to generate schema-only registrations for all ops, including'
             'those that are not listed on --op_registration_whitelist')
    parser.add_argument(
        '--generate',
        type=str,
        nargs='*',
        choices=['headers', 'sources', 'declarations_yaml'],
        default=['headers', 'sources', 'declarations_yaml'],
        help='Generate only a subset of files')
    options = parser.parse_args()

    selector = get_custom_build_selector(
        options.op_registration_whitelist,
        options.op_selection_yaml_path,
    )

    native_yaml_path = os.path.join(options.source_path, 'native/native_functions.yaml')
    parsed_yaml = parse_native_yaml(native_yaml_path)
    native_functions, backend_indices = parsed_yaml.native_functions, parsed_yaml.backend_indices
    grouped_native_functions = get_grouped_native_functions(native_functions)

    template_dir = os.path.join(options.source_path, "templates")

    # NB: It is mandatory to NOT use os.path.join here, as the install directory
    # will eventually be ingested by cmake, which does not respect Windows style
    # path slashes.  If you switch this to use os.path.join, you'll get an error
    # like:
    #
    #   Syntax error in cmake code when parsing string
    #
    #     C:/Jenkins/workspace/pytorch-builds/pytorch-win-ws2016-cuda9-cudnn7-py3-build/build/aten/src/ATen\core/TensorMethods.h
    #
    #   Invalid character escape '\c'.
    core_install_dir = f'{options.install_dir}/core'
    pathlib.Path(core_install_dir).mkdir(parents=True, exist_ok=True)

    def make_file_manager(install_dir: str) -> FileManager:
        return FileManager(install_dir=install_dir, template_dir=template_dir, dry_run=options.output_dependencies)

    core_fm = make_file_manager(core_install_dir)
    cpu_fm = make_file_manager(options.install_dir)
    cuda_fm = make_file_manager(options.install_dir)

    extra_cuda_headers = '''\
#include <c10/cuda/CUDAGuard.h>
#include <ATen/cuda/ATenCUDAGeneral.h>
#include <ATen/cuda/CUDADevice.h>
#include <ATen/cuda/CUDAContext.h>'''
    if options.rocm:
        extra_cuda_headers = '''\
#include <ATen/hip/impl/HIPGuardImplMasqueradingAsCUDA.h>
#include <ATen/hip/ATenHIPGeneral.h>
#include <ATen/hip/HIPDevice.h>
#include <ATen/hip/HIPContext.h>'''

    dispatch_keys = [
        DispatchKey.CPU,
        DispatchKey.SparseCPU,
        DispatchKey.SparseCsrCPU,
        DispatchKey.MkldnnCPU,
        DispatchKey.CUDA,
        DispatchKey.SparseCUDA,
        DispatchKey.SparseCsrCUDA,
        DispatchKey.QuantizedCPU,
        DispatchKey.QuantizedCUDA,
        DispatchKey.CompositeImplicitAutograd,
        DispatchKey.CompositeExplicitAutograd,
        # Meta is a magic key: it is automatically generated for structured
        # kernels
        DispatchKey.Meta,
    ]
    # Only a limited set of dispatch keys get CPUFunctions.h headers generated
    # for them; this is the set
    functions_keys = {
        DispatchKey.CPU,
        DispatchKey.CUDA,
        DispatchKey.CompositeImplicitAutograd,
        DispatchKey.CompositeExplicitAutograd,
        DispatchKey.Meta,
    }
    if options.backend_whitelist:
        dispatch_keys = [k for k in dispatch_keys if is_generic_dispatch_key(k) or str(k) in options.backend_whitelist]

    static_dispatch_idx: Optional[BackendIndex] = None
    if options.static_dispatch_backend:
        static_dispatch_idx = backend_indices[DispatchKey.parse(options.static_dispatch_backend)]

<<<<<<< HEAD
    if 'sources' in options.generate:
        gen_source_files(
            native_functions=native_functions,
            grouped_native_functions=grouped_native_functions,
            static_dispatch_idx=static_dispatch_idx,
            selector=selector,
            backend_indices=backend_indices,
            core_fm=core_fm,
            cpu_fm=cpu_fm,
            cuda_fm=cuda_fm,
            dispatch_keys=dispatch_keys,
            functions_keys=functions_keys,
            rocm=options.rocm,
            force_schema_registration=options.force_schema_registration)

    if 'headers' in options.generate:
        gen_headers(
            native_functions=native_functions,
            grouped_native_functions=grouped_native_functions,
            static_dispatch_idx=static_dispatch_idx,
            selector=selector,
            backend_indices=backend_indices,
            core_fm=core_fm,
            cpu_fm=cpu_fm,
            cuda_fm=cuda_fm,
            dispatch_keys=dispatch_keys,
            functions_keys=functions_keys,
            rocm=options.rocm)

    if 'declarations_yaml' in options.generate:
        gen_declarations_yaml(
            native_functions=native_functions,
            cpu_fm=cpu_fm)
=======
    for dispatch_key in dispatch_keys:
        fm = cuda_fm if is_cuda_dispatch_key(dispatch_key) else cpu_fm

        fm.write_with_template(f'Register{dispatch_key}.cpp', 'RegisterDispatchKey.cpp', lambda: {
            'extra_cuda_headers': extra_cuda_headers if is_cuda_dispatch_key(dispatch_key) else '',
            'external_backend_headers': '',
            'namespaced_headers': f'#include <ATen/{dispatch_key}Functions.h>' if dispatch_key in functions_keys else '',
            'DispatchKey': dispatch_key,
            'dispatch_namespace': dispatch_key.lower(),
            'dispatch_helpers': dest.gen_registration_helpers(backend_indices[dispatch_key]),
            'dispatch_namespaced_definitions': list(concatMap(
                dest.RegisterDispatchKey(
                    backend_indices[dispatch_key],
                    Target.NAMESPACED_DEFINITION,
                    selector,
                    rocm=options.rocm,
                    cpp_namespace='at::native',
                    class_method_name=None),
                grouped_native_functions
            )),
            'dispatch_anonymous_definitions': list(concatMap(
                dest.RegisterDispatchKey(
                    backend_indices[dispatch_key],
                    Target.ANONYMOUS_DEFINITION,
                    selector,
                    rocm=options.rocm,
                    cpp_namespace='at::native',
                    class_method_name=None),
                grouped_native_functions
            )),
            'dispatch_registrations': list(concatMap(
                dest.RegisterDispatchKey(
                    backend_indices[dispatch_key],
                    Target.REGISTRATION,
                    selector,
                    rocm=options.rocm,
                    cpp_namespace='at::native',
                    class_method_name=None),
                grouped_native_functions
            )),
        })

        if dispatch_key in functions_keys:
            if dispatch_key in static_dispatch_keys(static_dispatch_idx):
                # See Note [Avoiding Include Cycles In Static Dispatch]
                inl_headers = ''
            else:
                inl_headers = f'#include <ATen/{dispatch_key}Functions_inl.h>'

            fm.write_with_template(f'{dispatch_key}Functions.h', 'DispatchKeyFunctions.h', lambda: {
                'dispatch_key': str(dispatch_key),
                'inline_headers_for_nonstatic_build': inl_headers,
            })
            fm.write_with_template(f'{dispatch_key}Functions_inl.h', 'DispatchKeyFunctions_inl.h', lambda: {
                'dispatch_namespace': dispatch_key.lower(),
                'dispatch_namespaced_declarations': list(concatMap(
                    dest.RegisterDispatchKey(
                        backend_indices[dispatch_key],
                        Target.NAMESPACED_DECLARATION,
                        selector,
                        rocm=options.rocm,
                        cpp_namespace='at::native',
                        class_method_name=None),
                    grouped_native_functions
                )),
            })

        del fm

    # BackendSelect is generated specially
    cpu_fm.write('RegisterBackendSelect.cpp', lambda: {
        'backend_select_method_definitions':
            list(mapMaybe(ComputeBackendSelect(Target.DEFINITION, selector), native_functions)),
        'backend_select_function_registrations':
            list(mapMaybe(ComputeBackendSelect(Target.REGISTRATION, selector), native_functions)),
    })

    cpu_fm.write('NativeMetaFunctions.h', lambda: {
        'declarations': list(mapMaybe(compute_meta_function_declaration, structured_native_functions)),
    })

    schema_selector = selector
    if options.force_schema_registration:
        schema_selector = SelectiveBuilder.get_nop_selector()
    cpu_fm.write('RegisterSchema.cpp', lambda: {
        'schema_registrations': list(mapMaybe(RegisterSchema(schema_selector), native_functions)),
    })

    def key_func(fn: NativeFunction) -> str:
        return fn.func.name.unambiguous_name()

    def key_func_grouped(g: Union[NativeFunction, NativeFunctionsGroup]) -> str:
        if isinstance(g, NativeFunction):
            f = g
        else:
            f = g.functional
        return key_func(f)

    cpu_fm.write_sharded(
        'Operators.cpp',
        native_functions,
        key_fn=key_func,
        env_callable=lambda fn: {
            'definitions': [ComputeOperators(Target.DEFINITION)(fn)]},
        num_shards=5,
        sharded_keys={'definitions'}
    )
    cpu_fm.write('Operators.h', lambda: {
        'declarations': list(mapMaybe(ComputeOperators(
            Target.DECLARATION), native_functions)),
    })

    cpu_fm.write('Functions.h', lambda: {
        'static_dispatch_extra_headers': static_dispatch_extra_headers(static_dispatch_idx),
        'function_definitions': list(mapMaybe(ComputeFunction(
            static_dispatch_backend_index=static_dispatch_idx), native_functions)),
    })

    cpu_fm.write('Functions.cpp', lambda: {})

    core_fm.write('TensorBody.h', lambda: {
        'static_dispatch_extra_headers': static_dispatch_extra_headers(static_dispatch_idx, skip_tensor_include=True),
        'tensor_method_declarations': list(mapMaybe(ComputeTensorMethod(
            target=Target.DECLARATION, static_dispatch_backend_index=static_dispatch_idx), native_functions)),
        'tensor_method_definitions': list(mapMaybe(ComputeTensorMethod(
            target=Target.DEFINITION, static_dispatch_backend_index=static_dispatch_idx), native_functions)),
    })

    core_fm.write('TensorMethods.cpp', lambda: {})

    cpu_fm.write('RedispatchFunctions.h', lambda: {
        'function_redispatch_definitions': list(mapMaybe(ComputeRedispatchFunction(), native_functions)),
    })

    core_fm.write('ATenOpList.cpp', lambda: {
        'aten_ops': list(mapMaybe(compute_aten_op, native_functions)),
    })

    cpu_fm.write('NativeFunctions.h', lambda: {
        'native_function_declarations': list(concatMap(
            # Convert to a set first to remove duplicate kernel names.
            # Backends are allowed to repeat kernel names; only generate the declaration once!
            lambda f: list(OrderedDict.fromkeys(concatMap(
                lambda backend_idx:
                    dest.compute_native_function_declaration(f, backend_idx),
                backend_indices.values()))),
            grouped_native_functions)),
    })

    cpu_fm.write('Declarations.yaml', lambda: format_yaml([compute_declaration_yaml(f) for f in native_functions]))
    cpu_fm.write('RegistrationDeclarations.h', lambda: {
        'registration_declarations': [compute_registration_declarations(f, backend_indices) for f in native_functions],
    })
>>>>>>> 00f1ce4a

    # We need to easily map from [inplace_op_name] -> [functional_op] for the functionalization pass,
    # so here I generate a mapping from every operator name to its corresponding functional NativeFunction (if it exist).
    pre_grouped_d: Dict[FunctionSchema, Dict[SchemaKind, NativeFunction]] = pre_group_native_functions(native_functions)
    to_functional_op: Dict[OperatorName, Optional[NativeFunction]] = {
        k: v for d in [
            {f.func.name: pre_grouped_d[func][SchemaKind.functional]
                if SchemaKind.functional in pre_grouped_d[func].keys() else None
                for f in pre_grouped_d[func].values()}
            for func in pre_grouped_d.keys()]
        for k, v in d.items()
    }

    cpu_fm.write_sharded(
        'RegisterFunctionalization.cpp',
        grouped_native_functions,
        key_fn=key_func_grouped,
        env_callable=lambda g: {
            'func_definitions': list(mapMaybe(lambda f: gen_functionalization_definition(
                selector, f, to_functional_op[f.func.name]),
                [g] if isinstance(g, NativeFunction) else g.functions())),
            'func_registrations': list(mapMaybe(lambda f: gen_functionalization_registration(
                selector, f, backend_indices[DispatchKey.CompositeImplicitAutograd]),
                [g] if isinstance(g, NativeFunction) else g.functions()))
        },
        num_shards=4,
        sharded_keys={'func_definitions', 'func_registrations'}
    )
    cpu_fm.write('FunctionalInverses.h', lambda: {
        'view_inverse_declarations': list(mapMaybe(gen_functionalization_view_inverse_declaration, native_functions))
    })

    if options.output_dependencies:
        cpu_fm.write_outputs(options.output_dependencies)
        core_fm.write_outputs(f"{options.output_dependencies}-core")
        cuda_fm.write_outputs(f"{options.output_dependencies}-cuda")


if __name__ == '__main__':
    main()<|MERGE_RESOLUTION|>--- conflicted
+++ resolved
@@ -1038,6 +1038,10 @@
         'registration_declarations': [compute_registration_declarations(f, backend_indices) for f in native_functions],
     })
 
+    cpu_fm.write('FunctionalInverses.h', lambda: {
+        'view_inverse_declarations': list(mapMaybe(gen_functionalization_view_inverse_declaration, native_functions))
+    })
+
 def gen_source_files(
         *,
         native_functions: Sequence[NativeFunction],
@@ -1125,6 +1129,13 @@
     def key_func(fn: NativeFunction) -> str:
         return fn.func.name.unambiguous_name()
 
+    def key_func_grouped(g: Union[NativeFunction, NativeFunctionsGroup]) -> str:
+        if isinstance(g, NativeFunction):
+            f = g
+        else:
+            f = g.functional
+        return key_func(f)
+
     cpu_fm.write_sharded(
         'Operators.cpp',
         native_functions,
@@ -1143,13 +1154,40 @@
         'aten_ops': list(mapMaybe(compute_aten_op, native_functions)),
     })
 
+    # We need to easily map from [inplace_op_name] -> [functional_op] for the functionalization pass,
+    # so here I generate a mapping from every operator name to its corresponding functional NativeFunction (if it exist).
+    pre_grouped_d: Dict[FunctionSchema, Dict[SchemaKind, NativeFunction]] = pre_group_native_functions(native_functions)
+    to_functional_op: Dict[OperatorName, Optional[NativeFunction]] = {
+        k: v for d in [
+            {f.func.name: pre_grouped_d[func][SchemaKind.functional]
+                if SchemaKind.functional in pre_grouped_d[func].keys() else None
+                for f in pre_grouped_d[func].values()}
+            for func in pre_grouped_d.keys()]
+        for k, v in d.items()
+    }
+
+    cpu_fm.write_sharded(
+        'RegisterFunctionalization.cpp',
+        grouped_native_functions,
+        key_fn=key_func_grouped,
+        env_callable=lambda g: {
+            'func_definitions': list(mapMaybe(lambda f: gen_functionalization_definition(
+                selector, f, to_functional_op[f.func.name]),
+                [g] if isinstance(g, NativeFunction) else g.functions())),
+            'func_registrations': list(mapMaybe(lambda f: gen_functionalization_registration(
+                selector, f, backend_indices[DispatchKey.CompositeImplicitAutograd]),
+                [g] if isinstance(g, NativeFunction) else g.functions()))
+        },
+        num_shards=4,
+        sharded_keys={'func_definitions', 'func_registrations'}
+    )
+
 
 def gen_declarations_yaml(
         cpu_fm: FileManager,
         native_functions: Sequence[NativeFunction]) -> None:
     cpu_fm.write('Declarations.yaml', lambda:
                  format_yaml([compute_declaration_yaml(f) for f in native_functions]))
-
 
 def main() -> None:
     parser = argparse.ArgumentParser(description='Generate ATen source files')
@@ -1283,7 +1321,6 @@
     if options.static_dispatch_backend:
         static_dispatch_idx = backend_indices[DispatchKey.parse(options.static_dispatch_backend)]
 
-<<<<<<< HEAD
     if 'sources' in options.generate:
         gen_source_files(
             native_functions=native_functions,
@@ -1317,192 +1354,6 @@
         gen_declarations_yaml(
             native_functions=native_functions,
             cpu_fm=cpu_fm)
-=======
-    for dispatch_key in dispatch_keys:
-        fm = cuda_fm if is_cuda_dispatch_key(dispatch_key) else cpu_fm
-
-        fm.write_with_template(f'Register{dispatch_key}.cpp', 'RegisterDispatchKey.cpp', lambda: {
-            'extra_cuda_headers': extra_cuda_headers if is_cuda_dispatch_key(dispatch_key) else '',
-            'external_backend_headers': '',
-            'namespaced_headers': f'#include <ATen/{dispatch_key}Functions.h>' if dispatch_key in functions_keys else '',
-            'DispatchKey': dispatch_key,
-            'dispatch_namespace': dispatch_key.lower(),
-            'dispatch_helpers': dest.gen_registration_helpers(backend_indices[dispatch_key]),
-            'dispatch_namespaced_definitions': list(concatMap(
-                dest.RegisterDispatchKey(
-                    backend_indices[dispatch_key],
-                    Target.NAMESPACED_DEFINITION,
-                    selector,
-                    rocm=options.rocm,
-                    cpp_namespace='at::native',
-                    class_method_name=None),
-                grouped_native_functions
-            )),
-            'dispatch_anonymous_definitions': list(concatMap(
-                dest.RegisterDispatchKey(
-                    backend_indices[dispatch_key],
-                    Target.ANONYMOUS_DEFINITION,
-                    selector,
-                    rocm=options.rocm,
-                    cpp_namespace='at::native',
-                    class_method_name=None),
-                grouped_native_functions
-            )),
-            'dispatch_registrations': list(concatMap(
-                dest.RegisterDispatchKey(
-                    backend_indices[dispatch_key],
-                    Target.REGISTRATION,
-                    selector,
-                    rocm=options.rocm,
-                    cpp_namespace='at::native',
-                    class_method_name=None),
-                grouped_native_functions
-            )),
-        })
-
-        if dispatch_key in functions_keys:
-            if dispatch_key in static_dispatch_keys(static_dispatch_idx):
-                # See Note [Avoiding Include Cycles In Static Dispatch]
-                inl_headers = ''
-            else:
-                inl_headers = f'#include <ATen/{dispatch_key}Functions_inl.h>'
-
-            fm.write_with_template(f'{dispatch_key}Functions.h', 'DispatchKeyFunctions.h', lambda: {
-                'dispatch_key': str(dispatch_key),
-                'inline_headers_for_nonstatic_build': inl_headers,
-            })
-            fm.write_with_template(f'{dispatch_key}Functions_inl.h', 'DispatchKeyFunctions_inl.h', lambda: {
-                'dispatch_namespace': dispatch_key.lower(),
-                'dispatch_namespaced_declarations': list(concatMap(
-                    dest.RegisterDispatchKey(
-                        backend_indices[dispatch_key],
-                        Target.NAMESPACED_DECLARATION,
-                        selector,
-                        rocm=options.rocm,
-                        cpp_namespace='at::native',
-                        class_method_name=None),
-                    grouped_native_functions
-                )),
-            })
-
-        del fm
-
-    # BackendSelect is generated specially
-    cpu_fm.write('RegisterBackendSelect.cpp', lambda: {
-        'backend_select_method_definitions':
-            list(mapMaybe(ComputeBackendSelect(Target.DEFINITION, selector), native_functions)),
-        'backend_select_function_registrations':
-            list(mapMaybe(ComputeBackendSelect(Target.REGISTRATION, selector), native_functions)),
-    })
-
-    cpu_fm.write('NativeMetaFunctions.h', lambda: {
-        'declarations': list(mapMaybe(compute_meta_function_declaration, structured_native_functions)),
-    })
-
-    schema_selector = selector
-    if options.force_schema_registration:
-        schema_selector = SelectiveBuilder.get_nop_selector()
-    cpu_fm.write('RegisterSchema.cpp', lambda: {
-        'schema_registrations': list(mapMaybe(RegisterSchema(schema_selector), native_functions)),
-    })
-
-    def key_func(fn: NativeFunction) -> str:
-        return fn.func.name.unambiguous_name()
-
-    def key_func_grouped(g: Union[NativeFunction, NativeFunctionsGroup]) -> str:
-        if isinstance(g, NativeFunction):
-            f = g
-        else:
-            f = g.functional
-        return key_func(f)
-
-    cpu_fm.write_sharded(
-        'Operators.cpp',
-        native_functions,
-        key_fn=key_func,
-        env_callable=lambda fn: {
-            'definitions': [ComputeOperators(Target.DEFINITION)(fn)]},
-        num_shards=5,
-        sharded_keys={'definitions'}
-    )
-    cpu_fm.write('Operators.h', lambda: {
-        'declarations': list(mapMaybe(ComputeOperators(
-            Target.DECLARATION), native_functions)),
-    })
-
-    cpu_fm.write('Functions.h', lambda: {
-        'static_dispatch_extra_headers': static_dispatch_extra_headers(static_dispatch_idx),
-        'function_definitions': list(mapMaybe(ComputeFunction(
-            static_dispatch_backend_index=static_dispatch_idx), native_functions)),
-    })
-
-    cpu_fm.write('Functions.cpp', lambda: {})
-
-    core_fm.write('TensorBody.h', lambda: {
-        'static_dispatch_extra_headers': static_dispatch_extra_headers(static_dispatch_idx, skip_tensor_include=True),
-        'tensor_method_declarations': list(mapMaybe(ComputeTensorMethod(
-            target=Target.DECLARATION, static_dispatch_backend_index=static_dispatch_idx), native_functions)),
-        'tensor_method_definitions': list(mapMaybe(ComputeTensorMethod(
-            target=Target.DEFINITION, static_dispatch_backend_index=static_dispatch_idx), native_functions)),
-    })
-
-    core_fm.write('TensorMethods.cpp', lambda: {})
-
-    cpu_fm.write('RedispatchFunctions.h', lambda: {
-        'function_redispatch_definitions': list(mapMaybe(ComputeRedispatchFunction(), native_functions)),
-    })
-
-    core_fm.write('ATenOpList.cpp', lambda: {
-        'aten_ops': list(mapMaybe(compute_aten_op, native_functions)),
-    })
-
-    cpu_fm.write('NativeFunctions.h', lambda: {
-        'native_function_declarations': list(concatMap(
-            # Convert to a set first to remove duplicate kernel names.
-            # Backends are allowed to repeat kernel names; only generate the declaration once!
-            lambda f: list(OrderedDict.fromkeys(concatMap(
-                lambda backend_idx:
-                    dest.compute_native_function_declaration(f, backend_idx),
-                backend_indices.values()))),
-            grouped_native_functions)),
-    })
-
-    cpu_fm.write('Declarations.yaml', lambda: format_yaml([compute_declaration_yaml(f) for f in native_functions]))
-    cpu_fm.write('RegistrationDeclarations.h', lambda: {
-        'registration_declarations': [compute_registration_declarations(f, backend_indices) for f in native_functions],
-    })
->>>>>>> 00f1ce4a
-
-    # We need to easily map from [inplace_op_name] -> [functional_op] for the functionalization pass,
-    # so here I generate a mapping from every operator name to its corresponding functional NativeFunction (if it exist).
-    pre_grouped_d: Dict[FunctionSchema, Dict[SchemaKind, NativeFunction]] = pre_group_native_functions(native_functions)
-    to_functional_op: Dict[OperatorName, Optional[NativeFunction]] = {
-        k: v for d in [
-            {f.func.name: pre_grouped_d[func][SchemaKind.functional]
-                if SchemaKind.functional in pre_grouped_d[func].keys() else None
-                for f in pre_grouped_d[func].values()}
-            for func in pre_grouped_d.keys()]
-        for k, v in d.items()
-    }
-
-    cpu_fm.write_sharded(
-        'RegisterFunctionalization.cpp',
-        grouped_native_functions,
-        key_fn=key_func_grouped,
-        env_callable=lambda g: {
-            'func_definitions': list(mapMaybe(lambda f: gen_functionalization_definition(
-                selector, f, to_functional_op[f.func.name]),
-                [g] if isinstance(g, NativeFunction) else g.functions())),
-            'func_registrations': list(mapMaybe(lambda f: gen_functionalization_registration(
-                selector, f, backend_indices[DispatchKey.CompositeImplicitAutograd]),
-                [g] if isinstance(g, NativeFunction) else g.functions()))
-        },
-        num_shards=4,
-        sharded_keys={'func_definitions', 'func_registrations'}
-    )
-    cpu_fm.write('FunctionalInverses.h', lambda: {
-        'view_inverse_declarations': list(mapMaybe(gen_functionalization_view_inverse_declaration, native_functions))
-    })
 
     if options.output_dependencies:
         cpu_fm.write_outputs(options.output_dependencies)
