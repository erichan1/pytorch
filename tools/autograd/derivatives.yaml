--- conflicted
+++ resolved
@@ -882,12 +882,8 @@
   LU: _lu_with_info_jvp(self_t, LU, pivots)
 
 - name: lu_solve(Tensor self, Tensor LU_data, Tensor LU_pivots) -> Tensor
-<<<<<<< HEAD
   self, LU_data: lu_solve_backward(grad, result, LU_data, LU_pivots, grad_input_mask)
-=======
-  self, LU_data: lu_solve_backward(grad, self, LU_data, LU_pivots)
   result: lu_solve_forward_AD(self_t, LU_data_t, LU_data_p, LU_pivots, result)
->>>>>>> cc4db352
 
 - name: lu_unpack(Tensor LU_data, Tensor LU_pivots, bool unpack_data=True, bool unpack_pivots=True) -> (Tensor P, Tensor L, Tensor U)
   LU_data: lu_unpack_backward(grads, LU_data, unpack_data)
