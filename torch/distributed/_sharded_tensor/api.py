--- conflicted
+++ resolved
@@ -4,7 +4,6 @@
 from typing import (
     Dict,
     List,
-    Optional
 )
 
 import threading
@@ -20,14 +19,10 @@
 )
 from torch.distributed._sharding_spec._internals import (
     check_tensor,
-<<<<<<< HEAD
-    check_tensor_size,
-    validate_non_overlapping_shards_metadata
-=======
     validate_non_overlapping_shards_metadata,
     get_split_size,
     get_chunked_dim_size,
->>>>>>> 0d2df1fb
+    check_tensor_size_and_flatten,
 )
 from torch.types import Number
 from .ops import sharded_linear
@@ -237,7 +232,7 @@
         if tensor_init_params.tensor_properties.memory_format != torch.contiguous_format:
             raise ValueError('Only torch.contiguous_format memory_format is currently supported')
 
-        dims = check_tensor_size(size)
+        dims = check_tensor_size_and_flatten(size)
 
         self._sharding_spec = sharding_spec
 
@@ -346,123 +341,159 @@
         current_rank = dist.get_rank(sharded_tensor._process_group)
         world_size = dist.get_world_size(sharded_tensor._process_group)
 
-        if len(local_shards) == 0:
-            raise ValueError("local_shards must not be empty!")
-
         local_shard_metadatas: List[ShardMetadata] = []
-        local_shards_dtype = local_shards[0].tensor.dtype
-        local_shards_layout = local_shards[0].tensor.layout
-        local_shards_requires_grad = local_shards[0].tensor.requires_grad
-        local_shards_is_pinned = local_shards[0].tensor.is_pinned()
-
-        # First, do local validations on local shards
-        for local_shard in local_shards:
-            local_shard_tensor = local_shard.tensor
-            local_shard_meta = local_shard.metadata
-            local_shard_metadatas.append(local_shard_meta)
-            rank, local_device = sharded_tensor._parse_and_validate_remote_device(local_shard_meta.placement)
-
-            if not local_shard_tensor.is_contiguous():
-                raise ValueError('Only torch.contiguous_format memory_format is currently supported!')
-
-            if local_shard_tensor.layout != torch.strided or local_shard_tensor.layout != local_shards_layout:
-                raise ValueError(
-                    f'Only torch.strided layout is currently supported, but found '
-                    f'{local_shard_tensor.layout} on rank:{current_rank}!'
-                )
-
-            if local_shard_meta.shard_lengths != list(local_shard_tensor.size()):
-                raise ValueError(
-                    f'Local shard tensor size does not match with local ShardMetadata on rank:{current_rank}! '
-                    f'Found local shard tensor size: {local_shard_tensor.size()}, '
-                    f'local ShardMetadata shard lengths: {local_shard_meta.shard_lengths}'
-                )
-
-            if local_shard_tensor.device != local_device:
-                raise ValueError(
-                    f"Local shard tensor device does not match with local Shard's placement! "
-                    f"Found local shard tensor device: {local_shard_tensor.device}, "
-                    f"local shard metadata placement device: {local_device}"
-                )
-
-            if local_shard_tensor.dtype != local_shards_dtype:
-                raise ValueError(
-                    f"Local shards' tensor dtype property need to be the same! "
-                    f"Found one local shard tensor dtype: {local_shards_dtype}, "
-                    f"the other local shard tensor dtype: {local_shard_tensor.dtype}"
-                )
-
-            if local_shard_tensor.requires_grad != local_shards_requires_grad:
-                raise ValueError(
-                    f"Local shards' tensor requires_grad property need to be the same! "
-                    f"Found one local shard tensor requires_grad: {local_shards_requires_grad}, "
-                    f"the other local shard tensor requires_grad: {local_shard_tensor.requires_grad}"
-                )
-
-            if local_shard_tensor.is_pinned() != local_shards_is_pinned:
-                raise ValueError(
-                    f"Local shards' tensor pin_memory property need to be the same! "
-                    f"Found one local shard tensor is_pinned(): {local_shards_is_pinned}, "
-                    f"the other local shard tensor is_pinned(): {local_shard_tensor.is_pinned()}"
-                )
-
-        # build a "local" ShardedTensorMetadata with all local shards on this rank
-        global_size = torch.Size(check_tensor_size(overall_size))
-
-        local_shard_tensor_metadata = ShardedTensorMetadata(
-            shards_metadata=local_shard_metadatas,
-            size=global_size,
-            tensor_properties=TensorProperties(
+        global_size = torch.Size(check_tensor_size_and_flatten(overall_size))
+
+        if len(local_shards) > 0:
+            local_shards_dtype = local_shards[0].tensor.dtype
+            local_shards_layout = local_shards[0].tensor.layout
+            local_shards_requires_grad = local_shards[0].tensor.requires_grad
+            local_shards_is_pinned = local_shards[0].tensor.is_pinned()
+            # pick a device from any local shards and use it for collective later
+            local_shards_device = torch.device("cpu")
+
+            # 1. Validate local tensors and associated metadatas
+            for local_shard in local_shards:
+                local_shard_tensor = local_shard.tensor
+                local_shard_meta = local_shard.metadata
+                local_shard_metadatas.append(local_shard_meta)
+                rank, local_device = sharded_tensor._parse_and_validate_remote_device(local_shard_meta.placement)
+                local_shards_device = local_device
+
+                if local_shard_tensor.layout != torch.strided or local_shard_tensor.layout != local_shards_layout:
+                    raise ValueError(
+                        f'Only torch.strided layout is currently supported, but found '
+                        f'{local_shard_tensor.layout} on rank:{current_rank}!'
+                    )
+
+                if not local_shard_tensor.is_contiguous():
+                    raise ValueError('Only torch.contiguous_format memory_format is currently supported!')
+
+                if local_shard_meta.shard_lengths != list(local_shard_tensor.size()):
+                    raise ValueError(
+                        f'Local shard tensor size does not match with local ShardMetadata on rank:{current_rank}! '
+                        f'Found local shard tensor size: {local_shard_tensor.size()}, '
+                        f'local ShardMetadata shard lengths: {local_shard_meta.shard_lengths}'
+                    )
+
+                if rank != current_rank:
+                    raise ValueError(
+                        f"Local shard metadata's rank does not match with the rank in its process group! "
+                        f'Found current rank in the process group: {current_rank}, '
+                        f"local ShardMetadata placement's rank: {rank}"
+                    )
+
+                if local_shard_tensor.is_pinned() != local_shards_is_pinned:
+                    raise ValueError(
+                        f"Local shards' tensor pin_memory property need to be the same! "
+                        f"Found one local shard tensor is_pinned(): {local_shards_is_pinned}, "
+                        f"the other local shard tensor is_pinned(): {local_shard_tensor.is_pinned()}"
+                    )
+
+                if local_shard_tensor.device != local_device:
+                    raise ValueError(
+                        f"Local shard tensor device does not match with local Shard's placement! "
+                        f"Found local shard tensor device: {local_shard_tensor.device}, "
+                        f"local shard metadata placement device: {local_device}"
+                    )
+
+                if local_shard_tensor.dtype != local_shards_dtype:
+                    raise ValueError(
+                        f"Local shards' tensor dtype property need to be the same! "
+                        f"Found one local shard tensor dtype: {local_shards_dtype}, "
+                        f"the other local shard tensor dtype: {local_shard_tensor.dtype}"
+                    )
+
+                if local_shard_tensor.requires_grad != local_shards_requires_grad:
+                    raise ValueError(
+                        f"Local shards' tensor requires_grad property need to be the same! "
+                        f"Found one local shard tensor requires_grad: {local_shards_requires_grad}, "
+                        f"the other local shard tensor requires_grad: {local_shard_tensor.requires_grad}"
+                    )
+            local_tensor_properties = TensorProperties(
                 dtype=local_shards_dtype,
                 layout=local_shards_layout,
                 requires_grad=local_shards_requires_grad,
                 memory_format=torch.contiguous_format,
                 pin_memory=local_shards_is_pinned
             )
-        )
-
-        # do all_gather to gather all sharded tensor metadatas in each rank
-        all_metadatas: List[Optional[ShardedTensorMetadata]] = [None for _ in range(world_size)]
-
-        dist.all_gather_object(
-            all_metadatas,
-            local_shard_tensor_metadata,
-            group=sharded_tensor._process_group
-        )
-
-        # do validation with gathered metadatas and build up a global sharded tensor metadata
-        global_sharded_tensor_metadata = all_metadatas[0]
-
-        for i in range(1, len(all_metadatas)):
-            global_sharded_tensor_metadata.shards_metadata.extend(all_metadatas[i].shards_metadata)
-            if global_sharded_tensor_metadata.size != all_metadatas[i].size:
+
+            # 2. Build a "local" ShardedTensorMetadata with all local shards on this rank, then
+            #    do all_gather to collect local_sharded_tensor_metadata from all ranks
+            local_sharded_tensor_metadata = ShardedTensorMetadata(
+                shards_metadata=local_shard_metadatas,
+                size=global_size,
+                tensor_properties=local_tensor_properties)
+        else:
+            # if there's no local_shards, we don't need to verify anything, and this rank will only
+            # hold a handle of the global sharded tensor
+            local_sharded_tensor_metadata = None
+            local_shards_device = ""
+
+        gathered_metadatas = [None for _ in range(world_size)]
+
+        if "cuda" in str(local_shards_device):
+            # with GPU/NCCL, we need to set a device for all_gather_object
+            # to use as we need to know which device we should put the
+            # serialized tensor on before the NCCL collective.
+            with torch.cuda.device(local_shards_device):
+                dist.all_gather_object(
+                    gathered_metadatas,
+                    local_sharded_tensor_metadata,
+                    group=sharded_tensor._process_group
+                )
+        else:
+            dist.all_gather_object(
+                gathered_metadatas,
+                local_sharded_tensor_metadata,
+                group=sharded_tensor._process_group
+            )
+
+        # 3. Validate the gathered metadatas and build up a global sharded tensor metadata
+        global_sharded_tensor_metadata = None
+        global_metadata_rank = 0
+
+        # for i in range(1, len(gathered_metadatas)):
+        for rank, rank_metadata in enumerate(gathered_metadatas):
+            if rank_metadata is None:
+                continue
+
+            if global_sharded_tensor_metadata is None:
+                global_sharded_tensor_metadata = rank_metadata
+                global_metadata_rank = rank
+            elif global_sharded_tensor_metadata.size != rank_metadata.size:
                 raise ValueError(
                     f'ShardedTensor overall_size does not match from different ranks! '
-                    f'Found overall_size={global_sharded_tensor_metadata.size} on rank 0, '
-                    f'and overall_size={all_metadatas[i].size} on rank {i}'
+                    f'Found overall_size={global_sharded_tensor_metadata.size} on rank {global_metadata_rank}, '
+                    f'and overall_size={rank_metadata.size} on rank {rank}'
                 )
-
             # don't need to check layout and memory format as we already checked in local shards validation stage
-            if global_sharded_tensor_metadata.tensor_properties.dtype != all_metadatas[i].tensor_properties.dtype:
+            elif global_sharded_tensor_metadata.tensor_properties.dtype != rank_metadata.tensor_properties.dtype:
                 raise ValueError(
                     f'ShardedTensor dtype property does not match from different ranks! '
-                    f'Found dtype={global_sharded_tensor_metadata.tensor_properties.dtype} on rank 0, '
-                    f'and dtype={all_metadatas[i].tensor_properties.dtype} on rank {i}'
+                    f'Found dtype={global_sharded_tensor_metadata.tensor_properties.dtype} on rank {global_metadata_rank}, '
+                    f'and dtype={rank_metadata.tensor_properties.dtype} on rank {rank}'
                 )
-
-            if global_sharded_tensor_metadata.tensor_properties.requires_grad != all_metadatas[i].tensor_properties.requires_grad:
+            elif global_sharded_tensor_metadata.tensor_properties.requires_grad != \
+                    rank_metadata.tensor_properties.requires_grad:
                 raise ValueError(
                     f'ShardedTensor requires_grad property does not match from different ranks! '
-                    f'Found requires_grad={global_sharded_tensor_metadata.tensor_properties.requires_grad} on rank 0, '
-                    f'and requires_grad={all_metadatas[i].tensor_properties.requires_grad} on rank {i}'
+                    f'Found requires_grad={global_sharded_tensor_metadata.tensor_properties.requires_grad} on rank {global_metadata_rank}, '
+                    f'and requires_grad={rank_metadata.tensor_properties.requires_grad} on rank {rank}'
                 )
-
-            if global_sharded_tensor_metadata.tensor_properties.pin_memory != all_metadatas[i].tensor_properties.pin_memory:
+            elif global_sharded_tensor_metadata.tensor_properties.pin_memory != \
+                    rank_metadata.tensor_properties.pin_memory:
                 raise ValueError(
                     f'ShardedTensor pin_memory property does not match from different ranks! '
-                    f'Found is_pinned(): {global_sharded_tensor_metadata.tensor_properties.pin_memory} on rank 0, '
-                    f'and is_pinned(): {all_metadatas[i].tensor_properties.pin_memory} on rank {i}'
+                    f'Found is_pinned(): {global_sharded_tensor_metadata.tensor_properties.pin_memory} on rank {global_metadata_rank}, '
+                    f'and is_pinned(): {rank_metadata.tensor_properties.pin_memory} on rank {rank}'
                 )
+            else:
+                # pass all validations, extend shards metadata
+                global_sharded_tensor_metadata.shards_metadata.extend(rank_metadata.shards_metadata)
+
+        if global_sharded_tensor_metadata is None:
+            raise ValueError("ShardedTensor have no local shards on all ranks!")
 
         # check if shards_metadata have overlap shards
         validate_non_overlapping_shards_metadata(global_sharded_tensor_metadata.shards_metadata)
