--- conflicted
+++ resolved
@@ -28,12 +28,8 @@
     iterate_and_apply,
     get_op_packing_only_uses_module_attributes,
     get_packable_tensor_kwarg_names,
-<<<<<<< HEAD
-    get_prev_seen_op,
+    get_producer_of_seen_op,
     clone_detach_tensor_without_dispatch,
-=======
-    get_producer_of_seen_op,
->>>>>>> 133446eb
 )
 
 # TODO(future PR): maybe better name
