--- conflicted
+++ resolved
@@ -639,19 +639,11 @@
 
         * `_remove_qconfig`: Option to remove the qconfig attributes in the model after convert.
 
-<<<<<<< HEAD
-        * `qconfig_dict`: qconfig_dict with either 1). same keys as what is passed to
-           the qconfig_dict in `prepare_fx` API, with same values or `None`.
-           2). additional keys with values set to `None`
+        * `qconfig_dict`: qconfig_dict with either same keys as what is passed to
+          the qconfig_dict in `prepare_fx` API, with same values or `None`, or
+          additional keys with values set to `None`
 
           For each entry whose value is set to None, we skip quantizing that entry in the model::
-=======
-        * `qconfig_dict`: qconfig_dict with the either
-            a) same keys as what is passed to the qconfig_dict in prepare_fx API, with same values or `None`.
-            b) additional keys with values set to `None`
-            For each entry whose value is set to None, we skip quantizing that entry in the model.
-          Example::
->>>>>>> 2ff1a0c4
 
             qconfig_dict = {
               # used for object_type, skip quantizing torch.nn.functional.add
