--- conflicted
+++ resolved
@@ -15,7 +15,7 @@
 from torch.testing import \
     (make_non_contiguous, _dispatch_dtypes, floating_types, floating_types_and,
      floating_and_complex_types, floating_and_complex_types_and,
-     all_types_and_complex_and, all_types_and, all_types_and_complex, all_types,
+     all_types_and_complex_and, all_types_and, all_types_and_complex,
      integral_types_and, integral_types)
 from torch.testing._internal.common_device_type import \
     (skipIf, skipMeta, skipCUDAIfNoMagma, skipCUDAIfNoMagmaAndNoCusolver, skipCUDAIfNoCusolver,
@@ -1679,33 +1679,15 @@
 
 # Foreach pointwise ops
 foreach_pointwise_op_db: List[OpInfo] = [
-<<<<<<< HEAD
-    ForeachFuncInfo('_foreach_addcmul',
-                    method=torch._foreach_addcmul,
-                    inplace=torch._foreach_addcmul_,
-                    ref=torch.addcmul,
+    ForeachFuncInfo('addcmul',
                     dtypes=floating_and_complex_types(),
                     dtypesIfCPU=floating_and_complex_types(),
                     dtypesIfCUDA=floating_and_complex_types_and(torch.bfloat16, torch.half)),
 
-    ForeachFuncInfo('_foreach_addcdiv',
-                    method=torch._foreach_addcdiv,
-                    inplace=torch._foreach_addcdiv_,
-                    ref=torch.addcdiv,
+    ForeachFuncInfo('addcdiv',
                     dtypes=floating_and_complex_types(),
                     dtypesIfCPU=floating_and_complex_types(),
                     dtypesIfCUDA=floating_and_complex_types_and(torch.bfloat16, torch.half)),
-=======
-    ForeachFuncInfo('addcmul',
-                    dtypes=all_types(),
-                    dtypesIfCPU=all_types(),
-                    dtypesIfCUDA=all_types()),
-
-    ForeachFuncInfo('addcdiv',
-                    dtypes=floating_types(),
-                    dtypesIfCPU=floating_types(),
-                    dtypesIfCUDA=floating_types()),
->>>>>>> e19ff82d
 ]
 
 # Foreach min/max ops
