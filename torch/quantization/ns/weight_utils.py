import torch
import torch.nn as nn
import torch.nn.functional as F
import torch.nn.quantized.dynamic as nnqd
import torch.nn.intrinsic as nni
toq = torch.ops.quantized
from torch.fx import GraphModule
from torch.fx.graph import Node

from .utils import getattr_from_fqn, return_first_non_observer_node

from .ns_types import (
    NSSingleResultValuesType,
    NSSingleResultType,
    NSNodeTargetType,
)

from typing import List, Optional, Set, Tuple

def get_conv_mod_weight(mod: nn.Module) -> torch.Tensor:
    if (
        isinstance(mod, nn.Conv1d) or
        isinstance(mod, nn.Conv2d) or
        isinstance(mod, nn.Conv3d)
    ):
        return mod.weight.detach()
    elif (
        isinstance(mod, nni.ConvReLU1d) or
        isinstance(mod, nni.ConvReLU2d) or
        isinstance(mod, nni.ConvReLU3d)
    ):
        return mod[0].weight.detach()
    else:
        return mod._weight_bias()[0]  # type: ignore[operator]

def get_linear_mod_weight(mod: nn.Module) -> torch.Tensor:
    if isinstance(mod, nn.Linear):
        return mod.weight.detach()
    elif isinstance(mod, nni.LinearReLU):
        return mod[0].weight.detach()
    else:
        return mod._weight_bias()[0]  # type: ignore[operator]

def get_lstm_mod_weights(mod: nn.Module) -> List[torch.Tensor]:
    # TODO(future PR): make more generic, handle everything
    if isinstance(mod, nn.LSTM):
        res = []
        for idx, param_name in enumerate(mod._flat_weights_names):
            if 'weight_ih_l' in param_name or 'weight_hh_l' in param_name:
                param_value = mod._flat_weights[idx].detach()
                res.append(param_value)
        return res
    else:
        assert isinstance(mod, nnqd.LSTM), f"type {type(res)} not handled yet"
        res = []
        for weight_value in mod._all_weight_values:
            res.append(weight_value.param.__getstate__()[0][4][0].__getstate__()[0][0])
            res.append(weight_value.param.__getstate__()[0][4][1].__getstate__()[0][0])
        return res

def get_conv_fun_weight(node: Node, gm: GraphModule) -> torch.Tensor:
    # TODO(future PR): docblock
    # TODO(future PR): handle non standard weights (i.e. after reshape, etc)
    if node.target in (F.conv1d, F.conv2d, F.conv3d):
        # traverse backwards from the weight arg, accounting for any observers
        weight_arg_node = node.args[1]
        assert isinstance(weight_arg_node, Node)
        weight_node = return_first_non_observer_node(weight_arg_node, gm)
        assert isinstance(weight_node, Node)
        assert weight_node.op == 'get_attr'
        weight = getattr_from_fqn(gm, weight_node.target)  # type: ignore[arg-type]
        return weight.detach()
    else:
        assert node.target in (
            toq.conv1d, toq.conv2d, toq.conv3d, toq.conv1d_relu,
            toq.conv2d_relu, toq.conv3d_relu)
        # qconv state is arg 1
        qconv_state_node = node.args[1]
        assert isinstance(qconv_state_node, Node)
        assert qconv_state_node.op == 'get_attr'
        qconv_state_obj = getattr_from_fqn(gm, qconv_state_node.target)  # type: ignore[arg-type]
        return qconv_state_obj.weight()

def get_linear_fun_weight(node: Node, gm: GraphModule) -> torch.Tensor:
    # TODO(future PR): better docblock, with example FX IR
    if node.target in (F.linear,):
        # traverse backwards from the weight arg, accounting for any observers
        # supported patterns:
        # weight -> obs -> linear
        # weight -> to(torch.float16) -> dequantize -> linear
        linear_second_arg = node.args[1]
        assert isinstance(linear_second_arg, Node)

        if linear_second_arg.op == 'call_module':
            # weight -> obs -> linear
            weight_arg_node = node.args[1]
            assert isinstance(weight_arg_node, Node)
            weight_node = weight_arg_node.args[0]
            assert isinstance(weight_node, Node)
            assert weight_node.op == 'get_attr'
            weight = getattr_from_fqn(gm, weight_node.target)  # type: ignore[arg-type]
            return weight.detach()
        else:
            # weight -> to(torch.float16) -> dequantize -> linear
            assert linear_second_arg.op == 'call_method'
            dequant_node = node.args[1]
            assert isinstance(dequant_node, Node)
            to_fp16_node = dequant_node.args[0]
            assert isinstance(to_fp16_node, Node)
            # extract the dtype, so we can cast to it before returning
            target_dtype = to_fp16_node.args[1]
            weight_node = to_fp16_node.args[0]
            assert isinstance(weight_node, Node)
            assert weight_node.op == 'get_attr'
            weight = getattr_from_fqn(gm, weight_node.target)  # type: ignore[arg-type]
            # return the weight with fp16 cast
            return weight.detach().to(target_dtype)

    else:
        assert node.target in (toq.linear, toq.linear_relu)
        # packed weight is arg 1
        packed_weight_node = node.args[1]
        assert isinstance(packed_weight_node, Node)
        assert packed_weight_node.op == 'get_attr'
        packed_weight = getattr_from_fqn(gm, packed_weight_node.target)  # type: ignore[arg-type]
        # TODO(future PR): why does packed_weight.unpack() not work?
        # TODO(future PR): discuss if we even need to unpack, or if the
        #   caller can handle the unpacking
        (weight, _bias), _name = packed_weight.__getstate__()
        return weight

def extract_weight_from_node(
    node: Node,
    gm: GraphModule,
    type_a_related_to_b: Set[Tuple[NSNodeTargetType, NSNodeTargetType]],
) -> Optional[NSSingleResultType]:
    res_type = NSSingleResultValuesType.WEIGHT.value
    if node.op == 'call_function':

        related_to_linear = node.target in (F.linear,) or \
            (node.target, F.linear) in type_a_related_to_b
        related_to_conv1d = node.target in (F.conv1d,) or \
            (node.target, F.conv1d) in type_a_related_to_b
        related_to_conv2d = node.target in (F.conv2d,) or \
            (node.target, F.conv2d) in type_a_related_to_b
        related_to_conv3d = node.target in (F.conv3d,) or \
            (node.target, F.conv3d) in type_a_related_to_b

        if related_to_linear:
            weight = get_linear_fun_weight(node, gm)
            return {
                'type': res_type,
                'values': [weight],
                'prev_node_name': node.name,
                'prev_node_target_type': str(node.target),
                'ref_node_name': node.name,
                'index_within_arg': 0,
<<<<<<< HEAD
=======
                'index_of_arg': 0,
>>>>>>> ec502873
            }
        elif (related_to_conv1d or related_to_conv2d or related_to_conv3d):
            weight = get_conv_fun_weight(node, gm)
            return {
                'type': res_type,
                'values': [weight],
                'prev_node_name': node.name,
                'prev_node_target_type': str(node.target),
                'ref_node_name': node.name,
                'index_within_arg': 0,
<<<<<<< HEAD
            }

    else:  # call_module
=======
                'index_of_arg': 0,
            }

    elif node.op == 'call_module':
>>>>>>> ec502873
        # for call_module, we need to look up the modules to do the type check
        assert isinstance(node.target, str)
        mod = getattr_from_fqn(gm, node.target)

        # check that A is one the modules we need
        # assume B is related (this is done by graph matcher)
        related_to_conv1d_mod = isinstance(mod, nn.Conv1d) or \
            (type(mod), nn.Conv1d) in type_a_related_to_b
        related_to_conv2d_mod = isinstance(mod, nn.Conv2d) or \
            (type(mod), nn.Conv2d) in type_a_related_to_b
        related_to_conv3d_mod = isinstance(mod, nn.Conv3d) or \
            (type(mod), nn.Conv3d) in type_a_related_to_b
        related_to_linear_mod = isinstance(mod, nn.Linear) or \
            (type(mod), nn.Linear) in type_a_related_to_b
        related_to_lstm_mod = isinstance(mod, nn.LSTM) or \
            (type(mod), nn.LSTM) in type_a_related_to_b

        if related_to_conv1d_mod or related_to_conv2d_mod or related_to_conv3d_mod:
            weights = [get_conv_mod_weight(mod)]
            return {
                'type': res_type,
                'values': weights,
                'prev_node_name': node.name,
                'prev_node_target_type': str(type(mod)),
                'ref_node_name': node.name,
                'index_within_arg': 0,
<<<<<<< HEAD
=======
                'index_of_arg': 0,
>>>>>>> ec502873
            }
        elif related_to_lstm_mod:
            weights = get_lstm_mod_weights(mod)
            return {
                'type': res_type,
                'values': weights,
                'prev_node_name': node.name,
                'prev_node_target_type': str(type(mod)),
                'ref_node_name': node.name,
                'index_within_arg': 0,
<<<<<<< HEAD
=======
                'index_of_arg': 0,
>>>>>>> ec502873
            }
        elif related_to_linear_mod:
            weights = [get_linear_mod_weight(mod)]
            return {
                'type': res_type,
                'values': weights,
                'prev_node_name': node.name,
                'prev_node_target_type': str(type(mod)),
                'ref_node_name': node.name,
                'index_within_arg': 0,
<<<<<<< HEAD
=======
                'index_of_arg': 0,
>>>>>>> ec502873
            }

    return None<|MERGE_RESOLUTION|>--- conflicted
+++ resolved
@@ -155,10 +155,7 @@
                 'prev_node_target_type': str(node.target),
                 'ref_node_name': node.name,
                 'index_within_arg': 0,
-<<<<<<< HEAD
-=======
-                'index_of_arg': 0,
->>>>>>> ec502873
+                'index_of_arg': 0,
             }
         elif (related_to_conv1d or related_to_conv2d or related_to_conv3d):
             weight = get_conv_fun_weight(node, gm)
@@ -169,16 +166,10 @@
                 'prev_node_target_type': str(node.target),
                 'ref_node_name': node.name,
                 'index_within_arg': 0,
-<<<<<<< HEAD
-            }
-
-    else:  # call_module
-=======
                 'index_of_arg': 0,
             }
 
     elif node.op == 'call_module':
->>>>>>> ec502873
         # for call_module, we need to look up the modules to do the type check
         assert isinstance(node.target, str)
         mod = getattr_from_fqn(gm, node.target)
@@ -205,10 +196,7 @@
                 'prev_node_target_type': str(type(mod)),
                 'ref_node_name': node.name,
                 'index_within_arg': 0,
-<<<<<<< HEAD
-=======
-                'index_of_arg': 0,
->>>>>>> ec502873
+                'index_of_arg': 0,
             }
         elif related_to_lstm_mod:
             weights = get_lstm_mod_weights(mod)
@@ -219,10 +207,7 @@
                 'prev_node_target_type': str(type(mod)),
                 'ref_node_name': node.name,
                 'index_within_arg': 0,
-<<<<<<< HEAD
-=======
-                'index_of_arg': 0,
->>>>>>> ec502873
+                'index_of_arg': 0,
             }
         elif related_to_linear_mod:
             weights = [get_linear_mod_weight(mod)]
@@ -233,10 +218,7 @@
                 'prev_node_target_type': str(type(mod)),
                 'ref_node_name': node.name,
                 'index_within_arg': 0,
-<<<<<<< HEAD
-=======
-                'index_of_arg': 0,
->>>>>>> ec502873
+                'index_of_arg': 0,
             }
 
     return None