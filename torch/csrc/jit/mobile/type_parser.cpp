--- conflicted
+++ resolved
@@ -16,6 +16,7 @@
 using torch::jit::valid_single_char_tokens;
 
 namespace c10 {
+
 namespace {
 
 // Torchbind custom class always starts with the follow prefix, so use it as an
@@ -38,57 +39,42 @@
   lex();
 }
 
-<<<<<<< HEAD
-  explicit TypeParser(std::vector<std::string>& pythonStrs)
-      : start_(0), pythonStrs_(pythonStrs) {}
-
-  // For the Python string list parsing, the order of the Python string matters.
-  // In bytecode, the order of the type list correspondings to the order of
-  // instruction. In nested type, the lowest level type will be at the beginning
-  // of the type list. It is possible to parse it without worrying about
-  // ordering, but it also introduces 1) extra cost to process nested type to
-  // the correct order 2) lost the benifit that the instruction order is likely
-  // problematic if type list parsing fails.
-  std::vector<TypePtr> parseList() {
-    std::vector<TypePtr> typePtrs;
-    typePtrs.resize(pythonStrs_.size());
-    static const c10::QualifiedName classPrefix = "__torch__.torch.classes";
-    for (size_t i = 0; i < pythonStrs_.size(); i++) {
-      c10::QualifiedName qn(pythonStrs_[i]);
-      c10::TypePtr type_ptr;
-      if (classPrefix.isPrefixOf(qn)) {
-        type_ptr = torch::getCustomClass(qn.qualifiedName());
-        TORCH_CHECK(
-            type_ptr,
-            "The implementation of class ",
-            qn.qualifiedName(),
-            " cannot be found.");
-      } else {
-        pythonStr_ = pythonStrs_[i];
-        start_ = 0;
-        lex();
-        type_ptr = parse();
-      }
-      typePtrs[i] = type_ptr;
-      str_type_ptr_map_[type_ptr->repr_str()] = type_ptr;
-    }
-    return typePtrs;
-  }
-
-  // The list of non-simple types supported by currrent parser.
-  static std::unordered_set<std::string> getNonSimpleType() {
-    static std::unordered_set<std::string> nonSimpleTypes{
-        "List", "Union", "Optional", "Future", "Dict", "Tuple"};
-    return nonSimpleTypes;
-  }
-
-  // The list of custom types supported by currrent parser.
-  static std::unordered_set<std::string> getCustomType() {
-    static std::unordered_set<std::string> customeTypes{
-        kTypeTorchbindCustomClass, kTypeNamedTuple};
-    return customeTypes;
-  }
-=======
+TypeParser::TypeParser(std::vector<std::string>& pythonStrs)
+    : start_(0), pythonStrs_(pythonStrs) {}
+
+// For the Python string list parsing, the order of the Python string matters.
+// In bytecode, the order of the type list correspondings to the order of
+// instruction. In nested type, the lowest level type will be at the beginning
+// of the type list. It is possible to parse it without worrying about
+// ordering, but it also introduces 1) extra cost to process nested type to
+// the correct order 2) lost the benifit that the instruction order is likely
+// problematic if type list parsing fails.
+std::vector<TypePtr> TypeParser::parseList() {
+  std::vector<TypePtr> typePtrs;
+  typePtrs.resize(pythonStrs_.size());
+  static const c10::QualifiedName classPrefix = "__torch__.torch.classes";
+  for (size_t i = 0; i < pythonStrs_.size(); i++) {
+    c10::QualifiedName qn(pythonStrs_[i]);
+    c10::TypePtr type_ptr;
+    if (classPrefix.isPrefixOf(qn)) {
+      type_ptr = torch::getCustomClass(qn.qualifiedName());
+      TORCH_CHECK(
+          type_ptr,
+          "The implementation of class ",
+          qn.qualifiedName(),
+          " cannot be found.");
+    } else {
+      pythonStr_ = pythonStrs_[i];
+      start_ = 0;
+      lex();
+      type_ptr = parse();
+    }
+    typePtrs[i] = type_ptr;
+    str_type_ptr_map_[type_ptr->repr_str()] = type_ptr;
+  }
+  return typePtrs;
+}
+
 // The list of non-simple types supported by currrent parser.
 std::unordered_set<std::string> TypeParser::getNonSimpleType() {
   static std::unordered_set<std::string> nonSimpleTypes{
@@ -99,10 +85,9 @@
 // The list of custom types supported by currrent parser.
 std::unordered_set<std::string> TypeParser::getCustomType() {
   static std::unordered_set<std::string> customeTypes{
-      kTypeTorchbindCustomClass};
+      kTypeTorchbindCustomClass, kTypeNamedTuple};
   return customeTypes;
 }
->>>>>>> 239e6e9a
 
 // Given a PyThon str, get all contained types. It's usually used for
 // compatibility check between model and runtime. For example:
@@ -141,37 +126,11 @@
   return nullptr;
 }
 
-<<<<<<< HEAD
-  TypePtr parse() {
-    std::string token = next();
-    auto simpleTypeIt = string_to_type_lut().find(token);
-    if (simpleTypeIt != string_to_type_lut().end()) {
-      if (cur() != "]" && cur() != "," && cur() != "") {
-        TORCH_CHECK(
-            false, "Simple type ", token, " is followed by ", "invalid chars.");
-      }
-      contained_types_.insert(token);
-      return simpleTypeIt->second;
-    } else if (getNonSimpleType().find(token) != getNonSimpleType().end()) {
-      contained_types_.insert(token);
-      return parseNonSimple(token);
-    } else if (token == "__torch__") {
-      expect(".");
-      if (cur() == "torch") {
-        // torch bind class starts with __torch__.torch.classes
-        return parseTorchbindClassType();
-      } else {
-        // other class starts with __torch__ following by custom names
-        return parseCustomType();
-      }
-    } else {
-=======
 TypePtr TypeParser::parse() {
   std::string token = next();
   auto simpleTypeIt = string_to_type_lut().find(token);
   if (simpleTypeIt != string_to_type_lut().end()) {
     if (cur() != "]" && cur() != "," && cur() != "") {
->>>>>>> 239e6e9a
       TORCH_CHECK(
           false, "Simple type ", token, " is followed by ", "invalid chars.");
     }
@@ -181,7 +140,14 @@
     contained_types_.insert(token);
     return parseNonSimple(token);
   } else if (token == "__torch__") {
-    return parseTorchbindClassType();
+    expect(".");
+    if (cur() == "torch") {
+      // torch bind class starts with __torch__.torch.classes
+      return parseTorchbindClassType();
+    } else {
+      // other class starts with __torch__ following by custom names
+      return parseCustomType();
+    }
   } else {
     TORCH_CHECK(
         false, "Simple type ", token, " is followed by ", "invalid chars.");
@@ -189,113 +155,94 @@
   return simpleTypeIt->second;
 }
 
-<<<<<<< HEAD
- private:
-  // NamedTuple custom type will be following structure:
-  // "qualified_named[
-  //   NamedTuple, [
-  //       [filed_name_1, field_type_1],
-  //       [filed_name_2, field_type_2]
-  //   ]
-  // ]"
-  //  Example NamedTuple type:
-  //  "__torch__.base_models.sparse_nn.pytorch_preproc_types.PreprocOutputType[
-  //     NamedTuple, [
-  //         [float_features, Tensor],
-  //         [id_list_features, List[Tensor]],
-  //         [label,  Tensor],
-  //         [weight, Tensor],
-  //         ]
-  //     ]"
-  TypePtr parseNamedTuple(const std::string& qualified_name) {
-    std::vector<std::string> field_names;
-    std::vector<TypePtr> field_types;
-    std::string ns;
+// NamedTuple custom type will be following structure:
+// "qualified_named[
+//   NamedTuple, [
+//       [filed_name_1, field_type_1],
+//       [filed_name_2, field_type_2]
+//   ]
+// ]"
+//  Example NamedTuple type:
+//  "__torch__.base_models.sparse_nn.pytorch_preproc_types.PreprocOutputType[
+//     NamedTuple, [
+//         [float_features, Tensor],
+//         [id_list_features, List[Tensor]],
+//         [label,  Tensor],
+//         [weight, Tensor],
+//         ]
+//     ]"
+TypePtr TypeParser::parseNamedTuple(const std::string& qualified_name) {
+  std::vector<std::string> field_names;
+  std::vector<TypePtr> field_types;
+  std::string ns;
+  expect(",");
+  expect("[");
+  while (cur() != "]") {
+    expect("[");
+    std::string field_name = next();
     expect(",");
-    expect("[");
-    while (cur() != "]") {
-      expect("[");
-      std::string field_name = next();
-      expect(",");
-      TypePtr field_type = parse();
-      field_names.emplace_back(field_name);
-      field_types.emplace_back(field_type);
-      std::cout << cur() << std::endl;
-      expect("]");
-      if (cur() == ",") {
-        next();
-      }
-    }
-    return TupleType::createNamed(qualified_name, field_names, field_types);
-  }
-
-  // Custom type will be following structure:
-  // "qualified_named[
-  //   custom_type, [
-  //       [filed_name_1, field_type_1],
-  //       [filed_name_2, field_type_2]
-  //   ]
-  // ]"
-  TypePtr parseCustomType() {
-    std::string qualified_name = "__torch__." + cur();
+    TypePtr field_type = parse();
+    field_names.emplace_back(field_name);
+    field_types.emplace_back(field_type);
+    std::cout << cur() << std::endl;
+    expect("]");
+    if (cur() == ",") {
+      next();
+    }
+  }
+  return TupleType::createNamed(qualified_name, field_names, field_types);
+}
+
+// Custom type will be following structure:
+// "qualified_named[
+//   custom_type, [
+//       [filed_name_1, field_type_1],
+//       [filed_name_2, field_type_2]
+//   ]
+// ]"
+TypePtr TypeParser::parseCustomType() {
+  std::string qualified_name = "__torch__." + cur();
+  next();
+  while (cur() == ".") {
+    qualified_name.append(next());
+    qualified_name.append(next());
+  }
+  // After cur() moves to the next token after qualified name, if it's "[", it
+  // means this custom type follow by it's class definition. Otherwise, it's a
+  // barebone qualified name and needs to look up str_type_ptr_map_ to find
+  // the typeptr.
+  if (cur() == "[") {
     next();
-    while (cur() == ".") {
-      qualified_name.append(next());
-      qualified_name.append(next());
-    }
-    // After cur() moves to the next token after qualified name, if it's "[", it
-    // means this custom type follow by it's class definition. Otherwise, it's a
-    // barebone qualified name and needs to look up str_type_ptr_map_ to find
-    // the typeptr.
-    if (cur() == "[") {
-      next();
-      std::string type_name = next();
-      // Currently only supports NamedTuple custom type, if more types need to
-      // be supported, extend them here.
-      if (type_name == kTypeNamedTuple) {
-        contained_types_.insert(kTypeNamedTuple);
-        return parseNamedTuple(qualified_name);
-      } else {
-        TORCH_CHECK(
-            false,
-            "Custom Type ",
-            type_name,
-            " is not supported in the parser.");
-      }
+    std::string type_name = next();
+    // Currently only supports NamedTuple custom type, if more types need to
+    // be supported, extend them here.
+    if (type_name == kTypeNamedTuple) {
+      contained_types_.insert(kTypeNamedTuple);
+      return parseNamedTuple(qualified_name);
     } else {
-      auto find_type = str_type_ptr_map_.find(qualified_name);
-      if (find_type != str_type_ptr_map_.end()) {
-        return find_type->second;
-      } else {
-        // When the type definition can't be found, likely two reasons
-        // 1. The type list in bytecode.pkl is not in the correct order
-        // 2. This custom type definition doesn't exist in bytecode.pkl type
-        // table
-        TORCH_CHECK(
-            false, "Can't find definition for the type: ", qualified_name);
-      }
-      return nullptr;
-    }
-  }
-
-  TypePtr parseTorchbindClassType() {
-    std::vector<std::string> expected_atoms{"torch", ".", "classes", "."};
-    for (const auto& atom : expected_atoms) {
-      expect(atom);
-    }
-
-    std::string ns = next();
-    expect(".");
-    std::string classname = next();
-    contained_types_.insert(kTypeTorchbindCustomClass);
-    return torch::getCustomClass(std::string(kTypeTorchbindCustomClass)
-                                     .append("." + ns + "." + classname));
-=======
+      TORCH_CHECK(
+          false, "Custom Type ", type_name, " is not supported in the parser.");
+    }
+  } else {
+    auto find_type = str_type_ptr_map_.find(qualified_name);
+    if (find_type != str_type_ptr_map_.end()) {
+      return find_type->second;
+    } else {
+      // When the type definition can't be found, likely two reasons
+      // 1. The type list in bytecode.pkl is not in the correct order
+      // 2. This custom type definition doesn't exist in bytecode.pkl type
+      // table
+      TORCH_CHECK(
+          false, "Can't find definition for the type: ", qualified_name);
+    }
+    return nullptr;
+  }
+}
+
 TypePtr TypeParser::parseTorchbindClassType() {
   std::vector<std::string> expected_atoms{".", "torch", ".", "classes", "."};
   for (const auto& atom : expected_atoms) {
     expect(atom);
->>>>>>> 239e6e9a
   }
 
   std::string ns = next();
@@ -356,65 +303,18 @@
   return token;
 }
 
-<<<<<<< HEAD
-  std::string pythonStr_;
-  size_t start_;
-  std::string next_token_;
-
-  std::vector<std::string> pythonStrs_;
-  std::unordered_map<std::string, c10::TypePtr> str_type_ptr_map_;
-
-  // Store all contained types when parsing a string
-  std::unordered_set<std::string> contained_types_;
-};
-} // namespace
-=======
 std::string& TypeParser::cur() {
   return next_token_;
 }
->>>>>>> 239e6e9a
-
-TORCH_API TypePtr parseType(const std::string& pythonStr) {
-  TypeParser parser(pythonStr);
+
+TORCH_API at::TypePtr parseType(const std::string& pythonStr) {
+  at::TypeParser parser(pythonStr);
   return parser.parse();
 }
 
-<<<<<<< HEAD
-TORCH_API std::vector<TypePtr> parseType(std::vector<std::string>& pythonStrs) {
-  TypeParser parser(pythonStrs);
+TORCH_API std::vector<at::TypePtr> parseType(
+    std::vector<std::string>& pythonStrs) {
+  at::TypeParser parser(pythonStrs);
   return parser.parseList();
 }
-
-// Get all contained type given a string
-TORCH_API std::unordered_set<std::string> getContainedTypes(
-    const std::string& pythonStr) {
-  TypeParser parser(pythonStr);
-  parser.parse();
-  return parser.getContainedTypes();
-}
-
-TORCH_API std::unordered_set<std::string> getContainedTypes(
-    std::vector<std::string>& pythonStrs) {
-  TypeParser parser(pythonStrs);
-  parser.parseList();
-  return parser.getContainedTypes();
-}
-
-// Get all supported type given a runtime
-TORCH_API std::unordered_set<std::string> getSupportedType() {
-  std::unordered_set<std::string> supported_types;
-  for (const auto& it : string_to_type_lut()) {
-    supported_types.insert(it.first);
-  }
-  supported_types.insert(
-      TypeParser::getNonSimpleType().begin(),
-      TypeParser::getNonSimpleType().end());
-  supported_types.insert(
-      TypeParser::getCustomType().begin(), TypeParser::getCustomType().end());
-
-  return supported_types;
-}
-
-=======
->>>>>>> 239e6e9a
 } // namespace c10