--- conflicted
+++ resolved
@@ -23,132 +23,7 @@
   }
 }
 
-<<<<<<< HEAD
-using ListRefinement = std::unordered_map<Value*, int64_t>;
-
 // see [value refinement algorithm]
-=======
-// Refine from Value of type List -> len of list
-// If a refinement mapping of List Value * -> len is present in a block
-// the list is guaranteed to be that length
-// TODO: vector may be faster
-using ListRefinement = std::unordered_map<Value*, int64_t>;
-
-// The intersection of the refinements is the Value* which are in both
-// refinements and are refined to the same length
-// in an example like:
-// if cond:
-//    x = len(a) == 4 and len(b) == 5
-// else:
-//    x = len(a) == 4
-// For the x output of the node we take the intersection between
-// the refinements stored on each block output, which will result
-// in only the refinement of len(a) == 4
-
-ListRefinement intersectRefinements(
-    const ListRefinement& ref1,
-    const ListRefinement& ref2) {
-  ListRefinement out;
-  for (const auto& pair : ref1) {
-    auto val2 = ref2.find(pair.first);
-    if (val2 != ref2.end() && val2->second == pair.second) {
-      out[pair.first] = pair.second;
-    }
-  }
-  return out;
-}
-
-// To union, just take all refinements from both inputs. We do not need to worry
-// about len refinements disagreeing because a path like `if len(x) == 4 and
-// len(x) == 5` will never be taken
-// in an example like:
-// if len(a) == 5:
-//     x = len(b) == 4
-// else:
-//     x = False
-// For the output x Value, if is true then the refinements present in the true
-// block must also be true, so we take the union of `len(a) == 5` and len(b) ==
-// 4` and assign them to true refinements of the output x value. This is a very
-// common pattern in desugaring of `and` or `or` boolean expressions
-
-ListRefinement unionRefinements(
-    const ListRefinement& ref1,
-    const ListRefinement& ref2) {
-  ListRefinement out = ref1;
-  out.insert(ref2.begin(), ref2.end());
-  return out;
-}
-
-// Represents the refinement information that can be carried on a boolean
-struct BooleanRefinementMapping {
-  BooleanRefinementMapping(
-      ListRefinement true_refine,
-      ListRefinement false_refine)
-      : true_refine_(std::move(true_refine)),
-        false_refine_(std::move(false_refine)){};
-  BooleanRefinementMapping() = default; // empty
-
-  static BooleanRefinementMapping FalseRefinements(
-      ListRefinement false_refine) {
-    return BooleanRefinementMapping({}, std::move(false_refine));
-  }
-
-  static BooleanRefinementMapping TrueRefinements(ListRefinement true_refine) {
-    return BooleanRefinementMapping(std::move(true_refine), {});
-  }
-
-  BooleanRefinementMapping intersectBooleanRefinementMapping(
-      BooleanRefinementMapping& other) {
-    return BooleanRefinementMapping(
-        intersectRefinements(true_refine_, other.true_refine()),
-        intersectRefinements(false_refine_, other.false_refine()));
-  }
-
-  ListRefinement& true_refine() {
-    return true_refine_;
-  }
-
-  ListRefinement& false_refine() {
-    return false_refine_;
-  }
-
- private:
-  ListRefinement true_refine_;
-  ListRefinement false_refine_;
-};
-
-// When a comparison like `cond = len(x) == 4` or `cond = len(x) != 4` is made,
-// `cond` value carries information (refinements) about the len of `x`.
-// When `cond` is used as the conditional of an if statement, the information
-// it carries for its true value can be inserted into the true block
-// and the same for its false value.
-// For something like `y = len(x) if len(x) == 1 else 1`, in the true branch
-// we can replace len(x) with 1 because the true refinements from `len(x) == 1`
-// will be present in the true block.
-// Additionally, we can optimize something like:
-// if len(x) != 4:
-//    raise Exception(...)
-// return len(x)
-// Because the true block always throws, whatever refinements exist in the false
-// block become present in the owning block of the if node. We can also merge
-// refinements carried by two different booleans across an if node join by
-// taking the intersections of their refinements.
-// if cond:
-//    z = len(x) == 4 and len(y) == 5
-// else:
-//    z = len(x) == 4
-// Here, z's true value will refine the len(x) to 4, but not len(y).
-// If the code was written as:
-// if cond:
-//    z = len(x) == 4 and len(y) == 5
-// else:
-//    z = False
-//
-// Then z's true value would refine x and y, because if z is true it had to have
-// come from the true block. Code that is written with `and` or `or` will
-// desugar to something similar. Additionally, any True refinements that were
-// present on `cond` can also be associated with the if node True output value.
->>>>>>> 8006deb8
 
 struct ListLenRefiner {
   ListLenRefiner(
@@ -238,121 +113,11 @@
                          : empty);
         auto false_block_refinements = RefineListLens(
             if_n.elseBlock(),
-<<<<<<< HEAD
-            has_cond_ref ? info_[if_n.cond()].false_refine() : empty);
-
-        joinIfRefinements(
-            n,
-            throwing_blocks_,
-            block_refinements,
-            true_block_refinements,
-            false_block_refinements,
-            info_);
-=======
             has_cond_ref
                 ? boolean_value_refinements_[if_n.cond()].false_refine()
                 : empty);
-        bool true_block_throws = throwing_blocks_.count(if_n.thenBlock());
-        bool false_block_throws = throwing_blocks_.count(if_n.elseBlock());
-
-        // if one block throws, the refinements for the other block
-        // become present in the current block, and all bool outputs
-        // of the if node take their refinements from non throwing block
-        // output
-
-        if (true_block_throws || false_block_throws) {
-          if (true_block_throws && false_block_throws) {
-            throwing_blocks_.insert(b);
-            continue;
-          }
-          if (true_block_throws) {
-            block_refinements.insert(
-                false_block_refinements.begin(), false_block_refinements.end());
-          } else {
-            block_refinements.insert(
-                true_block_refinements.begin(), true_block_refinements.end());
-          }
-          Block* non_throwing_block =
-              true_block_throws ? n->blocks().at(1) : n->blocks().at(0);
-          for (size_t i = 0; i < if_n.outputs().size(); ++i) {
-            if (boolean_value_refinements_.count(
-                    non_throwing_block->outputs().at(i))) {
-              boolean_value_refinements_[n->outputs().at(i)] =
-                  boolean_value_refinements_[non_throwing_block->outputs().at(
-                      i)];
-            }
-          }
-          continue;
-        }
-
-        for (size_t i = 0; i < if_n.outputs().size(); ++i) {
-          if (!(if_n.outputs().at(i)->type() == BoolType::get())) {
-            continue;
-          }
-          Value* true_v = if_n.thenOutputs().at(i);
-          Value* false_v = if_n.elseOutputs().at(i);
-
-          if (!boolean_value_refinements_.count(true_v) &&
-              !boolean_value_refinements_.count(false_v) &&
-              !constant_as<bool>(true_v) && !constant_as<bool>(false_v)) {
-            continue;
-          }
-
-          // if either block has a constant bool output, e.g. `true` on the
-          // true block, then for the `false` value we can take the false
-          // refinements present on the false block and from the other block
-          // output value bc if the output is false it had to have come from the
-          // false block. if len(a) == 5:
-          //     x = len(b) == 4
-          // else:
-          //     x = False
-          // if x is true, then we know both len(a) == 5 and len(b) == 4
-          //
-          // if neither block has a constant bool value, we just take the
-          // intersection of the refinements from boolean outputs.
-          // if cond:
-          //    x = len(a) == 4 and len(b) == 5
-          // else:
-          //    x = len(a) == 4
-          // here, we know if x is true, then len(a) == 4, but not len(b)
-          // == 5, because that refinement is not present in the true block.
-          // TODO: could also take intersection of refinements present in
-          // both blocks, but it's not a real use case.
-
-          // boolean_value_refinements_[value] is safe to access because
-          // BooleanRefinementMapping has a default constructor
-
-          BooleanRefinementMapping out;
-          if (auto maybe_bool = constant_as<bool>(true_v)) {
-            if (*maybe_bool) {
-              out = BooleanRefinementMapping::FalseRefinements(unionRefinements(
-                  boolean_value_refinements_[false_v].false_refine(),
-                  false_block_refinements));
-            } else {
-              out = BooleanRefinementMapping::TrueRefinements(unionRefinements(
-                  boolean_value_refinements_[false_v].true_refine(),
-                  false_block_refinements));
-            }
-          } else if (auto maybe_bool = constant_as<bool>(false_v)) {
-            if (*maybe_bool) {
-              out = BooleanRefinementMapping::FalseRefinements(unionRefinements(
-                  boolean_value_refinements_[true_v].false_refine(),
-                  true_block_refinements));
-            } else {
-              out = BooleanRefinementMapping::TrueRefinements(unionRefinements(
-                  boolean_value_refinements_[true_v].true_refine(),
-                  true_block_refinements));
-            }
-          }
-          if (boolean_value_refinements_.count(true_v) &&
-              boolean_value_refinements_.count(false_v)) {
-            out = boolean_value_refinements_[true_v]
-                      .intersectBooleanRefinementMapping(
-                          boolean_value_refinements_[false_v]);
-          }
-          boolean_value_refinements_[if_n.outputs().at(i)] = out;
-        }
->>>>>>> 8006deb8
+
+        joinIfRefinements(n, throwing_blocks_, block_refinements, true_block_refinements, false_block_refinements, boolean_value_refinements_);
       }
     }
     active_refinements_.pop_back();
