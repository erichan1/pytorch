#include <torch/csrc/jit/runtime/static/impl.h>

#include <ATen/MemoryOverlap.h>
#include <ATen/core/interned_strings.h>
#include <ATen/record_function.h>
#include <c10/core/CPUAllocator.h>
#include <c10/core/InferenceMode.h>
#include <c10/util/irange.h>
#include <caffe2/core/scope_guard.h>
#include <caffe2/core/timer.h>
#include <torch/csrc/jit/ir/alias_analysis.h>
#include <torch/csrc/jit/jit_log.h>
#include <torch/csrc/jit/passes/canonicalize.h>
#include <torch/csrc/jit/passes/dead_code_elimination.h>
#include <torch/csrc/jit/passes/freeze_module.h>
#include <torch/csrc/jit/passes/remove_mutation.h>
#include <torch/csrc/jit/passes/subgraph_rewrite.h>
#include <torch/csrc/jit/passes/variadic_ops.h>
#include <torch/csrc/jit/runtime/static/memory_planner.h>
#include <torch/csrc/jit/runtime/static/ops.h>
#include <torch/csrc/jit/runtime/static/passes.h>
#include <torch/csrc/jit/runtime/vararg_functions.h>
#include <iterator>
#include <sstream>
#include <stdexcept>

#ifdef FBCODE_CAFFE2
#include <folly/dynamic.h>
#include <folly/json.h>
#endif

namespace torch {
namespace jit {

// graph must be frozen or canEnableStaticRuntime would return false if there's
// any prim::CallMethod op left in the graph
bool canEnableStaticRuntime(const std::shared_ptr<torch::jit::Graph>& graph) {
  // check for sub-blocks
  bool can_support = true;
  bool has_blocks = false;
  for (auto* node : graph->block()->nodes()) {
    if (node->blocks().size() > 0) {
      has_blocks = true;
      VLOG(1) << "Found nested sub-blocks in graph at node: "
              << PrintNode(node);
    }
    if (node->kind() == prim::Constant) {
      continue;
    }
    // check if can get op from Node
    const Operator* op = node->maybeOperator();
    if (!op && !nativeOpIsRegistered(node->kind())) {
      can_support = false;
      LOG(WARNING) << "Found unsupported op: " << node->kind().toQualString();
    }
  }
  if (has_blocks) {
    LOG(WARNING)
        << "Found nested sub-block in graph. Static Runtime doesn't support nested sub-blocks.";
    can_support = false;
  }
  return can_support;
}

std::string dumpValueSet(
    const FastSet<const Value*>& value_set,
    const char* set_name) {
  std::ostringstream oss;
  oss << set_name << ": {";
  for (const auto* val : value_set) {
    oss << "%" << val->debugName() << ", ";
  }
  oss << "}";
  return oss.str();
}

namespace {

void OptimizeGraph(
    std::shared_ptr<torch::jit::Graph>& graph,
    const StaticModuleOptions& opts) {
  GRAPH_DUMP("Before optimizations: ", graph);
  Inline(*graph);
  ConstantPropagation(graph);
  Canonicalize(graph);
  ConstantPropagation(graph);
  RemoveTensorMutation(graph);
  ConstantPropagation(graph);
  EliminateDeadCode(graph);
  FuseInferenceOpsForSparseNN(graph);
  UseVariadicCat(graph);
  UseVariadicStack(graph);

  if (opts.enable_out_variant) {
    UseVariadicOp(
        graph,
        fromQualString("fb::sigrid_transforms_torch_bind"),
        fromQualString("fb::variadic_sigrid_transforms_torch_bind"));
    FuseSignLog1P(graph);

    // TODO: we can avoid this guard by moving operations
    // to exposed folders.
#ifdef FBCODE_CAFFE2
    ReplaceWithCopy(graph);
    FuseListUnpack(graph);
    FuseListUnpackV2(graph);
    EnableStaticRuntimeLayerNorm(graph);
#endif
  }

  ConstantPropagation(graph);
  RemoveImmutableInputDictLookups(graph);
  UseVariadicTupleUnpack(graph);
  GRAPH_DUMP("Final graph after optimizations: ", graph);
}

// remove unused input 0 from graph
bool RemoveSelfFromGraphInput(std::shared_ptr<torch::jit::Graph>& graph) {
  if (graph->inputs().at(0)->type()->is_module()) {
    if (graph->inputs().at(0)->hasUses()) {
      return false;
    }
    graph->eraseInput(0);
  }
  return true;
}

// remove "self" from function schema
c10::FunctionSchema RemoveSelfFromSchema(const c10::FunctionSchema& s) {
  TORCH_CHECK(s.arguments().size() >= 1 && s.arguments()[0].name() == "self");
  std::vector<Argument> args({s.arguments().begin() + 1, s.arguments().end()});
  return s.cloneWithArguments(args);
}

std::vector<Value*> valueVecFromFastSet(const FastSet<const Value*>& s) {
  std::vector<Value*> result;
  result.reserve(s.size());
  for (auto* v : s) {
    // NOLINTNEXTLINE(cppcoreguidelines-pro-type-const-cast)
    result.emplace_back(const_cast<Value*>(v));
  }
  return result;
}

bool mayContainAlias(AliasDb& db, const Value* a, const Value* b) {
  // NOLINTNEXTLINE(cppcoreguidelines-pro-type-const-cast)
  return db.mayContainAlias(const_cast<Value*>(a), const_cast<Value*>(b));
}

bool mayContainAlias(
    AliasDb& db,
    const FastSet<const Value*>& a,
    const FastSet<const Value*>& b) {
  return db.mayContainAlias(valueVecFromFastSet(a), valueVecFromFastSet(b));
}

//  Map each value to all values that are alive at the same time.
using LivenessMap = FastMap<const Value*, FastSet<const Value*>>;

std::string dumpLivenessMap(const LivenessMap& liveness_map) {
  std::ostringstream oss;
  oss << "{";
  for (const auto& p : liveness_map) {
    oss << "{%" << p.first->debugName() << ": {";
    for (const auto* val : p.second) {
      oss << "%" << val->debugName() << ", ";
    }
    oss << "}},\n";
  }
  oss << "}";
  return oss.str();
}

//  The algorithm does a traversal of the execution graph
//  while keeping track of the live values.
LivenessMap GetLivenessMap(
    const std::shared_ptr<torch::jit::Graph>& graph,
    const ValueGroup& value_group,
    AliasDb& db) {
  // map a Value to a set of Values that overlap live-ranges with the Value's
  FastMap<const Value*, FastSet<const Value*>> liveness_map;

  // map Values to its creation order in graph (Note: only traverse top-level
  // nodes such that nodes under control-flows are represented by top-level
  // block nodes)
  std::vector<const Value*> values_in_creation_order;
  FastMap<const Value*, size_t> values_to_idx_in_creation_order;
  for (const auto* node : graph->nodes()) {
    values_to_idx_in_creation_order.reserve(
        values_to_idx_in_creation_order.size() + node->outputs().size());
    for (const auto* v : node->outputs()) {
      values_to_idx_in_creation_order.emplace(
          v, values_in_creation_order.size());
      values_in_creation_order.emplace_back(v);
    }
  }

  // presence of a Value in live_values_use_chain means the Value alive
  // Value mapped to set of Nodes that may use the Value (i.e., use-chain of
  // Value)
  FastMap<const Value*, FastSet<const Node*>> live_values_use_chain;
  // Node mapped to set of Values that the Node may use (i.e., def-chain of node
  // inputs)
  FastMap<const Node*, FastSet<const Value*>> live_nodes_def_chain;

  // add v to the current liveness_map
  std::function<void(const Value* v)> add_live_value_fn = [&](const Value* v) {
    if (liveness_map.count(v)) {
      return;
    }

    auto& v_live_set = liveness_map[v] = {};

    v_live_set.reserve(live_values_use_chain.size());
    for (const auto& live_v : live_values_use_chain) {
      v_live_set.insert(live_v.first);
      liveness_map[live_v.first].insert(v);
    }

    // only add values to the live set if they
    // have deps, otherwise they die immediately
    if (v->uses().size()) {
      live_values_use_chain[v] = FastSet<const Node*>(v->uses().size());
      // record the relationship between v (Value) and its uses (Node)
      for (const auto& u : v->uses()) {
        const auto* node = u.user;
        live_values_use_chain[v].insert(node);
        live_nodes_def_chain[node].insert(v);
      }
    }

    // FIXME(penguin): the following alias refinement seems to assume
    // that `v` refers to a new  tensor created by the node that defines
    // v, thus other Values "before" the node that defines `v` cannot
    // possibly be aliased to `v`.
    // TODO(penguin): Is it a limitation of TS alias analysis
    // so that we need to do such refinement? If so, better improve
    // alias analysis so that we dont need this special handling here
    //
    // Refine aliases of v by include only those created after v
    std::vector<const Value*> refined_aliases;
    auto idx = values_to_idx_in_creation_order[v];
    for (; idx < values_in_creation_order.size(); ++idx) {
      auto* alias_v = values_in_creation_order[idx];
      if (mayContainAlias(db, v, alias_v)) {
        refined_aliases.emplace_back(alias_v);
      }
    }
    // for all the values in the alias set,
    // we set them "alive"
    for (auto* aliased_v : refined_aliases) {
      GRAPH_DEBUG("aliased_v: %", aliased_v->debugName());
      add_live_value_fn(aliased_v);
    }
  };

  auto remove_dead_values = [&](const Node* node) {
    auto find = live_nodes_def_chain.find(node);
    if (find != live_nodes_def_chain.end()) {
      for (const auto* v : find->second) {
        live_values_use_chain[v].erase(node);
        if (!live_values_use_chain[v].size()) {
          // v is now dead
          live_values_use_chain.erase(v);
        }
      }
    }
  };

  for (const auto* node : graph->nodes()) {
    for (const auto* v : node->outputs()) {
      if (!value_group.isAlwaysAlive(v)) {
        add_live_value_fn(v);
      }
    }

    remove_dead_values(node);
  }
  GRAPH_DEBUG("LivenessMap: ", dumpLivenessMap(liveness_map));

  for (const auto& v : live_values_use_chain) {
    TORCH_CHECK(
        value_group.isAlwaysAlive(v.first),
        v.first->debugName(),
        "is not in the value_group.isAlwaysAlive group");
  }

  auto insert_all_pairs_in_liveness_map =
      [&](at::ArrayRef<const Value*> values) {
        for (size_t i = 0; !values.empty() && i < values.size() - 1; ++i) {
          auto value_it = liveness_map.find(values[i]);
          if (value_it == liveness_map.end()) {
            continue;
          }
          for (size_t j = i + 1; j < values.size(); ++j) {
            auto value2_it = liveness_map.find(values[j]);
            if (value2_it != liveness_map.end()) {
              value_it->second.insert(values[j]);
              value2_it->second.insert(values[i]);
            }
          }
        }
      };

  for (const auto* node : graph->nodes()) {
    auto inputs = node->inputs();
    auto outputs = node->outputs();
    for (const auto* input : inputs) {
      for (const auto* output : outputs) {
        auto input_it = liveness_map.find(input);
        if (input_it == liveness_map.end()) {
          continue;
        }
        auto output_it = liveness_map.find(output);
        if (output_it == liveness_map.end()) {
          continue;
        }
        input_it->second.insert(output);
        output_it->second.insert(input);
      }
    }

    // All inputs should be alive at the same time.
    insert_all_pairs_in_liveness_map(inputs);

    // All outputs should be alive at the same time.
    insert_all_pairs_in_liveness_map(outputs);
  };

  return liveness_map;
};

// Collect the set of Values that are candidates for memory planning:
//   - Values that are used in in-place operators (i.e., _out variants), and
//   - excluding those that are either inputs or outputs of
//     non in-place operators
//
// Returns
//   first: Values that are candidates for memory planning
//   second: A deterministc order of all values
std::pair<std::vector<const Value*>, std::vector<const Value*>>
GetMemoryPlanningCandidates(
    const std::shared_ptr<torch::jit::Graph>& graph,
    const FastMap<Node*, bool>& node_has_out_variant) {
  // for determinism
  FastSet<const Value*> seen_values;
  std::vector<const Value*> all_values;
  FastSet<const Value*> can_reuse;
  // values used by unsupported ops (as either inputs or outputs)
  // these need to be removed from "can_reuse" after analyzing all nodes
  FastSet<const Value*> cannot_reuse;
  for (auto* n : graph->nodes()) {
    bool can_reuse_inputs_outputs =
        canReuseInputsOutputs(n, node_has_out_variant);
    for (const auto* v : n->inputs()) {
      if (!seen_values.count(v)) {
        all_values.emplace_back(v);
        seen_values.insert(v);
      }
      if (can_reuse_inputs_outputs) {
        can_reuse.insert(v);
      } else {
        cannot_reuse.insert(v);
      }
    }
    for (const auto* v : n->outputs()) {
      all_values.emplace_back(v);
      seen_values.insert(v);
      if (can_reuse_inputs_outputs) {
        can_reuse.insert(v);
      } else {
        cannot_reuse.insert(v);
      }
    }
  }
  for (const auto* v : cannot_reuse) {
    can_reuse.erase(v);
  }
  // find a deterministic order
  std::vector<const Value*> optimizable;
  for (const auto* v : all_values) {
    if (can_reuse.count(v)) {
      optimizable.emplace_back(v);
      can_reuse.erase(v);
    }
  }
  return std::make_pair(optimizable, all_values);
}

// Equipped with a liveness map we can allocate memory to
// ivalues, reusing memory along the way. However, we are
// constrained by the set of optimizable_values
// (inputs/outputs of out variants). Inputs/outputs of view ops
// can't be reused.
//
// Algorithm:
// # clusters of values sharing the same memory
// # are called "value_to_same_storage_values" in the implementation
// # inserting into a cluster denotes sharing memory.
//
// clusters = {}
// for all v in optimzable_values:
//   for all cluster in clusters: # can we insert into cluster?
//     for all live_v in live_during(v):
//        if cluster.contains(live_v):
//          skip to next custer
//     cluster.add(v)
//     skip to next v
//   if no cluster found:
//     clusters.add(cluster{v})
//
//
// NB: This is a deterministic implementation, which makes it easier to tune
// and debug.
FastMap<const Value*, std::vector<const Value*>> GenerateSameStorageValues(
    const LivenessMap& alive_during,
    const ValueGroup& value_group,
    const std::pair<std::vector<const Value*>, std::vector<const Value*>>&
        optimizable,
    AliasDb& db) {
  const auto& optimizable_values = optimizable.first;
  const auto& all_values = optimizable.second;

  // map Value* to a set Value* that can share the same storage with it
  FastMap<const Value*, std::vector<const Value*>> same_storage_values;

  // make new_v and old_v map to the same storage (i.e., add to each other's
  // same_storage_values set)
  auto share_storage_fn = [&](const Value* new_v, const Value* old_v) {
    if (new_v == old_v) {
      return;
    }
    DCHECK(same_storage_values.count(old_v));
    FastSet<const Value*> seen;
    std::vector<const Value*> values;
    for (auto* v : same_storage_values.at(old_v)) {
      if (seen.count(v)) {
        continue;
      }
      seen.insert(v);
      values.emplace_back(v);
    }
    for (auto* v : same_storage_values.at(new_v)) {
      if (seen.count(v)) {
        continue;
      }
      seen.insert(v);
      values.emplace_back(v);
    }
    for (const auto* v : values) {
      same_storage_values[v] = values;
    }
  };

  // initialize with known same_storage_values (aliasing values)
  for (const auto* v : all_values) {
    if (!same_storage_values.count(v)) {
      same_storage_values[v] = {v};
    }
    // skip always alive values (alias inputs/outputs/weights)
    if (value_group.isAlwaysAlive(v)) {
      continue;
    }
    for (const auto& p : same_storage_values) {
      // NB: this means we cannot optimize operations that "sometimes alias"
      // TODO: add a more robust check of this behavior at runtime
      // FIXME (penguin): this handling makes v and MayAlias(v) share the
      // same storage, which is not correct.
      if (db.mayAlias(p.first, v)) {
        share_storage_fn(v, p.first);
      }
    }
  }

  // to preserve determinism
  std::vector<const Value*> seen;

  auto compute_liveset_fn = [&alive_during, &same_storage_values](
                                FastSet<const Value*>& live, const Value* v) {
    for (const auto* sv : same_storage_values.at(v)) {
      const auto& l = alive_during.count(sv) ? alive_during.at(sv)
                                             : FastSet<const Value*>{};
      live.insert(l.begin(), l.end());
    }
  };

  // check if same_storage_values[s] intersects with live
  auto intersect_fn = [&same_storage_values](
                          FastSet<const Value*>& live, const Value* s) {
    bool intersect = false;
    for (const auto* v : same_storage_values.at(s)) {
      if (live.count(v)) {
        intersect = true;
        break;
      }
    }
    return intersect;
  };

  for (const auto* v : optimizable_values) {
    if (value_group.isAlwaysAlive(v)) {
      continue;
    }
    // get values that are live during the lifetime of v
    FastSet<const Value*> live;
    compute_liveset_fn(live, v);
    for (const auto* s : seen) {
      // if live(same_storage_values[v]) and same_storage_values[s]
      // do not overlap, then s and v can share the same storage
      if (!intersect_fn(live, s) && !value_group.isAlwaysAlive(s)) {
        share_storage_fn(v, s);
        // since s is added to same_storage_values[v], live needs
        // to be recomputed, so bail out here
        break;
      }
    }
    seen.emplace_back(v);
  }

  return same_storage_values;
}

void PrepareGraphForStaticModule(
    std::shared_ptr<torch::jit::Graph> graph,
    const StaticModuleOptions& opts) {
  TORCH_CHECK(canEnableStaticRuntime(graph));
  OptimizeGraph(graph, opts);
}

std::pair<std::shared_ptr<Graph>, c10::optional<Module>> PrepareForStaticModule(
    const torch::jit::Module& m,
    bool is_frozen,
    const StaticModuleOptions& opts) {
  VLOG(1) << "StaticModuleOptions: cleanup_activations "
          << opts.cleanup_activations << ", enable_out_variant "
          << opts.enable_out_variant << ", optimize_memory "
          << opts.optimize_memory << ", manage_output_tensors "
          << opts.manage_output_tensors;

  Module module = m.copy();
  if (!is_frozen) {
    module.eval();
    module = freeze_module(module);
  }

  Method method = module.get_method("forward");
  auto graph = module.get_method("forward").graph();

  PrepareGraphForStaticModule(graph, opts);

  return std::make_pair(graph, module);
}

std::pair<std::shared_ptr<Graph>, c10::optional<Module>> PrepareForStaticModule(
    std::shared_ptr<torch::jit::Graph> graph,
    const StaticModuleOptions& opts) {
  PrepareGraphForStaticModule(graph, opts);
  return std::make_pair(graph, c10::nullopt);
}

} // namespace

void ValueGroup::init(
    const std::shared_ptr<torch::jit::Graph>& graph,
    AliasDb& db) {
  external_aliases_.clear();
  output_aliases_.clear();
  // Build `input_or_constant_aliases` as we look through nodes forwardly from
  // the graph's inputs and add aliases of the inputs being created by the
  // nodes.
  external_aliases_.insert(graph->inputs().begin(), graph->inputs().end());
  for (const auto* node : graph->nodes()) {
    if (node->kind() == prim::Constant) {
      for (const auto* output : node->outputs()) {
        external_aliases_.insert(output);
      }
    }
  }
  for (const auto* node : graph->nodes()) {
    if (node->kind() == prim::Constant) {
      // Constants are already in `input_or_constant_aliases`.
      continue;
    }
    for (const auto* v : node->outputs()) {
      if (mayContainAlias(db, {v}, external_aliases_)) {
        external_aliases_.insert(v);
      }
    }
  }

  // Build `output_aliases` as we look through nodes reversely so that we can
  // start from the output values, and follow the flows backwardly from there.
  output_aliases_.insert(graph->outputs().begin(), graph->outputs().end());
  for (const auto* node : graph->nodes().reverse()) {
    if (node->kind() == prim::Constant) {
      // Constants cannot create any aliases.
      continue;
    }
    for (const auto* v : node->outputs()) {
      // Add values that can aliase input/constant values. Note some output
      // aliases may end up in this category via collection objects (e.g.,
      // Tuple).
      if (mayContainAlias(db, {v}, external_aliases_)) {
        external_aliases_.insert(v);
        continue;
      }
      if (mayContainAlias(db, {v}, output_aliases_)) {
        output_aliases_.insert(v);
      }
    }
  }
}

StaticModule::StaticModule(
    std::shared_ptr<torch::jit::Graph> g,
    const StaticModuleOptions& opts)
    : StaticModule(PrepareForStaticModule(g->copy(), opts), opts) {}

StaticModule::StaticModule(
    const torch::jit::Module& m,
    bool is_frozen,
    const StaticModuleOptions& opts)
    : StaticModule(PrepareForStaticModule(m, is_frozen, opts), opts) {}

StaticModule::StaticModule(
    std::pair<std::shared_ptr<torch::jit::Graph>, c10::optional<Module>>
        graph_and_module,
    const StaticModuleOptions& opts)
    : opts_(opts),
      graph_(std::move(graph_and_module.first)),
      module_(std::move(graph_and_module.second)) {
  // check opt flags
  if (opts.manage_output_tensors) {
    TORCH_CHECK(
        opts_.enable_out_variant,
        "When manage_output_tensors is true, enable_out_variant must be set to true");
  }
  if (opts_.optimize_memory) {
    TORCH_CHECK(
        opts_.enable_out_variant,
        "When optimize_memory is true, enable_out_variant must be set to true");
  }

  // handle schema
  if (module_.has_value()) {
    Method method = module_->get_method("forward");
    schema_ = method.function().getSchema();
    if (RemoveSelfFromGraphInput(graph_)) {
      schema_ = RemoveSelfFromSchema(method.function().getSchema());
    } else {
      first_input_is_self_ = true;
      schema_ = method.function().getSchema();
    }
  }

  // map Value* to IValue (from inputs or prim::Constant) or null
  FastMap<Value*, IValue*> value_to_ivalue;
  // map Value* to its SSA definition IR
  FastMap<Value*, DefInfo> value_to_ssa_def;

  // N inputs map to the first N entries in storage
  for (const auto i : c10::irange(graph_->inputs().size())) {
    Value* input = graph_->inputs()[i];
    value_to_ivalue[input] = nullptr;
    value_to_ssa_def[input] = std::make_pair(INPUT_VALUE, i);
  }

  // NB: before optimizing the order of execution, ensure that the
  // memory optimization pass (LivenessMap) is
  // aware of the new order!

  // Fill constants first, so we have a std::vector<IValue> we can reference
  // later
  for (Node* node : graph_->nodes()) {
    if (node->kind() != prim::Constant) {
      continue;
    }
    auto* v = node->output();
    TORCH_CHECK(v->type()->kind() != FunctionType::Kind);
    constants_.emplace_back(toIValue(v).value());
  }
  {
    // construct SSA definition for constant nodes
    int i = 0;
    for (Node* node : graph_->nodes()) {
      if (node->kind() != prim::Constant) {
        continue;
      }
      auto* v = node->output();
      value_to_ssa_def[v] = std::make_pair(CONSTANT_VALUE, i);
      value_to_ivalue[v] = &(constants_[i++]);
    }
  }

  // construct SSA definition for non-constant nodes
  int node_idx = 0;
  FastMap<Node*, bool> node_has_out_variant;
  for (Node* node : graph_->nodes()) {
    if (node->kind() == prim::Constant) {
      continue;
    }
    auto ivalue_inputs =
        std::make_unique<const IValue*[]>(node->inputs().size());
    std::vector<DefInfo> input_ssa_defs;
    size_t idx = 0;
    for (Value* input : node->inputs()) {
      ivalue_inputs[idx++] = value_to_ivalue.at(input);
      input_ssa_defs.emplace_back(value_to_ssa_def.at(input));
    }
    node_inputs_ssa_def_map_[node_idx] = input_ssa_defs;
    nodes_.emplace_back(
        node, std::move(ivalue_inputs), idx, opts.enable_out_variant);
    node_has_out_variant.emplace(node, nodes_.back().has_out_variant());
    for (const auto i : c10::irange(node->outputs().size())) {
      value_to_ivalue[node->outputs()[i]] = nullptr;
      value_to_ssa_def[node->outputs()[i]] = std::make_pair(node_idx, i);
    }
    node_idx++;
  }
  for (auto& pnode : nodes_) {
    if (pnode.outputs().size() == 1 &&
        isOptimizableContainerType(pnode.node(), node_has_out_variant)) {
      node_is_optimizable_container_type_.emplace(pnode.node());
    }
  }
  for (auto output : graph_->outputs()) {
    output_ssa_defs_.emplace_back(value_to_ssa_def[output]);
  }

  // Prepare for memory planning
  AliasDb alias_db(
      graph_, /*isFrozen=*/false, /*enablePreciseTupleContainerAnalysis=*/true);
  value_group_.init(graph_, alias_db);
  GRAPH_DEBUG(value_group_.toString());

  if (opts_.optimize_memory) {
    auto lm = GetLivenessMap(graph_, value_group_, alias_db);
    auto values = GetMemoryPlanningCandidates(graph_, node_has_out_variant);
    value_to_same_storage_values_ =
        GenerateSameStorageValues(lm, value_group_, values, alias_db);
  }
}

const StaticModuleOptions& StaticModule::opts() const {
  return opts_;
}

size_t StaticModule::num_outputs() const {
  return graph_->outputs().size();
}

size_t StaticModule::num_inputs() const {
  return graph_->inputs().size();
}

StaticRuntime& StaticModule::runtime() {
  if (!cached_runtime_) {
    cached_runtime_ = std::make_unique<StaticRuntime>(*this);
  }
  return *cached_runtime_;
}

c10::IValue StaticModule::operator()(
    const std::vector<c10::IValue>& args,
    const std::unordered_map<std::string, c10::IValue>& kwargs) {
  return runtime()(args, kwargs);
}

c10::IValue StaticModule::operator()(
    std::vector<c10::IValue>&& args,
    const std::unordered_map<std::string, c10::IValue>& kwargs) {
  return runtime()(std::move(args), kwargs);
}

StaticRuntime::StaticRuntime(const StaticModule& sm) : static_module_(sm) {
  // NB: create unchanging std::vector<IValue>s we can reference
  inputs_.resize(sm.num_inputs());
  nodes_.resize(sm.nodes().size());

  for (const auto idx : c10::irange(sm.nodes().size())) {
    const auto& n_ref = sm.nodes()[idx];
    nodes_[idx] = n_ref; // copy the node
    auto& n = nodes_[idx];
    // hook up the inputs

    for (const auto i : c10::irange(n.inputs().size())) {
      if (n.inputs()[i] == nullptr) {
        int node_idx = 0;
        int out_idx = 0;
        std::tie(node_idx, out_idx) = sm.index_map().at(idx)[i];
        DCHECK(out_idx >= 0);
        // input
        if (node_idx == StaticModule::INPUT_VALUE) {
          n.set_input(i, &inputs_[out_idx]);
        } else if (node_idx == StaticModule::CONSTANT_VALUE) {
          n.set_input(i, &sm.constants()[out_idx]);
        } else {
          DCHECK(node_idx >= 0);
          n.set_input(i, &(nodes_[node_idx].Output(out_idx)));
        }
      }
    }
  }

  for (const auto& index_pair : sm.output_indices()) {
    int node_idx = 0;
    int out_idx = 0;
    std::tie(node_idx, out_idx) = index_pair;
    if (node_idx == StaticModule::INPUT_VALUE) {
      outputs_.emplace_back(&inputs_[out_idx]);
    } else if (node_idx == StaticModule::CONSTANT_VALUE) {
      // This is a very rare case where const correctness
      // breaks -- the user is returning a constant from
      // the graph.
      // NOLINTNEXTLINE(cppcoreguidelines-pro-type-const-cast)
      outputs_.emplace_back(const_cast<IValue*>(&sm.constants()[out_idx]));
    } else {
      auto* out = &nodes_[node_idx].Output(out_idx);
      outputs_.emplace_back(out);
    }
  }
}

StaticRuntime::~StaticRuntime() = default;

void StaticRuntime::set_inputs(
    const std::vector<IValue>& args,
    const std::unordered_map<std::string, c10::IValue>& kwargs) {
  if (!kwargs.empty()) {
    // This is not ideal
    TORCH_CHECK(
        static_module_.schema(),
        "Schema is not available. Consider creating the Static Runtime "
        "with StaticModule(const torch::jit::Module& m) instead.");
    std::vector<c10::IValue> stack;
    stack.reserve(inputs_.size());
    if (static_module_.first_input_is_self()) {
      stack.emplace_back(static_module_.module()._ivalue());
    }
    stack.insert(stack.end(), args.begin(), args.end());

    static_module_.schema()->checkAndNormalizeInputs(stack, kwargs);
    DCHECK_EQ(inputs_.size(), stack.size());
    for (const auto i : c10::irange(stack.size())) {
      Input(i) = std::move(stack[i]);
    }
  } else {
    if (static_module_.first_input_is_self()) {
      Input(0) = static_module_.module()._ivalue();
      DCHECK_EQ(inputs_.size(), args.size() + 1);
      for (const auto i : c10::irange(args.size())) {
        Input(i + 1) = args[i];
      }
    } else {
      DCHECK_EQ(inputs_.size(), args.size());
      for (const auto i : c10::irange(args.size())) {
        Input(i) = args[i];
      }
    }
  }
}

void StaticRuntime::set_inputs(
    std::vector<IValue>&& args,
    const std::unordered_map<std::string, c10::IValue>& kwargs) {
  if (!kwargs.empty()) {
    // This is not ideal
    TORCH_CHECK(
        static_module_.schema(),
        "Schema is not available. Consider creating the Static Runtime "
        "with StaticModule(const torch::jit::Module& m) instead.");
    std::vector<c10::IValue> stack;
    stack.reserve(inputs_.size());
    if (static_module_.first_input_is_self()) {
      stack.emplace_back(static_module_.module()._ivalue());
    }
    stack.insert(
        stack.end(),
        std::make_move_iterator(args.begin()),
        std::make_move_iterator(args.end()));

    static_module_.schema()->checkAndNormalizeInputs(stack, kwargs);
    DCHECK_EQ(inputs_.size(), stack.size());
    for (const auto i : c10::irange(stack.size())) {
      Input(i) = std::move(stack[i]);
    }
  } else {
    if (static_module_.first_input_is_self()) {
      Input(0) = static_module_.module()._ivalue();
      DCHECK_EQ(inputs_.size(), args.size() + 1);
      for (const auto i : c10::irange(args.size())) {
        Input(i + 1) = std::move(args[i]);
      }
    } else {
      DCHECK_EQ(inputs_.size(), args.size());
      for (const auto i : c10::irange(args.size())) {
        Input(i) = std::move(args[i]);
      }
    }
  }
}

<<<<<<< HEAD
c10::IValue StaticRuntime::moveOutputsToTuple(size_t num_outputs) {
#ifndef NDEBUG
  for (const auto i : c10::irange(num_outputs)) {
    // The exact output tensor should never be managed.
    DCHECK(!isManagedOutputTensor(*outputs_[i]));
  }
#endif
  switch (num_outputs) {
    case 1:
      return c10::ivalue::Tuple::create(std::move(*outputs_[0]));
    case 2:
      return c10::ivalue::Tuple::create(
          std::move(*outputs_[0]), std::move(*outputs_[1]));
    case 3:
      return c10::ivalue::Tuple::create(
          std::move(*outputs_[0]),
          std::move(*outputs_[1]),
          std::move(*outputs_[2]));
    default: {
      std::vector<c10::IValue> outputs;
      outputs.reserve(num_outputs);
      for (const auto i : c10::irange(num_outputs)) {
        // use move here. Otherwise, clean up outputs_[i] explicitly
        outputs.emplace_back(std::move(*outputs_[i]));
      }
      return c10::ivalue::Tuple::create(std::move(outputs));
    }
  }
}

c10::IValue StaticRuntime::operator()(
    c10::ArrayRef<c10::IValue> args,
=======
template <typename IValueList>
c10::IValue StaticRuntime::run_impl(
    IValueList&& args,
>>>>>>> f2f7b02b
    const std::unordered_map<std::string, c10::IValue>& kwargs) {
  // We assume inference workloads, so we do not need
  // autograd. Enabling this is a significant win on dispatcher
  // overhead because it saves a round of dispatch for at least some
  // functions, such as resize_ and resize_as_.
  c10::InferenceMode mode;

  if (planner_) {
    DCHECK(
        !static_module_.opts().manage_output_tensors ||
        checkOutputTensorMemoryLeaks());
    planner_->allocate();
  }

  set_inputs(std::forward<IValueList>(args), kwargs);

  // NB: before optimizing the order of execution, ensure that the
  // memory optimization pass (LivenessMap) is
  // aware of the new order!
  for (auto& n : nodes_) {
    // LOG(INFO) << "Running node: " << PrintNode(n.node());
    n.run();
  }

  if (static_module_.opts().cleanup_activations) {
    // MemoryPlanner is created after the first invocation of `run()`. This is
    // done intentionally because MemoryPlanner uses `Tensor` sizes of the
    // previous `run()` for memory planning of subsequent runs
    if (!planner_) {
      planner_ = std::make_unique<MemoryPlanner>(
          this,
          static_module_.values_share_same_storage(),
          static_module_.value_group(),
          static_module_.opts().enable_out_variant,
          static_module_.opts().manage_output_tensors);
    }
    planner_->deallocate();
    // clean up owning refs of input tensors
    clean_up_input_ivalues();
  }

  // no need to keep references of outputs in static runtime anymore
  if (static_module_.num_outputs() > 1) {
    return moveOutputsToTuple(static_module_.num_outputs());
  }
#ifndef NDEBUG
  check_for_memory_leak(false);
#endif
  // The exact output tensor should never be managed.
  DCHECK(!isManagedOutputTensor(*outputs_[0]));
  // use move here. Otherwise, clean up outputs_[0] explicitly
  return std::move(*outputs_[0]);
}

c10::IValue StaticRuntime::operator()(
    const std::vector<c10::IValue>& args,
    const std::unordered_map<std::string, c10::IValue>& kwargs) {
  return run_impl(args, kwargs);
}

c10::IValue StaticRuntime::operator()(
    std::vector<c10::IValue>&& args,
    const std::unordered_map<std::string, c10::IValue>& kwargs) {
  return run_impl(std::move(args), kwargs);
}

namespace {

std::string generate_latency_json(const std::string& label, double millis) {
#ifdef FBCODE_CAFFE2
  folly::dynamic json = folly::dynamic::object();
  json["type"] = label;
  json["metric"] = "latency";
  json["unit"] = "ms";
  json["value"] = millis;
  return "PyTorchObserver " + folly::toJson(json);
#else
  return "";
#endif
}

} // namespace

void StaticRuntime::benchmark(
    const std::vector<c10::IValue>& args,
    const std::unordered_map<std::string, c10::IValue>& kwargs,
    const int warmup_runs,
    const int main_runs,
    bool print_per_node_time,
    bool generate_ai_pep_output) {
  float time_per_iter = benchmark_model(args, kwargs, warmup_runs, main_runs);
  std::cout << "Static runtime ms per iter: " << time_per_iter
            << ". Iters per second: " << 1000.0 / time_per_iter << std::endl;

  IndividualMetrics results =
      benchmark_individual_ops(args, kwargs, warmup_runs, main_runs);

  if (print_per_node_time) {
    for (const auto i : c10::irange(nodes_.size())) {
      const Node* node = nodes_[i].node();
      std::cout << "Node #" << i << ": " << results.time_per_node[i]
                << " ms/iter, ";
      node->print(std::cout, 0, nullptr, false);
    }
  }

  std::vector<std::pair<std::string, double>> time_per_node_type_vec{
      results.time_per_node_type.begin(), results.time_per_node_type.end()};
  std::sort(
      time_per_node_type_vec.begin(),
      time_per_node_type_vec.end(),
      [](auto& left, auto& right) { return left.second > right.second; });

  std::cout << "Time per node type:" << std::endl;
  for (const auto& p : time_per_node_type_vec) {
    const std::string& kind = p.first;
    const double ms = p.second;
    std::cout << std::setw(15) << ms << " ms. " << std::setw(10)
              << results.percent_per_node_type[kind] << "%. " << kind << " ("
              << results.instances_per_node_type[kind] << " nodes";
    if (results.out_nodes.count(kind)) {
      std::cout << ", out variant)" << std::endl;
    } else if (results.native_nodes.count(kind)) {
      std::cout << ", native)" << std::endl;
    } else {
      std::cout << ")" << std::endl;
    }

    if (generate_ai_pep_output) {
      LOG(INFO) << generate_latency_json(kind, ms);
    }
  }
  if (generate_ai_pep_output) {
    LOG(INFO) << generate_latency_json(
        "static_runtime_first_iter", results.first_iter_time);
  }
  std::cout << std::setw(15) << results.total_time << " ms. in Total"
            << std::endl;
  std::cout << "StaticRuntime setup time: " << results.setup_time << " ms"
            << std::endl;
  std::cout << "Memory allocation time: " << results.memory_alloc_time
            << " ms\n";
  std::cout << "Memory deallocation time: " << results.memory_dealloc_time
            << " ms" << std::endl;
  std::cout << "Outputs deallocation time: " << results.output_dealloc_time
            << " ms" << std::endl;
  std::cout << "First iter time: " << results.first_iter_time << " ms"
            << std::endl;

  if (planner_) {
    std::cout << "Total number of managed tensors: "
              << planner_->total_num_managed_tensors() << std::endl;
    std::cout << "Total number of managed output tensors: "
              << planner_->total_num_managed_output_tensors() << std::endl;
    std::cout << "Total number of unmanaged values: "
              << planner_->total_num_unmanaged() << std::endl;
    std::cout << "Total memory managed: " << planner_->total_managed()
              << " bytes" << std::endl;
    if (static_module_.opts().optimize_memory) {
      std::cout << "Total number of reused tensors: "
                << planner_->total_reused_tensors() << std::endl;
    }
    std::cout << "Total number of 'out' variant nodes/total number of nodes: "
              << results.out_nodes_count << "/" << results.total_nodes_count
              << " ("
              << 100.0 * (results.out_nodes_count) /
            static_cast<float>(results.total_nodes_count)
              << "%)" << std::endl;
  }
  check_for_memory_leak();

#ifndef NDEBUG
  display_nodes(args, kwargs);
#endif
}

float StaticRuntime::benchmark_model(
    const std::vector<c10::IValue>& args,
    const std::unordered_map<std::string, c10::IValue>& kwargs,
    const int warmup_runs,
    const int main_runs) {
  TORCH_CHECK(warmup_runs >= 0 && main_runs >= 1);

  for (const auto i : c10::irange(warmup_runs)) {
    (void)i; // Suppress unused variable warning
    operator()(args, kwargs);
  }
  caffe2::Timer timer;
  for (const auto i : c10::irange(main_runs)) {
    (void)i; // Suppress unused variable warning
    operator()(args, kwargs);
  }
  float millis = timer.MilliSeconds();
  return millis / static_cast<float>(main_runs);
}

bool display_ivalue(const IValue& iv) {
  if (iv.isTensor()) {
    std::cout << "Tensor " << iv.toTensor().toString() << " {";
    for (const auto i : c10::irange(iv.toTensor().sizes().size())) {
      std::cout << iv.toTensor().sizes()[i];
      if (iv.toTensor().sizes().size() > i + 1) {
        std::cout << ", ";
      }
    }
    std::cout << "}\n";
    return true;
  } else if (iv.isTensorList()) {
    std::cout << "TensorList {" << iv.toTensorList().size() << "}\n";
    return true;
  } else if (iv.isGenericDict()) {
    std::cout << "Dict {" << iv.toGenericDict().size() << "}\n";
    return true;
  } else if (iv.isTuple()) {
    std::cout << "Tuple {" << iv.toTuple()->elements().size() << "}\n";
    return true;
  } else if (iv.isInt()) {
    std::cout << "int {" << iv.toInt() << "}\n";
    return true;
  } else if (iv.isBool()) {
    std::cout << "bool {" << iv.toBool() << "}\n";
    return true;
  } else if (iv.isDouble()) {
    std::cout << "double {" << iv.toDouble() << "}\n";
    return true;
  }
  return false;
}

void display_pnode_info(const ProcessedNode& pnode) {
  pnode.node()->print(std::cout, 0, nullptr, false);
  const auto inputs = pnode.inputs();
  for (const auto i : c10::irange(inputs.size())) {
    std::cout << "\ti" << i << ": ";
    if (!display_ivalue(*inputs[i])) {
      std::cout << *(pnode.node()->inputs()[i]->type()) << '\n';
    }
  }
  const auto outputs = pnode.outputs();
  for (const auto i : c10::irange(outputs.size())) {
    std::cout << "\to" << i << ": ";
    if (!display_ivalue(outputs[i])) {
      std::cout << *(pnode.node()->outputs()[i]->type()) << '\n';
    }
  }
}

void StaticRuntime::display_nodes(
    const std::vector<c10::IValue>& args,
    const std::unordered_map<std::string, c10::IValue>& kwargs) {
  c10::InferenceMode mode;
  if (planner_) {
    planner_->allocate();
  }
  set_inputs(args, kwargs);

  for (auto& node : nodes_) {
    node.run();
    display_pnode_info(node);
  }

  if (static_module_.opts().cleanup_activations) {
    // MemoryPlanner is created after the first invocation of `run()`. This is
    // done intentionally because MemoryPlanner uses `Tensor` sizes of the
    // previous `run()` for memory planning of subsequent runs
    if (!planner_) {
      planner_ = std::make_unique<MemoryPlanner>(
          this,
          static_module_.values_share_same_storage(),
          static_module_.value_group(),
          static_module_.opts().enable_out_variant,
          static_module_.opts().manage_output_tensors);
    }
    planner_->deallocate();
    // clean up owning refs of input tensors
    clean_up_input_ivalues();
  }
}

StaticRuntime::IndividualMetrics StaticRuntime::benchmark_individual_ops(
    const std::vector<c10::IValue>& args,
    const std::unordered_map<std::string, c10::IValue>& kwargs,
    const int warmup_runs,
    const int main_runs) {
  TORCH_CHECK(warmup_runs >= 1 && main_runs >= 1);

  // See comment on above use of InferenceMode for
  // explanation.
  c10::InferenceMode mode;

  IndividualMetrics results;
  results.time_per_node.resize(nodes_.size(), 0);

  // setup time
  caffe2::Timer timer;

  set_inputs(args, kwargs);

  results.setup_time = timer.MilliSeconds();

  // The first iteration profiles each node's output Tensors' sizes and
  // initializes the memory planner with the profile information. Folllowing
  // iterations just use the already established memory planning.
  timer.Start();
  operator()(args, kwargs);
  results.first_iter_time = timer.MilliSeconds();

  // warmup runs
  for (const auto i : c10::irange(warmup_runs - 1)) {
    (void)i; // Suppress unused variable warning
    operator()(args, kwargs);
  }

  // main runs
  for (const auto k : c10::irange(main_runs)) {
    (void)k; // Suppress unused variable warning

    set_inputs(args, kwargs);

    timer.Start();
    if (planner_) {
      planner_->allocate();
    }
    float millis = timer.MilliSeconds();
    results.memory_alloc_time += millis;

    for (const auto i : c10::irange(nodes_.size())) {
      timer.Start();
      nodes_[i].run();
      millis = timer.MilliSeconds();
      results.time_per_node[i] += millis;
    }
    timer.Start();
    if (static_module_.opts().cleanup_activations) {
      if (!planner_) {
        planner_ = std::make_unique<MemoryPlanner>(
            this,
            static_module_.values_share_same_storage(),
            static_module_.value_group(),
            static_module_.opts().enable_out_variant,
            static_module_.opts().manage_output_tensors);
      }
      planner_->deallocate();
      // clean up owning refs of input tensors
      clean_up_input_ivalues();
    }
    millis = timer.MilliSeconds();
    results.memory_dealloc_time += millis;

    timer.Start();
    // no need to keep references of outputs in static runtime anymore
    c10::IValue output;
    if (static_module_.num_outputs() > 1) {
      output = moveOutputsToTuple(static_module_.num_outputs());
    }

#ifndef NDEBUG
    check_for_memory_leak(false);
#endif

    // use move here. Otherwise, clean up outputs_[0] explicitly
    output = std::move(*outputs_[0]);
    // release outputs explicitly to measure the time it takes
    output = IValue();
    millis = timer.MilliSeconds();
    results.output_dealloc_time += millis;
  }

  // post processing
  for (const auto i : c10::irange(nodes_.size())) {
    const Node* node = nodes_[i].node();
    std::string kind = std::string(node->kind().toQualString());
    results.time_per_node[i] /= static_cast<float>(main_runs);
    results.time_per_node_type[kind] += results.time_per_node[i];
    results.instances_per_node_type[kind]++;
    if (nodes_[i].has_out_variant()) {
      results.out_nodes.insert(kind);
      results.out_nodes_count++;
    } else if (nodes_[i].has_native()) {
      results.native_nodes.insert(kind);
    }
    results.total_time += results.time_per_node[i];
  }
  results.total_nodes_count = nodes_.size();
  results.memory_alloc_time /= static_cast<float>(main_runs);
  results.memory_dealloc_time /= static_cast<float>(main_runs);
  results.output_dealloc_time /= static_cast<float>(main_runs);
  for (const auto& p : results.time_per_node_type) {
    const std::string& kind = p.first;
    results.percent_per_node_type[kind] = p.second / results.total_time * 100;
  }
  return results;
}

void StaticRuntime::check_for_memory_leak(bool output_returned) {
  if (!static_module_.opts().cleanup_activations) {
    return;
  }

  // check for inputs
  for (const auto i : c10::irange(inputs_.size())) {
    TORCH_CHECK(inputs_[i].isNone(), "Input ", i, " was not cleaned up");
  }
  FastSet<const IValue*> output_ivalues(outputs_.begin(), outputs_.end());
  for (const auto n : c10::irange(nodes_.size())) {
    auto& pnode = nodes_[n];
    for (const auto i : c10::irange(pnode.outputs().size())) {
      const IValue* ival = &pnode.Output(i);
      const Value* val = pnode.node()->output(i);
      if (planner_ && planner_->isManagedOutputTensorValue(val)) {
        // `ival` contains a managed output tensor that the runtime doesn't
        // reclaim at the end of an iteration, but the client does so
        // by explicitly calling `StaticRuntime::deallocateOutputTensors`.
        continue;
      }
      const std::string error_msg = "Output " + c10::to_string(i) + ", %" +
          val->debugName() + " of node " + c10::to_string(n) +
          " was not cleaned up";
      if (output_ivalues.count(ival) == 0) {
        // check for intermediates
        if (!ival->isNone()) {
          TORCH_CHECK(
              ival->isTensor() ||
                  static_module_.is_optimizable_container_type(pnode.node()),
              error_msg);
          if (ival->isTensor()) {
            const auto& t = ival->toTensor();
            if (t.defined()) {
              auto* storage_impl = t.storage().unsafeGetStorageImpl();
              TORCH_CHECK(storage_impl->data() == nullptr, error_msg);
            }
          }
        }
      } else {
        // check for outputs
        if (output_returned) {
          TORCH_CHECK(ival->isNone(), error_msg);
        }
      }
    }
  }
  VLOG(1) << "Finished checking for memory leak";
}

void StaticRuntime::deallocateOutputTensors() {
  if (!static_module_.opts().manage_output_tensors) {
    TORCH_CHECK(
        !planner_ || planner_->numOutputBufferBytes() == 0,
        "manage_output_tensors is disabled, but output tensor buffer is not empty.");
    return;
  }
  if (planner_) {
    planner_->deallocateOutputTensors();
    DCHECK(checkOutputTensorMemoryLeaks());
  }
}

bool StaticRuntime::checkOutputTensorMemoryLeaks() {
  if (!static_module_.opts().manage_output_tensors || !planner_) {
    return true;
  }
  for (const auto n : c10::irange(nodes_.size())) {
    auto& pnode = nodes_[n];
    for (const auto i : c10::irange(pnode.outputs().size())) {
      const IValue* ival = &pnode.Output(i);
      const Value* val = pnode.node()->output(i);
      if (!planner_->isManagedOutputTensorValue(val)) {
        continue;
      }
      const auto& t = ival->toTensor();
      if (t.defined()) {
        auto* storage_impl = t.storage().unsafeGetStorageImpl();
        const std::string error_msg = "Output " + c10::to_string(i) + ", %" +
            val->debugName() + " of node " + c10::to_string(n) +
            " was not cleaned up";
        TORCH_CHECK(storage_impl->data() == nullptr, error_msg);
      }
    }
  }
  VLOG(1) << "Finished checking for memory leak from output tensors";
  return true;
}

bool StaticRuntime::isManagedOutputTensor(const IValue& ivalue) {
  return planner_ && planner_->isManagedOutputTensor(ivalue);
}

ProcessedNode::ProcessedNode(
    Node* node,
    std::unique_ptr<const IValue*[]> inputs,
    size_t inputsSize,
    bool enable_out_variant)
    : node_(node),
      inputs_(std::move(inputs)),
      inputs_size_(inputsSize),
      op_name_(node->kind().toQualString()) {
  // TODO leverage type information
  outputs_size_ = node->outputs().size();
  outputs_ = std::make_unique<IValue[]>(outputs_size_);

  if (enable_out_variant) {
    std::function<void(ProcessedNode*)> f = getOutOfPlaceOperation(node);
    if (f) {
      fn_ = {f, FunctionKind::kOutVariant};
      VLOG(1) << "Switch to out variant for node: " << PrintNode(node);
      return;
    }
  }
  {
    std::function<void(ProcessedNode*)> f = getNativeOperation(node);
    if (f) {
      fn_ = {f, FunctionKind::kNativeFunction};
      VLOG(1) << "Switch to native impl for node: " << PrintNode(node);
      return;
    }
  }
  {
    const Operator& op = node->getOperator();
    std::function<void(ProcessedNode*)> f =
        [node_op = op.getOperation(node)](ProcessedNode* pnode) mutable {
          std::vector<IValue> stack;
          Node* node = pnode->node_;
          const size_t size = node->inputs().size();
          stack.reserve(size + (hasVarArgs(node) ? 1 : 0));
          for (const auto i : c10::irange(size)) {
            stack.emplace_back(pnode->Input(i));
          }
          // Need to store the number of inputs in stack for variadic ops.
          if (hasVarArgs(node)) {
            stack.emplace_back(static_cast<int>(size));
          }

          node_op(stack);

          DCHECK_EQ(stack.size(), node->outputs().size());
          for (const auto i : c10::irange(node->outputs().size())) {
            pnode->Output(i) = std::move(stack[i]);
          }
        };
    fn_ = {f, FunctionKind::kInterpreterFallback};
    VLOG(1) << "Fallback interpreter for node: " << PrintNode(node);
  }
}

std::vector<IValue> ProcessedNode::clone_inputs() const {
  std::vector<IValue> result;
  result.reserve(inputs_size_);
  std::transform(
      inputs().begin(),
      inputs().end(),
      std::back_inserter(result),
      [](const IValue* ival) { return *ival; });
  return result;
}

void ProcessedNode::run() {
#ifndef PYTORCH_DISABLE_PER_OP_PROFILING
  bool pre_sampled = false;
  if (C10_UNLIKELY(at::shouldRunRecordFunction(&pre_sampled))) {
    at::RecordFunction guard(at::RecordScope::FUNCTION, pre_sampled);
    if (guard.isActive()) {
      if (guard.needsInputs()) {
        guard.before(get_op_name(), clone_inputs());
      } else {
        guard.before(get_op_name());
      }
    }
    fn_.f(this);
  } else {
    fn_.f(this);
  }
#else
  fn_.f(this);
#endif
#ifndef NDEBUG
  verify_no_memory_overlap();
#endif
}

static bool checkNoMemoryOverlap(const at::Tensor& a, const at::Tensor& b) {
  at::MemOverlapStatus status = at::get_overlap_status(a, b);
  if (status == at::MemOverlapStatus::FULL ||
      status == at::MemOverlapStatus::PARTIAL) {
    return false;
  }
  if (status == at::MemOverlapStatus::TOO_HARD) {
    LOG(WARNING) << "Detected TOO_HARD memory overlap status";
  }
  return true;
}

bool ProcessedNode::verify_no_memory_overlap() const {
  for (const auto i : c10::irange(outputs_size_)) {
    if (!outputs_[i].isTensor()) {
      continue;
    }
    const auto& out0_t = outputs_[i].toTensor();
    for (const auto j : c10::irange(i + 1, outputs_size_)) {
      if (!outputs_[j].isTensor()) {
        continue;
      }
      const auto& out1_t = outputs_[j].toTensor();
      if (!checkNoMemoryOverlap(out0_t, out1_t)) {
        LOG(INFO) << "Node output " << i << " overlaps with output " << j
                  << ", " << PrintNode(node_);
        return false;
      }
    }
  }

  auto schema = node()->maybeSchema();
  // skip memory overlap check for mutable ops with only one output
  if (!schema || (schema->is_mutable() && outputs_size_ == 1)) {
    return true;
  }
  for (const auto i : c10::irange(inputs_size_)) {
    const IValue* in = &Input(i);
    if (!in->isTensor()) {
      continue;
    }
    const auto& in_t = in->toTensor();
    for (const auto j : c10::irange(outputs_size_)) {
      const IValue& out = Output(j);
      if (!out.isTensor()) {
        continue;
      }
      const auto& out_t = out.toTensor();
      if (!checkNoMemoryOverlap(in_t, out_t)) {
        LOG(INFO) << "Node input " << i << " overlaps with output " << j << ", "
                  << PrintNode(node_);
        LOG(INFO) << *schema;
        return false;
      }
    }
  }
  return true;
}

} // namespace jit
} // namespace torch<|MERGE_RESOLUTION|>--- conflicted
+++ resolved
@@ -900,7 +900,6 @@
   }
 }
 
-<<<<<<< HEAD
 c10::IValue StaticRuntime::moveOutputsToTuple(size_t num_outputs) {
 #ifndef NDEBUG
   for (const auto i : c10::irange(num_outputs)) {
@@ -931,13 +930,9 @@
   }
 }
 
-c10::IValue StaticRuntime::operator()(
-    c10::ArrayRef<c10::IValue> args,
-=======
 template <typename IValueList>
 c10::IValue StaticRuntime::run_impl(
     IValueList&& args,
->>>>>>> f2f7b02b
     const std::unordered_map<std::string, c10::IValue>& kwargs) {
   // We assume inference workloads, so we do not need
   // autograd. Enabling this is a significant win on dispatcher
