--- conflicted
+++ resolved
@@ -115,10 +115,7 @@
 
   // collect unmanaged output ivalues
   FastSet<IValue*> unmanaged_ivalues;
-<<<<<<< HEAD
   FastSet<IValue*> unmanaged_borrowed_ivalues;
-=======
->>>>>>> 5a5b1139
   for (ProcessedNode& pnode : runtime->nodes()) {
     for (const auto i : c10::irange(pnode.outputs().size())) {
       // Types are stored in the underlying TorchScript IR
@@ -128,9 +125,7 @@
           setIncludes(leaked_values, out_v)) {
         continue;
       }
-<<<<<<< HEAD
-      static const std::array<c10::Symbol, 2> symbols_with_borrowed_outputs = {
-          c10::Symbol::fromQualString("static_runtime::select_tensor"),
+      static const std::array<c10::Symbol, 1> symbols_with_borrowed_outputs = {
           c10::Symbol::fromQualString("static_runtime::dict_unpack"),
       };
       if (doesNotHeapAllocateWhenStoredInIValue(*out_v->type())) {
@@ -147,10 +142,6 @@
         IValue& out = pnode.Output(i);
         unmanaged_ivalues.insert(&out);
       }
-=======
-      IValue& out = pnode.Output(i);
-      unmanaged_ivalues.insert(&out);
->>>>>>> 5a5b1139
     }
   }
   // since runtime->outputs() escape from run(), remove them from
@@ -158,7 +149,6 @@
   for (const Value* output : runtime->graph().outputs()) {
     managed_tensor_values.erase(output);
   }
-<<<<<<< HEAD
   FastSet<IValue*> borrowed_ivalues_needing_incref;
   for (IValue* output : runtime->outputs()) {
     auto it = unmanaged_borrowed_ivalues.find(output);
@@ -168,10 +158,6 @@
     } else {
       unmanaged_ivalues.erase(output);
     }
-=======
-  for (IValue* output : runtime->outputs()) {
-    unmanaged_ivalues.erase(output);
->>>>>>> 5a5b1139
   }
 
   GRAPH_DEBUG("managed_tensor_values: ", dumpValueSet(managed_tensor_values));
@@ -185,14 +171,11 @@
       unmanaged_ivalues_.begin(),
       unmanaged_ivalues.begin(),
       unmanaged_ivalues.end());
-<<<<<<< HEAD
   unmanaged_borrowed_ivalues_.reserve(unmanaged_borrowed_ivalues.size());
   unmanaged_borrowed_ivalues_.insert(
       unmanaged_borrowed_ivalues_.begin(),
       unmanaged_borrowed_ivalues.begin(),
       unmanaged_borrowed_ivalues.end());
-=======
->>>>>>> 5a5b1139
 
   if (enable_out_variant) {
     ::torch::jit::assign_storage_to_managed_tensors(
@@ -394,25 +377,19 @@
   DCHECK_EQ(managed_tensor_storage_impls_.size(), managed_tensors_.size());
   VLOG(1) << "managed_bytes: " << managed_bytes_;
 
-<<<<<<< HEAD
   for (auto& iv : borrowed_ivalues_needing_incref_) {
     auto old = std::move(*iv);
     *iv = IValue(old);
     c10::MaybeOwnedTraits<c10::IValue>::destroyBorrow(old);
   }
-=======
->>>>>>> 5a5b1139
   // for unmanaged ivalues (either tensor or non-tensor), we reset the *iv so
   // that the objects pointed to by *iv may be reclaimed by reference counting
   for (auto& iv : unmanaged_ivalues_) {
     *iv = IValue();
   }
-<<<<<<< HEAD
   for (auto& iv : unmanaged_borrowed_ivalues_) {
     c10::MaybeOwnedTraits<c10::IValue>::destroyBorrow(*iv);
   }
-=======
->>>>>>> 5a5b1139
   buffer_ = {};
 }
 
