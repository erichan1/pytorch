4#pragma once

#include <ATen/core/interned_strings.h>
#include <ATen/core/ivalue.h>
#include <c10/core/CPUAllocator.h>
#include <c10/macros/Macros.h>
#include <c10/util/ArrayRef.h>
#include <c10/util/variant.h>
#include <torch/csrc/jit/api/module.h>
#include <torch/csrc/jit/ir/ir.h>
#include <torch/csrc/jit/passes/constant_propagation.h>
#include <torch/csrc/jit/passes/freeze_module.h>
#include <torch/csrc/jit/passes/inliner.h>

#ifdef FBCODE_CAFFE2
#include <folly/container/F14Map.h>
#include <folly/container/F14Set.h>
#endif

namespace torch {
namespace jit {

#ifdef FBCODE_CAFFE2
template <typename Key, typename Value>
using FastMap = folly::F14FastMap<Key, Value>;
template <typename Key>
using FastSet = folly::F14FastSet<Key>;
#else
template <typename Key, typename Value>
using FastMap = std::unordered_map<Key, Value>;
template <typename Key>
using FastSet = std::unordered_set<Key>;
#endif

TORCH_API bool canEnableStaticRuntime(
    const std::shared_ptr<torch::jit::Graph>& graph);

TORCH_API std::string dumpValueSet(
    const FastSet<const Value*>& value_set,
    const char* set_name = "");

// Group values used by `graph` into three categories:
//
// - output_aliases:
//     values that are either outputs or contain aliases of outputs
// - external_aliases:
//     values that are inputs, constants, or their aliases.
//     The output aliases that end up here are as a result of aliasDb failing to
//     recognize them as outputs due to collection object (e.g., Tuple) aliasing
//     inputs.
// Values that dont't show up in output_aliases or external_aliases are created
// and consumed within the graph.
class ValueGroup {
 public:
  explicit ValueGroup() = default;
  void init(const std::shared_ptr<torch::jit::Graph>& graph, AliasDb& db);

  bool isExternalAlias(const Value* value) const {
    return external_aliases_.find(value) != external_aliases_.end();
  }

  bool isOutputAlias(const Value* value) const {
    return output_aliases_.find(value) != output_aliases_.end();
  }

  bool isAlwaysAlive(const Value* value) const {
    return isExternalAlias(value) || isOutputAlias(value);
  }

  std::string toString() const {
    return c10::str(
        dumpValueSet(output_aliases_, "ValueGroup::output_aliases_"),
        "\n",
        dumpValueSet(external_aliases_, "ValueGroup::external_aliases_"));
  }

 private:
  FastSet<const Value*> output_aliases_;
  FastSet<const Value*> external_aliases_;
};

struct TORCH_API StaticModuleOptions {
  // to batch allocate (deallocate) tensor storage for all non-escaping
  // temporary tensors
  bool cleanup_activations{true};
  // enabling out variant allows Static Runtime to do memory planning
  bool enable_out_variant{true};
  // to reuse tensor storage for tensors whose live-range do not overlap to
  // reduce memory footprint (enable_out_variant must be true)
  bool optimize_memory{true};
  // to batch allocate tensor storage for output tensors of the
  // graph, where storage is deallocated outside static runtime
  // (enable_out_variant must be true)
  bool manage_output_tensors{false};
};

/// The static runime supports two execution modes.
///
/// Mode 1: single-threaded with no parallelism except for intra-op parallelism
/// For this mode, you can do either:
/// @code
///   // m is a TorchScript module
///   auto module = StaticModule(m, opts);
///   auto output = module(args, kwargs);
/// @endcode
///
/// or
///
/// @code
///   // g is the TorchScript graph
///   auto module = StaticModule(g, opts);
///   auto output = module(args, kwargs);
/// @endcode
///
/// Mode 2: similar to data parallelism, run the same model for different inputs
/// on different threads at the same time.
/// You should have one StaticModule per model, and one StaticRuntime instance
/// per running thread. To avoiding creating StaticRuntimes on the fly, use a
/// synchronized stack (i.e. boost::lockfree::stack) to cache all the
/// StaticRuntime instances in your code.
/// @code
///   // initialization
///   auto module = std::make_shared<StaticModule>(m, opts);
///
///   // 128 is good for most cases. Pick a number that works for you
///   boost::lockfree::stack<std::shared_ptr<StaticRuntime>,
///     boost::lockfree::fixed_sized<true>> pool(128);
///
///   // inference
///   std::shared_ptr<StaticRuntime> runtime = nullptr;
///   pool.pop(runtime);
///   if (!runtime) {
///     // holds a reference to the underlying module
///     // but does its own memory management
///     runtime = std::make_shared<StaticRuntime>(*module);
///   }
///   auto output = runtime(args, kwargs);
///   pool.push(runtime);
/// @endcode
///

class MemoryPlanner;
class ProcessedNode;
class StaticRuntime;
class TORCH_API StaticModule {
 public:
  explicit StaticModule(
      std::shared_ptr<torch::jit::Graph> g,
      const StaticModuleOptions& opts = StaticModuleOptions());

  explicit StaticModule(
      const torch::jit::Module& m,
      bool is_frozen = false,
      const StaticModuleOptions& opts = StaticModuleOptions());

  typedef enum {
    CONSTANT_VALUE = -2, // VALUE nodes defined by prim::Constant
    INPUT_VALUE = -1, // VALUE nodes representing graph inputs
  } VALUE_KIND;

 private:
  explicit StaticModule(
      std::pair<std::shared_ptr<torch::jit::Graph>, c10::optional<Module>>
          graph_and_module,
      const StaticModuleOptions& opts);

  // for <kind, idx>
  //   if kind == CONSTANT_VALUE: map to constants_[idx]
  //   if kind == INPUT_VALUE: map to inputs_[idx]
  //   otherwise: map to nodes_[kind].outputs()[idx]
  using DefInfo = std::pair<int, int>;

 public:
  c10::IValue operator()(
      const std::vector<c10::IValue>& args,
      const std::unordered_map<std::string, c10::IValue>& kwargs);
  c10::IValue operator()(
      std::vector<c10::IValue>&& args,
      const std::unordered_map<std::string, c10::IValue>& kwargs);

  const Graph& graph() const {
    return *graph_;
  }

  const Module& module() const {
    DCHECK(module_.has_value());
    return *module_;
  }

  const StaticModuleOptions& opts() const;

  const ValueGroup& valueGroup() const {
    return value_group_;
  }

  size_t num_inputs() const;
  size_t num_outputs() const;

  const std::vector<uint16_t>& output_indices() const {
    return output_indices_;
  }

  const std::vector<IValue>& constants() const {
    return constants_;
  }

 private:
  friend class StaticRuntime;

  // Our nodes don't have their inputs & outputs initialized; don't
  // let anybody but StaticRuntime and tests get them.
  const std::vector<ProcessedNode>& nodes() const {
    return nodes_;
  }

 public:
  auto num_nodes() const {
    return nodes_.size();
  }

  Node* findNodeWithKindForTesting(const std::string& kind) const;

  bool is_optimizable_container_type(const Node* n) const {
    auto it = node_is_optimizable_container_type_.find(n);
    return it != node_is_optimizable_container_type_.end();
  }

  const c10::optional<c10::FunctionSchema>& schema() const {
    return schema_;
  }

  const FastMap<const Value*, std::vector<const Value*>>&
  values_share_same_storage() const {
    return value_to_same_storage_values_;
  }

  const ValueGroup& value_group() const {
    return value_group_;
  }

  bool first_input_is_self() const {
    return module_.has_value();
  }

  StaticRuntime& runtime();

 private:
  StaticModuleOptions opts_;
  std::shared_ptr<torch::jit::Graph> graph_;
  c10::optional<torch::jit::Module> module_;
  c10::optional<c10::FunctionSchema> schema_;
  std::unique_ptr<StaticRuntime> cached_runtime_;

  // Bookkeeping for creating new StaticRuntime instances
  // IValue table (defined by prim::Constant nodes)
  std::vector<IValue> constants_;
  // The nodes we need to run
  std::vector<ProcessedNode> nodes_;
  // Indices of graph outputs in the single values array.
  std::vector<uint16_t> output_indices_;

  ValueGroup value_group_;

  // map a value to the set of values that may share the same storage with it
  FastMap<const Value*, std::vector<const Value*>>
      value_to_same_storage_values_;

  FastSet<const Node*> node_is_optimizable_container_type_;
};

class TORCH_API StaticRuntime {
 public:
  explicit StaticRuntime(const StaticModule& sm);
  StaticRuntime(StaticRuntime&&) = delete;
  StaticRuntime& operator=(StaticRuntime&&) = delete;
  ~StaticRuntime();

  C10_DISABLE_COPY_AND_ASSIGN(StaticRuntime);

  c10::IValue operator()(
      const std::vector<c10::IValue>& args,
      const std::unordered_map<std::string, c10::IValue>& kwargs);
  c10::IValue operator()(
      std::vector<c10::IValue>&& args,
      const std::unordered_map<std::string, c10::IValue>& kwargs);

  void benchmark(
      const std::vector<std::vector<c10::IValue>>& args_list,
      const std::vector<std::unordered_map<std::string, c10::IValue>>&
          kwargs_list,
      const int warmup_runs,
      const int main_runs,
      bool print_per_node_time = false,
      bool generate_ai_pep_output = false);

  struct IndividualMetrics {
    float setup_time{0.0};
    float memory_alloc_time{0.0};
    float memory_dealloc_time{0.0};
    float output_dealloc_time{0.0};
    float first_iter_time{0.0};
    float total_time{0.0};
    size_t out_nodes_count{0};
    size_t total_nodes_count{0};
    std::vector<float> time_per_node;
    std::unordered_map<std::string, float> time_per_node_type;
    std::unordered_map<std::string, float> percent_per_node_type;
    std::unordered_map<std::string, int> instances_per_node_type;
    std::unordered_set<std::string> out_nodes;
    std::unordered_set<std::string> native_nodes;
  };

  IndividualMetrics benchmark_individual_ops(
      const std::vector<std::vector<c10::IValue>>& args_list,
      const std::vector<std::unordered_map<std::string, c10::IValue>>&
          kwargs_list,
      const int warmup_runs,
      const int main_runs);

  // Input is readwrite
  IValue& Input(uint32_t i) {
    DCHECK_LT(i, static_module_.num_inputs());
    DCHECK_LT(i, values_.size());
    return values_[i];
  }

  // Output is readonly. The writing process happens inside ProcessedNodes
  C10_NODISCARD const IValue& Output(uint32_t i) const {
    DCHECK(i < outputs_.size());
    return *outputs_[i];
  }

  const std::vector<IValue*> outputs() const {
    return outputs_;
  }

  const std::vector<ProcessedNode>& nodes() const {
    return nodes_;
  }

  std::vector<ProcessedNode>& nodes() {
    return nodes_;
  }

  const Graph& graph() const {
    return static_module_.graph();
  }

  const MemoryPlanner* get_memory_planner() const {
    return planner_.get();
  }

  void check_for_memory_leak(bool output_returned = true);

  bool is_optimizable_container_type(Node* n) const {
    return static_module_.is_optimizable_container_type(n);
  }

  // WARNING: Deallocate managed output tensors.  A client receiving Static
  // Runtime-managed Tensors needs to be very careful to call
  // `StaticRuntime::deallocateOutputTensors` after all references of output
  // Tensors are gone.
  void deallocateOutputTensors();

  bool checkOutputTensorMemoryLeaks();

  bool isManagedOutputTensor(const IValue& ivalue);

 private:
  template <typename IValueList>
  c10::IValue run_impl(
      IValueList&& args,
      const std::unordered_map<std::string, c10::IValue>& kwargs);

  // helper method for copying input args/kwargs into inputs_
  void set_inputs(
      const std::vector<c10::IValue>& args,
      const std::unordered_map<std::string, c10::IValue>& kwargs);
  void set_inputs(
      std::vector<c10::IValue>&& args,
      const std::unordered_map<std::string, c10::IValue>& kwargs);

  // clean up owning refs of input IValues
  void clean_up_input_ivalues() {
    for (const auto idx : c10::irange(static_module_.num_inputs())) {
      values_[idx] = IValue();
    }
  }

  void create_memory_planner();

  float benchmark_model(
      const std::vector<std::vector<c10::IValue>>& args_list,
      const std::vector<std::unordered_map<std::string, c10::IValue>>&
          kwargs_list,
      const int warmup_runs,
      const int main_runs);

  void display_nodes(
      const std::vector<c10::IValue>& args,
      const std::unordered_map<std::string, c10::IValue>& kwargs);

  IValue move_outputs_to_tuple(uint32_t num_outputs);

  // Memory planning is only enabled if sm->opts().cleanup_activations is true.
  // Otherwise, the memory used by activations is cached inside the static
  // runtime.
  const StaticModule& static_module_;
  std::unique_ptr<MemoryPlanner> planner_;
  // first static_module_.num_inputs() slots are inputs, next
  // static_module_.constants().size() slots are a copy of
  // static_module_.constants(), rest are regular values in the
  // graph. ProcessedNodes reference their inputs and outputs with
  // offsets into this array, which saves memory.
  std::vector<IValue> values_;
  std::vector<IValue*> outputs_;
  std::vector<ProcessedNode> nodes_;
};

// NOLINTNEXTLINE(cppcoreguidelines-pro-type-member-init)
class TORCH_API ProcessedNode {
 public:
  // NOLINTNEXTLINE(cppcoreguidelines-pro-type-member-init)
  ProcessedNode() = default;

  // ProcessedNodes are created within StaticModule and then
  // associated with a shared values array using set_values() when
  // they are copied into a StaticRuntime.
  ProcessedNode(Node* n, std::unique_ptr<uint16_t[]> inputs, uint16_t inputs_size, uint16_t outputs_offset, bool enable_out_variant);

  ProcessedNode(const ProcessedNode& rhs)
      : node_(rhs.node_),
        fn_(rhs.fn_),
        inputs_(rhs.inputs_size_ ? std::make_unique<uint16_t[]>(rhs.inputs_size_) : std::unique_ptr<uint16_t[]>(nullptr)),
        inputs_size_(rhs.inputs_size_),
        outputs_offset_(rhs.outputs_offset_),
        num_outputs_(rhs.num_outputs_),
        values_(rhs.values_)
#ifndef PYTORCH_DISABLE_PER_OP_PROFILING
        ,
        op_name_(rhs.op_name_)
#endif
  {
    if (inputs_size_) {
      std::copy(
        rhs.inputs_.get(), rhs.inputs_.get() + inputs_size_, inputs_.get());
    }
  }

  ProcessedNode& operator=(const ProcessedNode& rhs) {
    if (this == &rhs) {
      return *this;
    }
    node_ = rhs.node_;
    fn_ = rhs.fn_;

    if (!inputs_ || inputs_size_ != rhs.inputs_size_) {
      if (rhs.inputs_) {
        inputs_ = std::make_unique<uint16_t[]>(rhs.inputs_size_);
      }
      inputs_size_ = rhs.inputs_size_;
    }
    if (rhs.inputs_) {
      std::copy(
          rhs.inputs_.get(), rhs.inputs_.get() + inputs_size_, inputs_.get());
    }

    outputs_offset_ = rhs.outputs_offset_;
    num_outputs_ = rhs.num_outputs_;
    values_ = rhs.values_;
#ifndef PYTORCH_DISABLE_PER_OP_PROFILING
    op_name_ = rhs.op_name_;
#endif

    return *this;
  }

  // These should be noexcept, but some Android build is failing
  // saying the noexcept specification doesn't match the calculated
  // one. Maybe c10::variant is throwing it off?
  ProcessedNode(ProcessedNode&&) = default;
  ProcessedNode& operator=(ProcessedNode&&) = default;

  void run();

  Node* node() const {
    return node_;
  }

  // Input is readonly
  C10_NODISCARD const IValue& Input(uint32_t i) const {
    DCHECK(i < inputs_size_);
    return values_[inputs_[i]];
  }

  // Output is readwrite
  IValue& Output(uint32_t i) {
    DCHECK(i < num_outputs_);
    return values_[outputs_offset_ + i];
  }

<<<<<<< HEAD
  const IValue& Output(uint32_t i) const {
    DCHECK(i < num_outputs_);
    return values_[outputs_offset_ + i];
=======
  C10_NODISCARD const IValue& Output(uint32_t i) const {
    DCHECK(i < outputs_size_);
    return outputs_[i];
>>>>>>> 3ef43db6
  }

  C10_NODISCARD c10::ArrayRef<const IValue> outputs() const {
    return c10::ArrayRef<const IValue>(values_ + outputs_offset_, num_outputs_);
  }

  C10_NODISCARD auto num_outputs() const {
    return num_outputs_;
  }

  C10_NODISCARD uint16_t num_inputs() const {
    return inputs_size_;
  }

  std::vector<IValue> clone_inputs() const;

  bool has_out_variant() const {
    return fn_.kind == FunctionKind::kOutVariant;
  }

  bool has_native() const {
    return fn_.kind == FunctionKind::kNativeFunction;
  }

  bool verify_no_memory_overlap() const;

#ifndef PYTORCH_DISABLE_PER_OP_PROFILING
  const char* get_op_name() const {
    return op_name_;
  }
#endif

  void set_values(IValue* values) {
    DCHECK(values_ == nullptr);
    values_ = values;
  }

  C10_NODISCARD uint16_t output_ivalue_index(uint16_t i) const {
    return outputs_offset_ + i;
  }
 private:
  C10_NODISCARD bool verify_outputs_dont_overlap_each_other() const;

  C10_NODISCARD bool verify_inputs_dont_overlap_outputs() const;

  Node* node_;
  enum class FunctionKind {
    kOutVariant,
    kNativeFunction,
    kInterpreterFallback,
  };
  struct Function {
    std::function<void(ProcessedNode*)> f;
    FunctionKind kind = FunctionKind::kOutVariant;
  };
  Function fn_;
  std::unique_ptr<uint16_t[]> inputs_; // unowned
  uint32_t inputs_size_;
  uint16_t outputs_offset_;
  uint16_t num_outputs_;
  IValue* values_ = nullptr; // unowned
#ifndef PYTORCH_DISABLE_PER_OP_PROFILING
  const char* op_name_;
#endif
};

} // namespace jit
} // namespace torch<|MERGE_RESOLUTION|>--- conflicted
+++ resolved
@@ -499,15 +499,9 @@
     return values_[outputs_offset_ + i];
   }
 
-<<<<<<< HEAD
-  const IValue& Output(uint32_t i) const {
+  C10_DISCARD const IValue& Output(uint32_t i) const {
     DCHECK(i < num_outputs_);
     return values_[outputs_offset_ + i];
-=======
-  C10_NODISCARD const IValue& Output(uint32_t i) const {
-    DCHECK(i < outputs_size_);
-    return outputs_[i];
->>>>>>> 3ef43db6
   }
 
   C10_NODISCARD c10::ArrayRef<const IValue> outputs() const {
