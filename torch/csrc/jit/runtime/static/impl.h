#pragma once

#include <ATen/core/interned_strings.h>
#include <ATen/core/ivalue.h>
#include <c10/core/CPUAllocator.h>
#include <c10/macros/Macros.h>
#include <c10/util/ArrayRef.h>
#include <c10/util/variant.h>
#include <torch/csrc/jit/api/module.h>
#include <torch/csrc/jit/ir/ir.h>
#include <torch/csrc/jit/passes/constant_propagation.h>
#include <torch/csrc/jit/passes/freeze_module.h>
#include <torch/csrc/jit/passes/inliner.h>
#include <torch/csrc/jit/runtime/static/ProcessedNodeInputs.h>

#ifdef FBCODE_CAFFE2
#include <folly/container/F14Map.h>
#include <folly/container/F14Set.h>
#endif

namespace torch {
namespace jit {

#ifdef FBCODE_CAFFE2
template <typename Key, typename Value>
using FastMap = folly::F14FastMap<Key, Value>;
template <typename Key>
using FastSet = folly::F14FastSet<Key>;
#else
template <typename Key, typename Value>
using FastMap = std::unordered_map<Key, Value>;
template <typename Key>
using FastSet = std::unordered_set<Key>;
#endif

TORCH_API bool canEnableStaticRuntime(
    const std::shared_ptr<torch::jit::Graph>& graph);

TORCH_API std::string dumpValueSet(
    const FastSet<const Value*>& value_set,
    const char* set_name = "");

// Group values used by `graph` into three categories:
//
// - output_aliases:
//     values that are either outputs or contain aliases of outputs
// - external_aliases:
//     values that are inputs, constants, or their aliases.
//     The output aliases that end up here are as a result of aliasDb failing to
//     recognize them as outputs due to collection object (e.g., Tuple) aliasing
//     inputs.
// Values that dont't show up in output_aliases or external_aliases are created
// and consumed within the graph.
class ValueGroup {
 public:
  explicit ValueGroup() = default;
  void init(const std::shared_ptr<torch::jit::Graph>& graph, AliasDb& db);

  bool isExternalAlias(const Value* value) const {
    return external_aliases_.find(value) != external_aliases_.end();
  }

  bool isOutputAlias(const Value* value) const {
    return output_aliases_.find(value) != output_aliases_.end();
  }

  bool isAlwaysAlive(const Value* value) const {
    return isExternalAlias(value) || isOutputAlias(value);
  }

  std::string toString() const {
    return c10::str(
        dumpValueSet(output_aliases_, "ValueGroup::output_aliases_"),
        "\n",
        dumpValueSet(external_aliases_, "ValueGroup::external_aliases_"));
  }

 private:
  FastSet<const Value*> output_aliases_;
  FastSet<const Value*> external_aliases_;
};

struct TORCH_API StaticModuleOptions {
  // to batch allocate (deallocate) tensor storage for all non-escaping
  // temporary tensors
  bool cleanup_activations{true};
  // enabling out variant allows Static Runtime to do memory planning
  bool enable_out_variant{true};
  // to reuse tensor storage for tensors whose live-range do not overlap to
  // reduce memory footprint (enable_out_variant must be true)
  bool optimize_memory{true};
  // to batch allocate tensor storage for output tensors of the
  // graph, where storage is deallocated outside static runtime
  // (enable_out_variant must be true)
  bool manage_output_tensors{false};
};

/// The static runime supports two execution modes.
///
/// Mode 1: single-threaded with no parallelism except for intra-op parallelism
/// For this mode, you can do either:
/// @code
///   // m is a TorchScript module
///   auto module = StaticModule(m, opts);
///   auto output = module(args, kwargs);
/// @endcode
///
/// or
///
/// @code
///   // g is the TorchScript graph
///   auto module = StaticModule(g, opts);
///   auto output = module(args, kwargs);
/// @endcode
///
/// Mode 2: similar to data parallelism, run the same model for different inputs
/// on different threads at the same time.
/// You should have one StaticModule per model, and one StaticRuntime instance
/// per running thread. To avoiding creating StaticRuntimes on the fly, use a
/// synchronized stack (i.e. boost::lockfree::stack) to cache all the
/// StaticRuntime instances in your code.
/// @code
///   // initialization
///   auto module = std::make_shared<StaticModule>(m, opts);
///
///   // 128 is good for most cases. Pick a number that works for you
///   boost::lockfree::stack<std::shared_ptr<StaticRuntime>,
///     boost::lockfree::fixed_sized<true>> pool(128);
///
///   // inference
///   std::shared_ptr<StaticRuntime> runtime = nullptr;
///   pool.pop(runtime);
///   if (!runtime) {
///     // holds a reference to the underlying module
///     // but does its own memory management
///     runtime = std::make_shared<StaticRuntime>(*module);
///   }
///   auto output = runtime(args, kwargs);
///   pool.push(runtime);
/// @endcode
///

class MemoryPlanner;
class ProcessedNode;
class StaticRuntime;
class TORCH_API StaticModule {
 public:
  explicit StaticModule(
      std::shared_ptr<torch::jit::Graph> g,
      const StaticModuleOptions& opts = StaticModuleOptions());

  explicit StaticModule(
      const torch::jit::Module& m,
      bool is_frozen = false,
      const StaticModuleOptions& opts = StaticModuleOptions());

  typedef enum {
    CONSTANT_VALUE = -2, // VALUE nodes defined by prim::Constant
    INPUT_VALUE = -1, // VALUE nodes representing graph inputs
  } VALUE_KIND;

 private:
  explicit StaticModule(
      std::pair<std::shared_ptr<torch::jit::Graph>, c10::optional<Module>>
          graph_and_module,
      const StaticModuleOptions& opts);

  // for <kind, idx>
  //   if kind == CONSTANT_VALUE: map to constants_[idx]
  //   if kind == INPUT_VALUE: map to inputs_[idx]
  //   otherwise: map to nodes_[kind].outputs()[idx]
  using DefInfo = std::pair<int, int>;

 public:
  c10::IValue operator()(
      const std::vector<c10::IValue>& args,
      const std::unordered_map<std::string, c10::IValue>& kwargs);
  c10::IValue operator()(
      std::vector<c10::IValue>&& args,
      const std::unordered_map<std::string, c10::IValue>& kwargs);

  const Graph& graph() const {
    return *graph_;
  }

  const Module& module() const {
    DCHECK(module_.has_value());
    return *module_;
  }

  const StaticModuleOptions& opts() const;

  const ValueGroup& valueGroup() const {
    return value_group_;
  }

  size_t num_inputs() const;
  size_t num_outputs() const;

  const std::vector<uint16_t>& output_indices() const {
    return output_indices_;
  }

  const std::vector<IValue>& constants() const {
    return constants_;
  }

 private:
  friend class StaticRuntime;

  // Our nodes don't have their inputs & outputs initialized; don't
  // let anybody but StaticRuntime and tests get them.
  const std::vector<ProcessedNode>& nodes() const {
    return nodes_;
  }

 public:
  auto num_nodes() const {
    return nodes_.size();
  }

  Node* findNodeWithKindForTesting(const std::string& kind) const;

  bool is_optimizable_container_type(const Node* n) const {
    auto it = node_is_optimizable_container_type_.find(n);
    return it != node_is_optimizable_container_type_.end();
  }

  const c10::optional<c10::FunctionSchema>& schema() const {
    return schema_;
  }

  const FastMap<const Value*, std::vector<const Value*>>&
  values_share_same_storage() const {
    return value_to_same_storage_values_;
  }

  const ValueGroup& value_group() const {
    return value_group_;
  }

  bool first_input_is_self() const {
    return module_.has_value();
  }

  StaticRuntime& runtime();

 private:
  StaticModuleOptions opts_;
  std::shared_ptr<torch::jit::Graph> graph_;
  c10::optional<torch::jit::Module> module_;
  c10::optional<c10::FunctionSchema> schema_;
  std::unique_ptr<StaticRuntime> cached_runtime_;

  // Bookkeeping for creating new StaticRuntime instances
  // IValue table (defined by prim::Constant nodes)
  std::vector<IValue> constants_;
  // The nodes we need to run
  std::vector<ProcessedNode> nodes_;
  // Indices of graph outputs in the single values array.
  std::vector<uint16_t> output_indices_;

  ValueGroup value_group_;

  // map a value to the set of values that may share the same storage with it
  FastMap<const Value*, std::vector<const Value*>>
      value_to_same_storage_values_;

  FastSet<const Node*> node_is_optimizable_container_type_;
};

class TORCH_API StaticRuntime {
 public:
  explicit StaticRuntime(const StaticModule& sm);
  StaticRuntime(StaticRuntime&&) = delete;
  StaticRuntime& operator=(StaticRuntime&&) = delete;
  ~StaticRuntime();

  C10_DISABLE_COPY_AND_ASSIGN(StaticRuntime);

  c10::IValue operator()(
      const std::vector<c10::IValue>& args,
      const std::unordered_map<std::string, c10::IValue>& kwargs);
  c10::IValue operator()(
      std::vector<c10::IValue>&& args,
      const std::unordered_map<std::string, c10::IValue>& kwargs);

  void benchmark(
      const std::vector<std::vector<c10::IValue>>& args_list,
      const std::vector<std::unordered_map<std::string, c10::IValue>>&
          kwargs_list,
      const int warmup_runs,
      const int main_runs,
      bool print_per_node_time = false,
      bool generate_ai_pep_output = false);

  struct IndividualMetrics {
    float setup_time{0.0};
    float memory_alloc_time{0.0};
    float memory_dealloc_time{0.0};
    float output_dealloc_time{0.0};
    float first_iter_time{0.0};
    float total_time{0.0};
    size_t out_nodes_count{0};
    size_t total_nodes_count{0};
    std::vector<float> time_per_node;
    std::unordered_map<std::string, float> time_per_node_type;
    std::unordered_map<std::string, float> percent_per_node_type;
    std::unordered_map<std::string, int> instances_per_node_type;
    std::unordered_set<std::string> out_nodes;
    std::unordered_set<std::string> native_nodes;
  };

  IndividualMetrics benchmark_individual_ops(
      const std::vector<std::vector<c10::IValue>>& args_list,
      const std::vector<std::unordered_map<std::string, c10::IValue>>&
          kwargs_list,
      const int warmup_runs,
      const int main_runs);

  // Input is readwrite
  IValue& Input(uint32_t i) {
    DCHECK_LT(i, static_module_.num_inputs());
    DCHECK_LT(i, values_.size());
    return values_[i];
  }

  // Output is readonly. The writing process happens inside ProcessedNodes
  C10_NODISCARD const IValue& Output(uint32_t i) const {
    DCHECK(i < outputs_.size());
    return *outputs_[i];
  }

  const std::vector<IValue*> outputs() const {
    return outputs_;
  }

  const std::vector<ProcessedNode>& nodes() const {
    return nodes_;
  }

  std::vector<ProcessedNode>& nodes() {
    return nodes_;
  }

  const Graph& graph() const {
    return static_module_.graph();
  }

  const MemoryPlanner* get_memory_planner() const {
    return planner_.get();
  }

  void check_for_memory_leak(bool output_returned = true);

  bool is_optimizable_container_type(Node* n) const {
    return static_module_.is_optimizable_container_type(n);
  }

  // WARNING: Deallocate managed output tensors.  A client receiving Static
  // Runtime-managed Tensors needs to be very careful to call
  // `StaticRuntime::deallocateOutputTensors` after all references of output
  // Tensors are gone.
  void deallocateOutputTensors();

  bool checkOutputTensorMemoryLeaks();

  bool isManagedOutputTensor(const IValue& ivalue);

 private:
  template <typename IValueList>
  c10::IValue run_impl(
      IValueList&& args,
      const std::unordered_map<std::string, c10::IValue>& kwargs);

  // helper method for copying input args/kwargs into inputs_
  void set_inputs(
      const std::vector<c10::IValue>& args,
      const std::unordered_map<std::string, c10::IValue>& kwargs);
  void set_inputs(
      std::vector<c10::IValue>&& args,
      const std::unordered_map<std::string, c10::IValue>& kwargs);

  void verify_and_correct_memory_overlap(ProcessedNode& n);

  // clean up owning refs of input IValues
  void clean_up_input_ivalues() {
    for (const auto idx : c10::irange(static_module_.num_inputs())) {
      values_[idx] = IValue();
    }
  }

  IValue move_outputs_to_tuple(uint32_t num_outputs);

  void create_memory_planner();

  float benchmark_model(
      const std::vector<std::vector<c10::IValue>>& args_list,
      const std::vector<std::unordered_map<std::string, c10::IValue>>&
          kwargs_list,
      const int warmup_runs,
      const int main_runs);

  void display_nodes(
      const std::vector<c10::IValue>& args,
      const std::unordered_map<std::string, c10::IValue>& kwargs);

  // Memory planning is only enabled if sm->opts().cleanup_activations is true.
  // Otherwise, the memory used by activations is cached inside the static
  // runtime.
  const StaticModule& static_module_;
  std::unique_ptr<MemoryPlanner> planner_;
  // first static_module_.num_inputs() slots are inputs, next
  // static_module_.constants().size() slots are a copy of
  // static_module_.constants(), rest are regular values in the
  // graph. ProcessedNodes reference their inputs and outputs with
  // offsets into this array, which saves memory.
  std::vector<IValue> values_;
  std::vector<IValue*> outputs_;
  std::vector<ProcessedNode> nodes_;
};

// NOLINTNEXTLINE(cppcoreguidelines-pro-type-member-init)
class TORCH_API ProcessedNode {
 public:
  // NOLINTNEXTLINE(cppcoreguidelines-pro-type-member-init)
  ProcessedNode() = default;
  // ProcessedNodes are created within StaticModule and then
  // associated with a shared values array using set_values() when
  // they are copied into a StaticRuntime.
<<<<<<< HEAD
  ProcessedNode(Node* n, ProcessedNodeInputs inputs, uint16_t outputs_offset, bool enable_out_variant);
=======
  ProcessedNode(
      Node* n,
      std::unique_ptr<uint16_t[]> inputs,
      uint16_t inputs_size,
      uint16_t outputs_offset,
      bool enable_out_variant,
      bool check_memory_overlap);

  ProcessedNode(const ProcessedNode& rhs)
      : node_(rhs.node_),
        fn_(rhs.fn_),
        inputs_(rhs.inputs_size_ ? std::make_unique<uint16_t[]>(rhs.inputs_size_) : std::unique_ptr<uint16_t[]>(nullptr)),
        inputs_size_(rhs.inputs_size_),
        outputs_offset_(rhs.outputs_offset_),
        num_outputs_(rhs.num_outputs_),
        values_(rhs.values_)
#ifndef PYTORCH_DISABLE_PER_OP_PROFILING
        ,
        op_name_(rhs.op_name_)
#endif
  {
    if (inputs_size_) {
      std::copy(
        rhs.inputs_.get(), rhs.inputs_.get() + inputs_size_, inputs_.get());
    }
  }

  ProcessedNode& operator=(const ProcessedNode& rhs) {
    if (this == &rhs) {
      return *this;
    }
    node_ = rhs.node_;
    fn_ = rhs.fn_;

    if (!inputs_ || inputs_size_ != rhs.inputs_size_) {
      if (rhs.inputs_) {
        inputs_ = std::make_unique<uint16_t[]>(rhs.inputs_size_);
      }
      inputs_size_ = rhs.inputs_size_;
    }
    if (rhs.inputs_) {
      std::copy(
          rhs.inputs_.get(), rhs.inputs_.get() + inputs_size_, inputs_.get());
    }

    outputs_offset_ = rhs.outputs_offset_;
    num_outputs_ = rhs.num_outputs_;
    values_ = rhs.values_;
#ifndef PYTORCH_DISABLE_PER_OP_PROFILING
    op_name_ = rhs.op_name_;
#endif
>>>>>>> 9f264878

  ProcessedNode(const ProcessedNode&) = default;
  ProcessedNode& operator=(const ProcessedNode&) = default;

  // These should be noexcept, but some Android build is failing
  // saying the noexcept specification doesn't match the calculated
  // one. Maybe c10::variant is throwing it off?
  ProcessedNode(ProcessedNode&&) = default;
  ProcessedNode& operator=(ProcessedNode&&) = default;

  void run();

  Node* node() const {
    return node_;
  }

  // Input is readonly
  C10_NODISCARD const IValue& Input(uint32_t i) const {
    return values_[inputs_[i]];
  }

  // Output is readwrite
  IValue& Output(uint32_t i) {
    DCHECK(i < num_outputs_);
    return values_[outputs_offset_ + i];
  }

  C10_NODISCARD const IValue& Output(uint32_t i) const {
    DCHECK(i < num_outputs_);
    return values_[outputs_offset_ + i];
  }

  C10_NODISCARD c10::ArrayRef<const IValue> outputs() const {
    return c10::ArrayRef<const IValue>(values_ + outputs_offset_, num_outputs_);
  }

  C10_NODISCARD auto num_outputs() const {
    return num_outputs_;
  }

  C10_NODISCARD uint16_t num_inputs() const {
    return inputs_.size();
  }

  std::vector<IValue> clone_inputs() const;

  bool has_out_variant() const {
    return fn_.kind == FunctionKind::kOutVariant;
  }

  bool has_native() const {
    return fn_.kind == FunctionKind::kNativeFunction;
  }

#ifndef PYTORCH_DISABLE_PER_OP_PROFILING
  const char* get_op_name() const {
    return op_name_;
  }
#endif

  bool verify_no_memory_overlap() const;

  bool check_outputs_for_memory_overlap() const {
    return fn_.check_memory_overlap_;
  }

  void set_outputs_memory_overlap_detected() {
    fn_.overlap_detected_ = true;
  }

  bool outputs_memory_overlap_detected() {
    return fn_.overlap_detected_;
  }

  void verify_and_correct_memory_overlap();

  void set_values(IValue* values) {
    DCHECK(values_ == nullptr);
    values_ = values;
  }

  C10_NODISCARD uint16_t output_ivalue_index(uint16_t i) const {
    return outputs_offset_ + i;
  }
 private:
  C10_NODISCARD bool verify_outputs_dont_overlap_each_other() const;

  C10_NODISCARD bool verify_inputs_dont_overlap_outputs() const;

  Node* node_;
  enum class FunctionKind : uint8_t {
    kOutVariant,
    kNativeFunction,
    kInterpreterFallback,
  };
  struct Function {
    std::function<void(ProcessedNode*)> f;
    FunctionKind kind = FunctionKind::kOutVariant;
    bool check_memory_overlap_{false};
    bool overlap_detected_{false};
  };
  Function fn_;
  ProcessedNodeInputs inputs_;
  uint16_t outputs_offset_;
  uint16_t num_outputs_;
  IValue* values_ = nullptr; // unowned
#ifndef PYTORCH_DISABLE_PER_OP_PROFILING
  const char* op_name_;
#endif
};

} // namespace jit
} // namespace torch<|MERGE_RESOLUTION|>--- conflicted
+++ resolved
@@ -428,61 +428,7 @@
   // ProcessedNodes are created within StaticModule and then
   // associated with a shared values array using set_values() when
   // they are copied into a StaticRuntime.
-<<<<<<< HEAD
-  ProcessedNode(Node* n, ProcessedNodeInputs inputs, uint16_t outputs_offset, bool enable_out_variant);
-=======
-  ProcessedNode(
-      Node* n,
-      std::unique_ptr<uint16_t[]> inputs,
-      uint16_t inputs_size,
-      uint16_t outputs_offset,
-      bool enable_out_variant,
-      bool check_memory_overlap);
-
-  ProcessedNode(const ProcessedNode& rhs)
-      : node_(rhs.node_),
-        fn_(rhs.fn_),
-        inputs_(rhs.inputs_size_ ? std::make_unique<uint16_t[]>(rhs.inputs_size_) : std::unique_ptr<uint16_t[]>(nullptr)),
-        inputs_size_(rhs.inputs_size_),
-        outputs_offset_(rhs.outputs_offset_),
-        num_outputs_(rhs.num_outputs_),
-        values_(rhs.values_)
-#ifndef PYTORCH_DISABLE_PER_OP_PROFILING
-        ,
-        op_name_(rhs.op_name_)
-#endif
-  {
-    if (inputs_size_) {
-      std::copy(
-        rhs.inputs_.get(), rhs.inputs_.get() + inputs_size_, inputs_.get());
-    }
-  }
-
-  ProcessedNode& operator=(const ProcessedNode& rhs) {
-    if (this == &rhs) {
-      return *this;
-    }
-    node_ = rhs.node_;
-    fn_ = rhs.fn_;
-
-    if (!inputs_ || inputs_size_ != rhs.inputs_size_) {
-      if (rhs.inputs_) {
-        inputs_ = std::make_unique<uint16_t[]>(rhs.inputs_size_);
-      }
-      inputs_size_ = rhs.inputs_size_;
-    }
-    if (rhs.inputs_) {
-      std::copy(
-          rhs.inputs_.get(), rhs.inputs_.get() + inputs_size_, inputs_.get());
-    }
-
-    outputs_offset_ = rhs.outputs_offset_;
-    num_outputs_ = rhs.num_outputs_;
-    values_ = rhs.values_;
-#ifndef PYTORCH_DISABLE_PER_OP_PROFILING
-    op_name_ = rhs.op_name_;
-#endif
->>>>>>> 9f264878
+  ProcessedNode(Node* n, ProcessedNodeInputs inputs, uint16_t outputs_offset, bool enable_out_variant, bool check_memory_overlap);
 
   ProcessedNode(const ProcessedNode&) = default;
   ProcessedNode& operator=(const ProcessedNode&) = default;
