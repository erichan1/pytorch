#pragma once

#include <ATen/core/interned_strings.h>
#include <ATen/core/ivalue.h>
#include <c10/core/CPUAllocator.h>
#include <c10/util/ArrayRef.h>
#include <c10/util/variant.h>
#include <torch/csrc/jit/api/module.h>
#include <torch/csrc/jit/ir/ir.h>
#include <torch/csrc/jit/passes/constant_propagation.h>
#include <torch/csrc/jit/passes/freeze_module.h>
#include <torch/csrc/jit/passes/inliner.h>

#ifdef FBCODE_CAFFE2
#include <folly/container/F14Map.h>
#include <folly/container/F14Set.h>
#endif

namespace torch {
namespace jit {

#ifdef FBCODE_CAFFE2
template <typename Key, typename Value>
using FastMap = folly::F14FastMap<Key, Value>;
template <typename Key>
using FastSet = folly::F14FastSet<Key>;
#else
template <typename Key, typename Value>
using FastMap = std::unordered_map<Key, Value>;
template <typename Key>
using FastSet = std::unordered_set<Key>;
#endif

TORCH_API bool canEnableStaticRuntime(
    const std::shared_ptr<torch::jit::Graph>& graph);

TORCH_API std::string dumpValueSet(
    const FastSet<const Value*>& value_set,
    const char* set_name = "");

TORCH_API inline bool doesNotHeapAllocateWhenStoredInIValue(const Type& type) {
  switch (type.kind()) {
    // NOTE: NumberType may allocate because it includes complex.
    case TypeKind::NoneType:
    case TypeKind::IntType:
    case TypeKind::FloatType:
    case TypeKind::BoolType:
    case TypeKind::DeviceObjType:
    case TypeKind::StreamObjType:
      return true;
    default:
      return false;
  }
}

// Group values used by `graph` into three categories:
//
// - output_aliases:
//     values that are either outputs or contain aliases of outputs
// - external_aliases:
//     values that are inputs, constants, or their aliases.
//     The output aliases that end up here are as a result of aliasDb failing to
//     recognize them as outputs due to collection object (e.g., Tuple) aliasing
//     inputs.
// Values that dont't show up in output_aliases or external_aliases are created
// and consumed within the graph.
class ValueGroup {
 public:
  explicit ValueGroup() = default;
  void init(const std::shared_ptr<torch::jit::Graph>& graph, AliasDb& db);

  bool isExternalAlias(const Value* value) const {
    return external_aliases_.find(value) != external_aliases_.end();
  }

  bool isOutputAlias(const Value* value) const {
    return output_aliases_.find(value) != output_aliases_.end();
  }

  bool isAlwaysAlive(const Value* value) const {
    return isExternalAlias(value) || isOutputAlias(value);
  }

  std::string toString() const {
    return c10::str(
        dumpValueSet(output_aliases_, "ValueGroup::output_aliases_"),
        "\n",
        dumpValueSet(external_aliases_, "ValueGroup::external_aliases_"));
  }

 private:
  FastSet<const Value*> output_aliases_;
  FastSet<const Value*> external_aliases_;
};

struct TORCH_API StaticModuleOptions {
  // to batch allocate (deallocate) tensor storage for all non-escaping
  // temporary tensors
  bool cleanup_activations{true};
  // enabling out variant allows Static Runtime to do memory planning
  bool enable_out_variant{true};
  // to reuse tensor storage for tensors whose live-range do not overlap to
  // reduce memory footprint (enable_out_variant must be true)
  bool optimize_memory{true};
  // to batch allocate tensor storage for output tensors of the
  // graph, where storage is deallocated outside static runtime
  // (enable_out_variant must be true)
  bool manage_output_tensors{false};
};

/// The static runime supports two execution modes.
///
/// Mode 1: single-threaded with no parallelism except for intra-op parallelism
/// For this mode, you can do either:
/// @code
///   // m is a TorchScript module
///   auto module = StaticModule(m, opts);
///   auto output = module(args, kwargs);
/// @endcode
///
/// or
///
/// @code
///   // g is the TorchScript graph
///   auto module = StaticModule(g, opts);
///   auto output = module(args, kwargs);
/// @endcode
///
/// Mode 2: similar to data parallelism, run the same model for different inputs
/// on different threads at the same time.
/// You should have one StaticModule per model, and one StaticRuntime instance
/// per running thread. To avoiding creating StaticRuntimes on the fly, use a
/// synchronized stack (i.e. boost::lockfree::stack) to cache all the
/// StaticRuntime instances in your code.
/// @code
///   // initialization
///   auto module = std::make_shared<StaticModule>(m, opts);
///
///   // 128 is good for most cases. Pick a number that works for you
///   boost::lockfree::stack<std::shared_ptr<StaticRuntime>,
///     boost::lockfree::fixed_sized<true>> pool(128);
///
///   // inference
///   std::shared_ptr<StaticRuntime> runtime = nullptr;
///   pool.pop(runtime);
///   if (!runtime) {
///     // holds a reference to the underlying module
///     // but does its own memory management
///     runtime = std::make_shared<StaticRuntime>(*module);
///   }
///   auto output = runtime(args, kwargs);
///   pool.push(runtime);
/// @endcode
///

class MemoryPlanner;
class ProcessedFunction;
class ProcessedNode;
class StaticRuntime;
class TORCH_API StaticModule {
 public:
  explicit StaticModule(
      std::shared_ptr<torch::jit::Graph> g,
      const StaticModuleOptions& opts = StaticModuleOptions());

  explicit StaticModule(
      const torch::jit::Module& m,
      bool is_frozen = false,
      const StaticModuleOptions& opts = StaticModuleOptions());

  typedef enum {
    CONSTANT_VALUE = -2, // VALUE nodes defined by prim::Constant
    INPUT_VALUE = -1, // VALUE nodes representing graph inputs
  } VALUE_KIND;

 private:
  explicit StaticModule(
      std::pair<std::shared_ptr<torch::jit::Graph>, c10::optional<Module>>
          graph_and_module,
      const StaticModuleOptions& opts);

  // for <kind, idx>
  //   if kind == CONSTANT_VALUE: map to constants_[idx]
  //   if kind == INPUT_VALUE: map to inputs_[idx]
  //   otherwise: map to nodes_[kind].outputs()[idx]
  using DefInfo = std::pair<int, int>;

 public:
  c10::IValue operator()(
      const std::vector<c10::IValue>& args,
      const std::unordered_map<std::string, c10::IValue>& kwargs);
  c10::IValue operator()(
      std::vector<c10::IValue>&& args,
      const std::unordered_map<std::string, c10::IValue>& kwargs);

  const Graph& graph() const {
    return *graph_;
  }

  const Module& module() const {
    DCHECK(module_.has_value());
    return *module_;
  }

  const StaticModuleOptions& opts() const;

  const ValueGroup& valueGroup() const {
    return value_group_;
  }

  size_t num_inputs() const;
  size_t num_outputs() const;

  const FastMap<int, std::vector<DefInfo>>& index_map() const {
    return node_inputs_ssa_def_map_;
  }

  const std::vector<DefInfo>& output_indices() const {
    return output_ssa_defs_;
  }

  const std::vector<IValue>& constants() const {
    return constants_;
  }

  const std::vector<ProcessedNode>& nodes() const {
    return nodes_;
  }

  bool is_optimizable_container_type(const Node* n) const {
    auto it = node_is_optimizable_container_type_.find(n);
    return it != node_is_optimizable_container_type_.end();
  }

  const c10::optional<c10::FunctionSchema>& schema() const {
    return schema_;
  }

  const FastMap<const Value*, std::vector<const Value*>>&
  values_share_same_storage() const {
    return value_to_same_storage_values_;
  }

  const ValueGroup& value_group() const {
    return value_group_;
  }

  bool first_input_is_self() const {
    return module_.has_value();
  }

  StaticRuntime& runtime();

 private:
  StaticModuleOptions opts_;
  std::shared_ptr<torch::jit::Graph> graph_;
  c10::optional<torch::jit::Module> module_;
  c10::optional<c10::FunctionSchema> schema_;
  std::unique_ptr<StaticRuntime> cached_runtime_;

  // Bookkeeping for creating new StaticRuntime instances
  // IValue table (defined by prim::Constant nodes)
  std::vector<IValue> constants_;
  // The functions to be called by corresponding ProcessedNode.
  std::vector<ProcessedFunction> functions_{};
  // The nodes we need to run
  std::vector<ProcessedNode> nodes_;
  // a vector of ssa_defs corresponding to graph->outputs()
  std::vector<DefInfo> output_ssa_defs_;
  // map a node idx (in graph order) to a vector of ssa_defs for node inputs
  FastMap<int, std::vector<DefInfo>> node_inputs_ssa_def_map_;

  ValueGroup value_group_;

  // map a value to the set of values that may share the same storage with it
  FastMap<const Value*, std::vector<const Value*>>
      value_to_same_storage_values_;

  FastSet<const Node*> node_is_optimizable_container_type_;
};

class TORCH_API StaticRuntime {
 public:
  explicit StaticRuntime(const StaticModule& sm);
  StaticRuntime(StaticRuntime&&) = delete;
  StaticRuntime& operator=(StaticRuntime&&) = delete;
  ~StaticRuntime();

  C10_DISABLE_COPY_AND_ASSIGN(StaticRuntime);

  c10::IValue operator()(
      const std::vector<c10::IValue>& args,
      const std::unordered_map<std::string, c10::IValue>& kwargs);
  c10::IValue operator()(
      std::vector<c10::IValue>&& args,
      const std::unordered_map<std::string, c10::IValue>& kwargs);

  void benchmark(
      const std::vector<std::vector<c10::IValue>>& args_list,
      const std::vector<std::unordered_map<std::string, c10::IValue>>&
          kwargs_list,
      const int warmup_runs,
      const int main_runs,
      bool print_per_node_time = false,
      bool generate_ai_pep_output = false);

  struct IndividualMetrics {
    float setup_time{0.0};
    float memory_alloc_time{0.0};
    float memory_dealloc_time{0.0};
    float output_dealloc_time{0.0};
    float first_iter_time{0.0};
    float total_time{0.0};
    size_t out_nodes_count{0};
    size_t total_nodes_count{0};
    std::vector<float> time_per_node;
    std::unordered_map<std::string, float> time_per_node_type;
    std::unordered_map<std::string, float> percent_per_node_type;
    std::unordered_map<std::string, int> instances_per_node_type;
    std::unordered_set<std::string> out_nodes;
    std::unordered_set<std::string> native_nodes;
  };

  IndividualMetrics benchmark_individual_ops(
      const std::vector<std::vector<c10::IValue>>& args_list,
      const std::vector<std::unordered_map<std::string, c10::IValue>>&
          kwargs_list,
      const int warmup_runs,
      const int main_runs);

  // Input is readwrite
  IValue& Input(size_t i) {
    DCHECK(i < inputs_.size());
    return inputs_[i];
  }

  // Output is readonly. The writing process happens inside ProcessedNodes
  const IValue& Output(size_t i) const {
    DCHECK(i < outputs_.size());
    return *outputs_[i];
  }

  const std::vector<IValue*> outputs() const {
    return outputs_;
  }

  const std::vector<ProcessedNode>& nodes() const {
    return nodes_;
  }

  std::vector<ProcessedNode>& nodes() {
    return nodes_;
  }

  const Graph& graph() const {
    return static_module_.graph();
  }

  const MemoryPlanner* get_memory_planner() const {
    return planner_.get();
  }

  void check_for_memory_leak(bool output_returned = true);

  bool is_optimizable_container_type(Node* n) const {
    return static_module_.is_optimizable_container_type(n);
  }

  // WARNING: Deallocate managed output tensors.  A client receiving Static
  // Runtime-managed Tensors needs to be very careful to call
  // `StaticRuntime::deallocateOutputTensors` after all references of output
  // Tensors are gone.
  void deallocateOutputTensors();

  bool checkOutputTensorMemoryLeaks();

  bool isManagedOutputTensor(const IValue& ivalue);

  void disableManageOutputTensors();

 private:
  template <typename IValueList>
  c10::IValue run_impl(
      IValueList&& args,
      const std::unordered_map<std::string, c10::IValue>& kwargs);

  template <typename IValueList>
  c10::IValue run_impl_record_functions(
      IValueList&& args,
      const std::unordered_map<std::string, c10::IValue>& kwargs);

  // helper method for copying input args/kwargs into inputs_
  void set_inputs(
      const std::vector<c10::IValue>& args,
      const std::unordered_map<std::string, c10::IValue>& kwargs);
  void set_inputs(
      std::vector<c10::IValue>&& args,
      const std::unordered_map<std::string, c10::IValue>& kwargs);

  void verify_and_correct_memory_overlap(ProcessedNode& n);

  // clean up owning refs of input IValues
  void clean_up_input_ivalues() {
    for (IValue& ival : inputs_) {
      ival = IValue();
    }
  }

  IValue move_outputs_to_tuple(size_t num_outputs);

  void create_memory_planner();

  float benchmark_model(
      const std::vector<std::vector<c10::IValue>>& args_list,
      const std::vector<std::unordered_map<std::string, c10::IValue>>&
          kwargs_list,
      const int warmup_runs,
      const int main_runs);

  void display_nodes(
      const std::vector<c10::IValue>& args,
      const std::unordered_map<std::string, c10::IValue>& kwargs);

  // Memory planning is only enabled if sm->opts().cleanup_activations is true.
  // Otherwise, the memory used by activations is cached inside the static
  // runtime.
  const StaticModule& static_module_;
  bool manage_output_tensors_enabled_ = false;
  std::unique_ptr<MemoryPlanner> planner_;
  std::vector<IValue> inputs_;
  std::vector<IValue*> outputs_;
  std::vector<ProcessedNode> nodes_;
};

class TORCH_API ProcessedFunction {
 public:
  ProcessedFunction(
      Node* node,
      bool enable_out_variant,
      bool check_memory_overlap);

  enum class Kind : uint8_t {
    kOutVariant,
    kNativeFunction,
    kInterpreterFallback,
  };

  const std::function<void(ProcessedNode*)>& f() const {
    return f_;
  }

  Kind kind() const {
    return kind_;
  }

  bool checkMemoryOverlap() const {
    return check_memory_overlap_;
  }

 private:
  std::function<void(ProcessedNode*)> f_;
  Kind kind_{ProcessedFunction::Kind::kOutVariant};
  bool check_memory_overlap_{false};
};

// NOLINTNEXTLINE(cppcoreguidelines-pro-type-member-init)
class TORCH_API ProcessedNode {
 public:
  // NOLINTNEXTLINE(cppcoreguidelines-pro-type-member-init)
  ProcessedNode() = default;
  ProcessedNode(
      Node* n,
<<<<<<< HEAD
      std::unique_ptr<const IValue*[]> inputs,
      size_t inputsSize,
      bool enable_out_variant,
      bool check_memory_overlap);
=======
      ProcessedFunction* fn,
      ProcessedNodeInputs inputs,
      uint16_t outputs_offset);
>>>>>>> d71092f6

  ProcessedNode(const ProcessedNode& rhs)
      : node_(rhs.node_),
        fn_(rhs.fn_),
        inputs_(std::make_unique<const IValue*[]>(rhs.inputs_size_)),
        outputs_(std::make_unique<IValue[]>(rhs.outputs_size_)),
        inputs_size_(rhs.inputs_size_),
        outputs_size_(rhs.outputs_size_),
        op_name_(rhs.op_name_) {
    std::copy(
        rhs.inputs_.get(), rhs.inputs_.get() + inputs_size_, inputs_.get());
    std::copy(
        rhs.outputs_.get(), rhs.outputs_.get() + outputs_size_, outputs_.get());
  }

  ProcessedNode& operator=(const ProcessedNode& rhs) {
    if (this == &rhs) {
      return *this;
    }
    node_ = rhs.node_;
    fn_ = rhs.fn_;

    if (!inputs_ || inputs_size_ != rhs.inputs_size_) {
      inputs_ = std::make_unique<const IValue*[]>(rhs.inputs_size_);
      inputs_size_ = rhs.inputs_size_;
    }
    std::copy(
        rhs.inputs_.get(), rhs.inputs_.get() + inputs_size_, inputs_.get());

    if (!outputs_ || outputs_size_ != rhs.outputs_size_) {
      outputs_ = std::make_unique<IValue[]>(rhs.outputs_size_);
      outputs_size_ = rhs.outputs_size_;
    }
    std::copy(
        rhs.outputs_.get(), rhs.outputs_.get() + outputs_size_, outputs_.get());
    op_name_ = rhs.op_name_;

    return *this;
  }

  // These should be noexcept, but some Android build is failing
  // saying the noexcept specification doesn't match the calculated
  // one. Maybe c10::variant is throwing it off?
  ProcessedNode(ProcessedNode&&) = default;
  ProcessedNode& operator=(ProcessedNode&&) = default;

  void run();

  Node* node() const {
    return node_;
  }

  // Input is readonly
  const IValue& Input(size_t i) const {
    DCHECK(i < inputs_size_);
    return *inputs_[i];
  }

  // Output is readwrite
  IValue& Output(size_t i) {
    DCHECK(i < outputs_size_);
    return outputs_[i];
  }

  const IValue& Output(size_t i) const {
    DCHECK(i < outputs_size_);
    return outputs_[i];
  }

  void set_input(size_t index, const IValue* ival) {
    inputs_[index] = ival;
  }

  C10_NODISCARD c10::ArrayRef<const IValue> outputs() const {
    return c10::ArrayRef<const IValue>(outputs_.get(), outputs_size_);
  }

  C10_NODISCARD c10::ArrayRef<const IValue*> inputs() const {
    return c10::ArrayRef<const IValue*>(inputs_.get(), inputs_size_);
  }

  std::vector<IValue> inputs_ivalue_vec() const;

  bool has_out_variant() const {
    return fn_->kind() == ProcessedFunction::Kind::kOutVariant;
  }

  bool has_native() const {
    return fn_->kind() == ProcessedFunction::Kind::kNativeFunction;
  }

  const char* get_op_name() const {
    return op_name_;
  }

  bool verify_no_memory_overlap() const;

  bool check_outputs_for_memory_overlap() const {
    return fn_->checkMemoryOverlap();
  }

  void set_outputs_memory_overlap_detected() {
    overlap_detected_ = true;
  }

  bool outputs_memory_overlap_detected() {
    return overlap_detected_;
  }

  void verify_and_correct_memory_overlap();

 private:
  C10_NODISCARD bool verify_outputs_dont_overlap_each_other() const;

  C10_NODISCARD bool verify_inputs_dont_overlap_outputs() const;

  Node* node_;
<<<<<<< HEAD
  enum class FunctionKind : uint8_t {
    kOutVariant,
    kNativeFunction,
    kInterpreterFallback,
  };
  struct Function {
    std::function<void(ProcessedNode*)> f;
    FunctionKind kind = FunctionKind::kOutVariant;
    bool check_memory_overlap_{false};
    bool overlap_detected_{false};
  };
  Function fn_;
  std::unique_ptr<const IValue*[]> inputs_; // unowned
  std::unique_ptr<IValue[]> outputs_;
  size_t inputs_size_;
  size_t outputs_size_;
=======
  const ProcessedFunction* fn_;
  bool overlap_detected_{false};
  ProcessedNodeInputs inputs_;
  uint16_t outputs_offset_;
  uint16_t num_outputs_;
  IValue* values_ = nullptr; // unowned
#ifndef PYTORCH_DISABLE_PER_OP_PROFILING
>>>>>>> d71092f6
  const char* op_name_;
};

} // namespace jit
} // namespace torch<|MERGE_RESOLUTION|>--- conflicted
+++ resolved
@@ -3,6 +3,7 @@
 #include <ATen/core/interned_strings.h>
 #include <ATen/core/ivalue.h>
 #include <c10/core/CPUAllocator.h>
+#include <c10/macros/Macros.h>
 #include <c10/util/ArrayRef.h>
 #include <c10/util/variant.h>
 #include <torch/csrc/jit/api/module.h>
@@ -10,6 +11,7 @@
 #include <torch/csrc/jit/passes/constant_propagation.h>
 #include <torch/csrc/jit/passes/freeze_module.h>
 #include <torch/csrc/jit/passes/inliner.h>
+#include <torch/csrc/jit/runtime/static/ProcessedNodeInputs.h>
 
 #ifdef FBCODE_CAFFE2
 #include <folly/container/F14Map.h>
@@ -211,21 +213,29 @@
   size_t num_inputs() const;
   size_t num_outputs() const;
 
-  const FastMap<int, std::vector<DefInfo>>& index_map() const {
-    return node_inputs_ssa_def_map_;
-  }
-
-  const std::vector<DefInfo>& output_indices() const {
-    return output_ssa_defs_;
+  C10_NODISCARD const std::vector<uint16_t>& output_indices() const {
+    return output_indices_;
   }
 
   const std::vector<IValue>& constants() const {
     return constants_;
   }
 
+ private:
+  friend class StaticRuntime;
+
+  // Our nodes don't have their inputs & outputs initialized; don't
+  // let anybody but StaticRuntime and tests get them.
   const std::vector<ProcessedNode>& nodes() const {
     return nodes_;
   }
+
+ public:
+  auto num_nodes() const {
+    return nodes_.size();
+  }
+
+  C10_NODISCARD Node* findNodeWithKindForTesting(const std::string& kind) const;
 
   bool is_optimizable_container_type(const Node* n) const {
     auto it = node_is_optimizable_container_type_.find(n);
@@ -265,10 +275,8 @@
   std::vector<ProcessedFunction> functions_{};
   // The nodes we need to run
   std::vector<ProcessedNode> nodes_;
-  // a vector of ssa_defs corresponding to graph->outputs()
-  std::vector<DefInfo> output_ssa_defs_;
-  // map a node idx (in graph order) to a vector of ssa_defs for node inputs
-  FastMap<int, std::vector<DefInfo>> node_inputs_ssa_def_map_;
+  // Indices of graph outputs in the single values array.
+  std::vector<uint16_t> output_indices_;
 
   ValueGroup value_group_;
 
@@ -329,13 +337,14 @@
       const int main_runs);
 
   // Input is readwrite
-  IValue& Input(size_t i) {
-    DCHECK(i < inputs_.size());
-    return inputs_[i];
+  IValue& Input(uint32_t i) {
+    DCHECK_LT(i, static_module_.num_inputs());
+    DCHECK_LT(i, values_.size());
+    return values_[i];
   }
 
   // Output is readonly. The writing process happens inside ProcessedNodes
-  const IValue& Output(size_t i) const {
+  C10_NODISCARD const IValue& Output(uint32_t i) const {
     DCHECK(i < outputs_.size());
     return *outputs_[i];
   }
@@ -401,12 +410,12 @@
 
   // clean up owning refs of input IValues
   void clean_up_input_ivalues() {
-    for (IValue& ival : inputs_) {
-      ival = IValue();
+    for (const auto idx : c10::irange(static_module_.num_inputs())) {
+      values_[idx] = IValue();
     }
   }
 
-  IValue move_outputs_to_tuple(size_t num_outputs);
+  IValue move_outputs_to_tuple(uint32_t num_outputs);
 
   void create_memory_planner();
 
@@ -427,7 +436,12 @@
   const StaticModule& static_module_;
   bool manage_output_tensors_enabled_ = false;
   std::unique_ptr<MemoryPlanner> planner_;
-  std::vector<IValue> inputs_;
+  // first static_module_.num_inputs() slots are inputs, next
+  // static_module_.constants().size() slots are a copy of
+  // static_module_.constants(), rest are regular values in the
+  // graph. ProcessedNodes reference their inputs and outputs with
+  // offsets into this array, which saves memory.
+  std::vector<IValue> values_;
   std::vector<IValue*> outputs_;
   std::vector<ProcessedNode> nodes_;
 };
@@ -468,57 +482,17 @@
  public:
   // NOLINTNEXTLINE(cppcoreguidelines-pro-type-member-init)
   ProcessedNode() = default;
+  // ProcessedNodes are created within StaticModule and then
+  // associated with a shared values array using set_values() when
+  // they are copied into a StaticRuntime.
   ProcessedNode(
       Node* n,
-<<<<<<< HEAD
-      std::unique_ptr<const IValue*[]> inputs,
-      size_t inputsSize,
-      bool enable_out_variant,
-      bool check_memory_overlap);
-=======
       ProcessedFunction* fn,
       ProcessedNodeInputs inputs,
       uint16_t outputs_offset);
->>>>>>> d71092f6
-
-  ProcessedNode(const ProcessedNode& rhs)
-      : node_(rhs.node_),
-        fn_(rhs.fn_),
-        inputs_(std::make_unique<const IValue*[]>(rhs.inputs_size_)),
-        outputs_(std::make_unique<IValue[]>(rhs.outputs_size_)),
-        inputs_size_(rhs.inputs_size_),
-        outputs_size_(rhs.outputs_size_),
-        op_name_(rhs.op_name_) {
-    std::copy(
-        rhs.inputs_.get(), rhs.inputs_.get() + inputs_size_, inputs_.get());
-    std::copy(
-        rhs.outputs_.get(), rhs.outputs_.get() + outputs_size_, outputs_.get());
-  }
-
-  ProcessedNode& operator=(const ProcessedNode& rhs) {
-    if (this == &rhs) {
-      return *this;
-    }
-    node_ = rhs.node_;
-    fn_ = rhs.fn_;
-
-    if (!inputs_ || inputs_size_ != rhs.inputs_size_) {
-      inputs_ = std::make_unique<const IValue*[]>(rhs.inputs_size_);
-      inputs_size_ = rhs.inputs_size_;
-    }
-    std::copy(
-        rhs.inputs_.get(), rhs.inputs_.get() + inputs_size_, inputs_.get());
-
-    if (!outputs_ || outputs_size_ != rhs.outputs_size_) {
-      outputs_ = std::make_unique<IValue[]>(rhs.outputs_size_);
-      outputs_size_ = rhs.outputs_size_;
-    }
-    std::copy(
-        rhs.outputs_.get(), rhs.outputs_.get() + outputs_size_, outputs_.get());
-    op_name_ = rhs.op_name_;
-
-    return *this;
-  }
+
+  ProcessedNode(const ProcessedNode&) = default;
+  ProcessedNode& operator=(const ProcessedNode&) = default;
 
   // These should be noexcept, but some Android build is failing
   // saying the noexcept specification doesn't match the calculated
@@ -533,32 +507,31 @@
   }
 
   // Input is readonly
-  const IValue& Input(size_t i) const {
-    DCHECK(i < inputs_size_);
-    return *inputs_[i];
+  C10_NODISCARD const IValue& Input(uint32_t i) const {
+    return values_[inputs_[i]];
   }
 
   // Output is readwrite
-  IValue& Output(size_t i) {
-    DCHECK(i < outputs_size_);
-    return outputs_[i];
-  }
-
-  const IValue& Output(size_t i) const {
-    DCHECK(i < outputs_size_);
-    return outputs_[i];
-  }
-
-  void set_input(size_t index, const IValue* ival) {
-    inputs_[index] = ival;
+  IValue& Output(uint32_t i) {
+    DCHECK(i < num_outputs_);
+    return values_[outputs_offset_ + i];
+  }
+
+  C10_NODISCARD const IValue& Output(uint32_t i) const {
+    DCHECK(i < num_outputs_);
+    return values_[outputs_offset_ + i];
   }
 
   C10_NODISCARD c10::ArrayRef<const IValue> outputs() const {
-    return c10::ArrayRef<const IValue>(outputs_.get(), outputs_size_);
-  }
-
-  C10_NODISCARD c10::ArrayRef<const IValue*> inputs() const {
-    return c10::ArrayRef<const IValue*>(inputs_.get(), inputs_size_);
+    return c10::ArrayRef<const IValue>(values_ + outputs_offset_, num_outputs_);
+  }
+
+  C10_NODISCARD auto num_outputs() const {
+    return num_outputs_;
+  }
+
+  C10_NODISCARD uint16_t num_inputs() const {
+    return inputs_.size();
   }
 
   std::vector<IValue> inputs_ivalue_vec() const;
@@ -571,9 +544,11 @@
     return fn_->kind() == ProcessedFunction::Kind::kNativeFunction;
   }
 
+#ifndef PYTORCH_DISABLE_PER_OP_PROFILING
   const char* get_op_name() const {
     return op_name_;
   }
+#endif
 
   bool verify_no_memory_overlap() const;
 
@@ -591,30 +566,21 @@
 
   void verify_and_correct_memory_overlap();
 
+  void set_values(IValue* values) {
+    DCHECK(values_ == nullptr);
+    values_ = values;
+  }
+
+  C10_NODISCARD uint16_t output_ivalue_index(uint16_t i) const {
+    return outputs_offset_ + i;
+  }
+
  private:
   C10_NODISCARD bool verify_outputs_dont_overlap_each_other() const;
 
   C10_NODISCARD bool verify_inputs_dont_overlap_outputs() const;
 
   Node* node_;
-<<<<<<< HEAD
-  enum class FunctionKind : uint8_t {
-    kOutVariant,
-    kNativeFunction,
-    kInterpreterFallback,
-  };
-  struct Function {
-    std::function<void(ProcessedNode*)> f;
-    FunctionKind kind = FunctionKind::kOutVariant;
-    bool check_memory_overlap_{false};
-    bool overlap_detected_{false};
-  };
-  Function fn_;
-  std::unique_ptr<const IValue*[]> inputs_; // unowned
-  std::unique_ptr<IValue[]> outputs_;
-  size_t inputs_size_;
-  size_t outputs_size_;
-=======
   const ProcessedFunction* fn_;
   bool overlap_detected_{false};
   ProcessedNodeInputs inputs_;
@@ -622,8 +588,8 @@
   uint16_t num_outputs_;
   IValue* values_ = nullptr; // unowned
 #ifndef PYTORCH_DISABLE_PER_OP_PROFILING
->>>>>>> d71092f6
   const char* op_name_;
+#endif
 };
 
 } // namespace jit
