#pragma once

#include <ATen/core/interned_strings.h>
#include <ATen/core/ivalue.h>
#include <c10/core/CPUAllocator.h>
#include <c10/macros/Macros.h>
#include <c10/util/ArrayRef.h>
#include <c10/util/variant.h>
#include <torch/csrc/jit/api/module.h>
#include <torch/csrc/jit/ir/ir.h>
#include <torch/csrc/jit/passes/constant_propagation.h>
#include <torch/csrc/jit/passes/freeze_module.h>
#include <torch/csrc/jit/passes/inliner.h>

#ifdef FBCODE_CAFFE2
#include <folly/container/F14Map.h>
#include <folly/container/F14Set.h>
#endif

namespace torch {
namespace jit {

#ifdef FBCODE_CAFFE2
template <typename Key, typename Value>
using FastMap = folly::F14FastMap<Key, Value>;
template <typename Key>
using FastSet = folly::F14FastSet<Key>;
#else
template <typename Key, typename Value>
using FastMap = std::unordered_map<Key, Value>;
template <typename Key>
using FastSet = std::unordered_set<Key>;
#endif

TORCH_API bool canEnableStaticRuntime(
    const std::shared_ptr<torch::jit::Graph>& graph);

TORCH_API std::string dumpValueSet(
    const FastSet<const Value*>& value_set,
    const char* set_name = "");

// Group values used by `graph` into three categories:
//
// - output_aliases:
//     values that are either outputs or contain aliases of outputs
// - external_aliases:
//     values that are inputs, constants, or their aliases.
//     The output aliases that end up here are as a result of aliasDb failing to
//     recognize them as outputs due to collection object (e.g., Tuple) aliasing
//     inputs.
// Values that dont't show up in output_aliases or external_aliases are created
// and consumed within the graph.
class ValueGroup {
 public:
  explicit ValueGroup() = default;
  void init(const std::shared_ptr<torch::jit::Graph>& graph, AliasDb& db);

  bool isExternalAlias(const Value* value) const {
    return external_aliases_.find(value) != external_aliases_.end();
  }

  bool isOutputAlias(const Value* value) const {
    return output_aliases_.find(value) != output_aliases_.end();
  }

  bool isAlwaysAlive(const Value* value) const {
    return isExternalAlias(value) || isOutputAlias(value);
  }

  std::string toString() const {
    return c10::str(
        dumpValueSet(output_aliases_, "ValueGroup::output_aliases_"),
        "\n",
        dumpValueSet(external_aliases_, "ValueGroup::external_aliases_"));
  }

 private:
  FastSet<const Value*> output_aliases_;
  FastSet<const Value*> external_aliases_;
};

struct TORCH_API StaticModuleOptions {
  // to batch allocate (deallocate) tensor storage for all non-escaping
  // temporary tensors
  bool cleanup_activations{true};
  // enabling out variant allows Static Runtime to do memory planning
  bool enable_out_variant{true};
  // to reuse tensor storage for tensors whose live-range do not overlap to
  // reduce memory footprint (enable_out_variant must be true)
  bool optimize_memory{true};
  // to batch allocate tensor storage for output tensors of the
  // graph, where storage is deallocated outside static runtime
  // (enable_out_variant must be true)
  bool manage_output_tensors{false};
};

/// The static runime supports two execution modes.
///
/// Mode 1: single-threaded with no parallelism except for intra-op parallelism
/// For this mode, you can do either:
/// @code
///   // m is a TorchScript module
///   auto module = StaticModule(m, opts);
///   auto output = module(args, kwargs);
/// @endcode
///
/// or
///
/// @code
///   // g is the TorchScript graph
///   auto module = StaticModule(g, opts);
///   auto output = module(args, kwargs);
/// @endcode
///
/// Mode 2: similar to data parallelism, run the same model for different inputs
/// on different threads at the same time.
/// You should have one StaticModule per model, and one StaticRuntime instance
/// per running thread. To avoiding creating StaticRuntimes on the fly, use a
/// synchronized stack (i.e. boost::lockfree::stack) to cache all the
/// StaticRuntime instances in your code.
/// @code
///   // initialization
///   auto module = std::make_shared<StaticModule>(m, opts);
///
///   // 128 is good for most cases. Pick a number that works for you
///   boost::lockfree::stack<std::shared_ptr<StaticRuntime>,
///     boost::lockfree::fixed_sized<true>> pool(128);
///
///   // inference
///   std::shared_ptr<StaticRuntime> runtime = nullptr;
///   pool.pop(runtime);
///   if (!runtime) {
///     // holds a reference to the underlying module
///     // but does its own memory management
///     runtime = std::make_shared<StaticRuntime>(*module);
///   }
///   auto output = runtime(args, kwargs);
///   pool.push(runtime);
/// @endcode
///

class MemoryPlanner;
class ProcessedNode;
class StaticRuntime;
class TORCH_API StaticModule {
 public:
  explicit StaticModule(
      std::shared_ptr<torch::jit::Graph> g,
      const StaticModuleOptions& opts = StaticModuleOptions());

  explicit StaticModule(
      const torch::jit::Module& m,
      bool is_frozen = false,
      const StaticModuleOptions& opts = StaticModuleOptions());

  typedef enum {
    CONSTANT_VALUE = -2, // VALUE nodes defined by prim::Constant
    INPUT_VALUE = -1, // VALUE nodes representing graph inputs
  } VALUE_KIND;

 private:
  explicit StaticModule(
      std::pair<std::shared_ptr<torch::jit::Graph>, c10::optional<Module>>
          graph_and_module,
      const StaticModuleOptions& opts);

  // for <kind, idx>
  //   if kind == CONSTANT_VALUE: map to constants_[idx]
  //   if kind == INPUT_VALUE: map to inputs_[idx]
  //   otherwise: map to nodes_[kind].outputs()[idx]
  using DefInfo = std::pair<int, int>;

 public:
  c10::IValue operator()(
      const std::vector<c10::IValue>& args,
      const std::unordered_map<std::string, c10::IValue>& kwargs);
  c10::IValue operator()(
      std::vector<c10::IValue>&& args,
      const std::unordered_map<std::string, c10::IValue>& kwargs);

  const Graph& graph() const {
    return *graph_;
  }

  const Module& module() const {
    DCHECK(module_.has_value());
    return *module_;
  }

  const StaticModuleOptions& opts() const;

  const ValueGroup& valueGroup() const {
    return value_group_;
  }

  size_t num_inputs() const;
  size_t num_outputs() const;

  const FastMap<int, std::vector<DefInfo>>& index_map() const {
    return node_inputs_ssa_def_map_;
  }

  const std::vector<DefInfo>& output_indices() const {
    return output_ssa_defs_;
  }

  const std::vector<IValue>& constants() const {
    return constants_;
  }

  const std::vector<ProcessedNode>& nodes() const {
    return nodes_;
  }

  bool is_optimizable_container_type(const Node* n) const {
    auto it = node_is_optimizable_container_type_.find(n);
    return it != node_is_optimizable_container_type_.end();
  }

  const c10::optional<c10::FunctionSchema>& schema() const {
    return schema_;
  }

  const FastMap<const Value*, std::vector<const Value*>>&
  values_share_same_storage() const {
    return value_to_same_storage_values_;
  }

  const ValueGroup& value_group() const {
    return value_group_;
  }

  bool first_input_is_self() const {
    return module_.has_value();
  }

  StaticRuntime& runtime();

 private:
  StaticModuleOptions opts_;
  std::shared_ptr<torch::jit::Graph> graph_;
  c10::optional<torch::jit::Module> module_;
  c10::optional<c10::FunctionSchema> schema_;
  std::unique_ptr<StaticRuntime> cached_runtime_;

  // Bookkeeping for creating new StaticRuntime instances
  // IValue table (defined by prim::Constant nodes)
  std::vector<IValue> constants_;
  // The nodes we need to run
  std::vector<ProcessedNode> nodes_;
  // a vector of ssa_defs corresponding to graph->outputs()
  std::vector<DefInfo> output_ssa_defs_;
  // map a node idx (in graph order) to a vector of ssa_defs for node inputs
  FastMap<int, std::vector<DefInfo>> node_inputs_ssa_def_map_;

  ValueGroup value_group_;

  // map a value to the set of values that may share the same storage with it
  FastMap<const Value*, std::vector<const Value*>>
      value_to_same_storage_values_;

  FastSet<const Node*> node_is_optimizable_container_type_;
};

class TORCH_API StaticRuntime {
 public:
  explicit StaticRuntime(const StaticModule& sm);
  StaticRuntime(StaticRuntime&&) = delete;
  StaticRuntime& operator=(StaticRuntime&&) = delete;
  ~StaticRuntime();

  C10_DISABLE_COPY_AND_ASSIGN(StaticRuntime);

  c10::IValue operator()(
      const std::vector<c10::IValue>& args,
      const std::unordered_map<std::string, c10::IValue>& kwargs);
  c10::IValue operator()(
      std::vector<c10::IValue>&& args,
      const std::unordered_map<std::string, c10::IValue>& kwargs);

  void benchmark(
      const std::vector<std::vector<c10::IValue>>& args_list,
      const std::vector<std::unordered_map<std::string, c10::IValue>>&
          kwargs_list,
      const int warmup_runs,
      const int main_runs,
      bool print_per_node_time = false,
      bool generate_ai_pep_output = false);

  struct IndividualMetrics {
    float setup_time{0.0};
    float memory_alloc_time{0.0};
    float memory_dealloc_time{0.0};
    float output_dealloc_time{0.0};
    float first_iter_time{0.0};
    float total_time{0.0};
    size_t out_nodes_count{0};
    size_t total_nodes_count{0};
    std::vector<float> time_per_node;
    std::unordered_map<std::string, float> time_per_node_type;
    std::unordered_map<std::string, float> percent_per_node_type;
    std::unordered_map<std::string, int> instances_per_node_type;
    std::unordered_set<std::string> out_nodes;
    std::unordered_set<std::string> native_nodes;
  };

  IndividualMetrics benchmark_individual_ops(
      const std::vector<std::vector<c10::IValue>>& args_list,
      const std::vector<std::unordered_map<std::string, c10::IValue>>&
          kwargs_list,
      const int warmup_runs,
      const int main_runs);

  // Input is readwrite
  IValue& Input(uint32_t i) {
    DCHECK(i < inputs_.size());
    return inputs_[i];
  }

  // Output is readonly. The writing process happens inside ProcessedNodes
  C10_NODISCARD const IValue& Output(uint32_t i) const {
    DCHECK(i < outputs_.size());
    return *outputs_[i];
  }

  const std::vector<IValue*> outputs() const {
    return outputs_;
  }

  const std::vector<ProcessedNode>& nodes() const {
    return nodes_;
  }

  std::vector<ProcessedNode>& nodes() {
    return nodes_;
  }

  const Graph& graph() const {
    return static_module_.graph();
  }

  const MemoryPlanner* get_memory_planner() const {
    return planner_.get();
  }

  void check_for_memory_leak(bool output_returned = true);

  bool is_optimizable_container_type(Node* n) const {
    return static_module_.is_optimizable_container_type(n);
  }

  // WARNING: Deallocate managed output tensors.  A client receiving Static
  // Runtime-managed Tensors needs to be very careful to call
  // `StaticRuntime::deallocateOutputTensors` after all references of output
  // Tensors are gone.
  void deallocateOutputTensors();

  bool checkOutputTensorMemoryLeaks();

  bool isManagedOutputTensor(const IValue& ivalue);

 private:
  template <typename IValueList>
  c10::IValue run_impl(
      IValueList&& args,
      const std::unordered_map<std::string, c10::IValue>& kwargs);

  // helper method for copying input args/kwargs into inputs_
  void set_inputs(
      const std::vector<c10::IValue>& args,
      const std::unordered_map<std::string, c10::IValue>& kwargs);
  void set_inputs(
      std::vector<c10::IValue>&& args,
      const std::unordered_map<std::string, c10::IValue>& kwargs);

  void verify_and_correct_memory_overlap(ProcessedNode& n);

  // clean up owning refs of input IValues
  void clean_up_input_ivalues() {
    for (IValue& ival : inputs_) {
      ival = IValue();
    }
  }

  IValue move_outputs_to_tuple(size_t num_outputs);

  void create_memory_planner();

  float benchmark_model(
      const std::vector<std::vector<c10::IValue>>& args_list,
      const std::vector<std::unordered_map<std::string, c10::IValue>>&
          kwargs_list,
      const int warmup_runs,
      const int main_runs);

  void display_nodes(
      const std::vector<c10::IValue>& args,
      const std::unordered_map<std::string, c10::IValue>& kwargs);

<<<<<<< HEAD
  IValue move_outputs_to_tuple(uint32_t num_outputs);

=======
>>>>>>> b14ae6f5
  // Memory planning is only enabled if sm->opts().cleanup_activations is true.
  // Otherwise, the memory used by activations is cached inside the static
  // runtime.
  const StaticModule& static_module_;
  std::unique_ptr<MemoryPlanner> planner_;
  std::vector<IValue> inputs_;
  std::vector<IValue*> outputs_;
  std::vector<ProcessedNode> nodes_;
};

// NOLINTNEXTLINE(cppcoreguidelines-pro-type-member-init)
class TORCH_API ProcessedNode {
 public:
  // NOLINTNEXTLINE(cppcoreguidelines-pro-type-member-init)
  ProcessedNode() = default;
  ProcessedNode(
      Node* n,
      std::unique_ptr<const IValue*[]> inputs,
<<<<<<< HEAD
      uint32_t inputsSize,
      bool enable_out_variant);
=======
      size_t inputsSize,
      bool enable_out_variant,
      bool check_memory_overlap);
>>>>>>> b14ae6f5

  ProcessedNode(const ProcessedNode& rhs)
      : node_(rhs.node_),
        fn_(rhs.fn_),
        inputs_(std::make_unique<const IValue*[]>(rhs.inputs_size_)),
        outputs_(std::make_unique<IValue[]>(rhs.outputs_size_)),
        inputs_size_(rhs.inputs_size_),
        outputs_size_(rhs.outputs_size_)
#ifndef PYTORCH_DISABLE_PER_OP_PROFILING
        ,
        op_name_(rhs.op_name_)
#endif
  {
    std::copy(
        rhs.inputs_.get(), rhs.inputs_.get() + inputs_size_, inputs_.get());
    std::copy(
        rhs.outputs_.get(), rhs.outputs_.get() + outputs_size_, outputs_.get());
  }

  ProcessedNode& operator=(const ProcessedNode& rhs) {
    if (this == &rhs) {
      return *this;
    }
    node_ = rhs.node_;
    fn_ = rhs.fn_;

    if (!inputs_ || inputs_size_ != rhs.inputs_size_) {
      inputs_ = std::make_unique<const IValue*[]>(rhs.inputs_size_);
      inputs_size_ = rhs.inputs_size_;
    }
    std::copy(
        rhs.inputs_.get(), rhs.inputs_.get() + inputs_size_, inputs_.get());

    if (!outputs_ || outputs_size_ != rhs.outputs_size_) {
      outputs_ = std::make_unique<IValue[]>(rhs.outputs_size_);
      outputs_size_ = rhs.outputs_size_;
    }
    std::copy(
        rhs.outputs_.get(), rhs.outputs_.get() + outputs_size_, outputs_.get());
#ifndef PYTORCH_DISABLE_PER_OP_PROFILING
    op_name_ = rhs.op_name_;
#endif

    return *this;
  }

  // These should be noexcept, but some Android build is failing
  // saying the noexcept specification doesn't match the calculated
  // one. Maybe c10::variant is throwing it off?
  ProcessedNode(ProcessedNode&&) = default;
  ProcessedNode& operator=(ProcessedNode&&) = default;

  void run();

  Node* node() const {
    return node_;
  }

  // Input is readonly
  C10_NODISCARD const IValue& Input(uint32_t i) const {
    DCHECK(i < inputs_size_);
    return *inputs_[i];
  }

  // Output is readwrite
  IValue& Output(uint32_t i) {
    DCHECK(i < outputs_size_);
    return outputs_[i];
  }

  C10_NODISCARD const IValue& Output(uint32_t i) const {
    DCHECK(i < outputs_size_);
    return outputs_[i];
  }

  void set_input(uint32_t index, const IValue* ival) {
    inputs_[index] = ival;
  }

  C10_NODISCARD c10::ArrayRef<const IValue> outputs() const {
    return c10::ArrayRef<const IValue>(outputs_.get(), outputs_size_);
  }

  C10_NODISCARD c10::ArrayRef<const IValue*> inputs() const {
    return c10::ArrayRef<const IValue*>(inputs_.get(), inputs_size_);
  }

  std::vector<IValue> clone_inputs() const;

  bool has_out_variant() const {
    return fn_.kind == FunctionKind::kOutVariant;
  }

  bool has_native() const {
    return fn_.kind == FunctionKind::kNativeFunction;
  }

<<<<<<< HEAD
  bool verify_no_memory_overlap() const;

#ifndef PYTORCH_DISABLE_PER_OP_PROFILING
=======
>>>>>>> b14ae6f5
  const char* get_op_name() const {
    return op_name_;
  }
#endif

  bool verify_no_memory_overlap() const;

  bool check_outputs_for_memory_overlap() const {
    return fn_.check_memory_overlap_;
  }

  void set_outputs_memory_overlap_detected() {
    fn_.overlap_detected_ = true;
  }

  bool outputs_memory_overlap_detected() {
    return fn_.overlap_detected_;
  }

  void verify_and_correct_memory_overlap();

 private:
  C10_NODISCARD bool verify_outputs_dont_overlap_each_other() const;

  C10_NODISCARD bool verify_inputs_dont_overlap_outputs() const;

  Node* node_;
  enum class FunctionKind : uint8_t {
    kOutVariant,
    kNativeFunction,
    kInterpreterFallback,
  };
  struct Function {
    std::function<void(ProcessedNode*)> f;
    FunctionKind kind = FunctionKind::kOutVariant;
    bool check_memory_overlap_{false};
    bool overlap_detected_{false};
  };
  Function fn_;
  std::unique_ptr<const IValue*[]> inputs_; // unowned
  std::unique_ptr<IValue[]> outputs_;
  uint32_t inputs_size_;
  uint32_t outputs_size_;
#ifndef PYTORCH_DISABLE_PER_OP_PROFILING
  const char* op_name_;
#endif
};

} // namespace jit
} // namespace torch<|MERGE_RESOLUTION|>--- conflicted
+++ resolved
@@ -382,7 +382,7 @@
     }
   }
 
-  IValue move_outputs_to_tuple(size_t num_outputs);
+  IValue move_outputs_to_tuple(uint32_t num_outputs);
 
   void create_memory_planner();
 
@@ -397,11 +397,6 @@
       const std::vector<c10::IValue>& args,
       const std::unordered_map<std::string, c10::IValue>& kwargs);
 
-<<<<<<< HEAD
-  IValue move_outputs_to_tuple(uint32_t num_outputs);
-
-=======
->>>>>>> b14ae6f5
   // Memory planning is only enabled if sm->opts().cleanup_activations is true.
   // Otherwise, the memory used by activations is cached inside the static
   // runtime.
@@ -420,14 +415,9 @@
   ProcessedNode(
       Node* n,
       std::unique_ptr<const IValue*[]> inputs,
-<<<<<<< HEAD
       uint32_t inputsSize,
-      bool enable_out_variant);
-=======
-      size_t inputsSize,
       bool enable_out_variant,
       bool check_memory_overlap);
->>>>>>> b14ae6f5
 
   ProcessedNode(const ProcessedNode& rhs)
       : node_(rhs.node_),
@@ -525,12 +515,7 @@
     return fn_.kind == FunctionKind::kNativeFunction;
   }
 
-<<<<<<< HEAD
-  bool verify_no_memory_overlap() const;
-
 #ifndef PYTORCH_DISABLE_PER_OP_PROFILING
-=======
->>>>>>> b14ae6f5
   const char* get_op_name() const {
     return op_name_;
   }
