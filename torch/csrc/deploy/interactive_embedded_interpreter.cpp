/*
 * The tool provides a shell to the embedded interpreter. Useful to inspect the
 * state of the embedding interpreter interactively.
 */
<<<<<<< HEAD
#include <glog/logging.h>
#include <torch/csrc/deploy/deploy.h>

DEFINE_string(
    python_path,
    "",
    "The root of the installed python libraries in the system");
DEFINE_string(pyscript, "", "The path of the python script to execute");

// NOLINTNEXTLINE(bugprone-exception-escape)
int main(int argc, char** argv) {
  gflags::ParseCommandLineFlags(&argc, &argv, true);
=======
#include <c10/util/Flags.h>
#include <torch/csrc/deploy/deploy.h>

C10_DEFINE_string(
    python_path,
    "",
    "The root of the installed python libraries in the system");
C10_DEFINE_string(pyscript, "", "The path of the python script to execute");

// NOLINTNEXTLINE(bugprone-exception-escape)
int main(int argc, char** argv) {
  c10::ParseCommandLineFlags(&argc, &argv);
>>>>>>> fae1c0a4

  if (FLAGS_python_path.size() > 0) {
    LOG(INFO) << "Will add " << FLAGS_python_path << " to python sys.path";
  }
  // create multiple interpreter instances so the tool does not just cover the
  // simplest case with a single interpreter instance.
  torch::deploy::InterpreterManager m(2, FLAGS_python_path);
  auto I = m.acquireOne();

  if (FLAGS_pyscript.size() > 0) {
    auto realpath = I.global("os", "path").attr("expanduser")({FLAGS_pyscript});
    I.global("runpy", "run_path")({realpath});
  } else {
    c10::ArrayRef<torch::deploy::Obj> noArgs;
    I.global("pdb", "set_trace")(noArgs);
  }
  return 0;
}<|MERGE_RESOLUTION|>--- conflicted
+++ resolved
@@ -2,20 +2,6 @@
  * The tool provides a shell to the embedded interpreter. Useful to inspect the
  * state of the embedding interpreter interactively.
  */
-<<<<<<< HEAD
-#include <glog/logging.h>
-#include <torch/csrc/deploy/deploy.h>
-
-DEFINE_string(
-    python_path,
-    "",
-    "The root of the installed python libraries in the system");
-DEFINE_string(pyscript, "", "The path of the python script to execute");
-
-// NOLINTNEXTLINE(bugprone-exception-escape)
-int main(int argc, char** argv) {
-  gflags::ParseCommandLineFlags(&argc, &argv, true);
-=======
 #include <c10/util/Flags.h>
 #include <torch/csrc/deploy/deploy.h>
 
@@ -28,7 +14,6 @@
 // NOLINTNEXTLINE(bugprone-exception-escape)
 int main(int argc, char** argv) {
   c10::ParseCommandLineFlags(&argc, &argv);
->>>>>>> fae1c0a4
 
   if (FLAGS_python_path.size() > 0) {
     LOG(INFO) << "Will add " << FLAGS_python_path << " to python sys.path";
