r"""Functional interface"""
from typing import Callable, List, Optional, Tuple
import math
import warnings

import torch
from torch import _VF
from torch._C import _infer_size, _add_docstr
from torch._torch_docs import reproducibility_notes, tf32_notes

from .._jit_internal import boolean_dispatch, _overload, BroadcastingList1, BroadcastingList2, BroadcastingList3
from ..overrides import (
    has_torch_function, has_torch_function_unary, has_torch_function_variadic,
    handle_torch_function)
from . import _reduction as _Reduction
from . import grad  # noqa: F401
from .modules import utils
from .modules.utils import _single, _pair, _triple, _list_with_default


Tensor = torch.Tensor

conv1d = _add_docstr(
    torch.conv1d,
    r"""
conv1d(input, weight, bias=None, stride=1, padding=0, dilation=1, groups=1) -> Tensor

Applies a 1D convolution over an input signal composed of several input
planes.

{tf32_note}

See :class:`~torch.nn.Conv1d` for details and output shape.

Note:
    {cudnn_reproducibility_note}
""".format(
        **reproducibility_notes, **tf32_notes
    )
    + r"""

Args:
    input: input tensor of shape :math:`(\text{minibatch} , \text{in\_channels} , iW)`
    weight: filters of shape :math:`(\text{out\_channels} , \frac{\text{in\_channels}}{\text{groups}} , kW)`
    bias: optional bias of shape :math:`(\text{out\_channels})`. Default: ``None``
    stride: the stride of the convolving kernel. Can be a single number or
      a one-element tuple `(sW,)`. Default: 1
    padding: implicit paddings on both sides of the input. Can be a string {'valid', 'same'},
      single number or a one-element tuple `(padW,)`. Default: 0
      ``padding='valid'`` is the same as no padding. ``padding='same'`` pads
      the input so the output has the shape as the input. However, this mode
      doesn't support any stride values other than 1.

      .. warning::
          For ``padding='same'``, if the ``weight`` is even-length and
          ``dilation`` is odd in any dimension, a full :func:`pad` operation
          may be needed internally. Lowering performance.
    dilation: the spacing between kernel elements. Can be a single number or
      a one-element tuple `(dW,)`. Default: 1
    groups: split input into groups, :math:`\text{in\_channels}` should be divisible by
      the number of groups. Default: 1

Examples::

    >>> inputs = torch.randn(33, 16, 30)
    >>> filters = torch.randn(20, 16, 5)
    >>> F.conv1d(inputs, filters)
""",
)

conv2d = _add_docstr(
    torch.conv2d,
    r"""
conv2d(input, weight, bias=None, stride=1, padding=0, dilation=1, groups=1) -> Tensor

Applies a 2D convolution over an input image composed of several input
planes.

{tf32_note}

See :class:`~torch.nn.Conv2d` for details and output shape.

Note:
    {cudnn_reproducibility_note}
""".format(
        **reproducibility_notes, **tf32_notes
    )
    + r"""

Args:
    input: input tensor of shape :math:`(\text{minibatch} , \text{in\_channels} , iH , iW)`
    weight: filters of shape :math:`(\text{out\_channels} , \frac{\text{in\_channels}}{\text{groups}} , kH , kW)`
    bias: optional bias tensor of shape :math:`(\text{out\_channels})`. Default: ``None``
    stride: the stride of the convolving kernel. Can be a single number or a
      tuple `(sH, sW)`. Default: 1
    padding: implicit paddings on both sides of the input. Can be a string {'valid', 'same'},
      single number or a tuple `(padH, padW)`. Default: 0
      ``padding='valid'`` is the same as no padding. ``padding='same'`` pads
      the input so the output has the shape as the input. However, this mode
      doesn't support any stride values other than 1.

      .. warning::
          For ``padding='same'``, if the ``weight`` is even-length and
          ``dilation`` is odd in any dimension, a full :func:`pad` operation
          may be needed internally. Lowering performance.

    dilation: the spacing between kernel elements. Can be a single number or
      a tuple `(dH, dW)`. Default: 1
    groups: split input into groups, :math:`\text{in\_channels}` should be divisible by the
      number of groups. Default: 1

Examples::

    >>> # With square kernels and equal stride
    >>> filters = torch.randn(8, 4, 3, 3)
    >>> inputs = torch.randn(1, 4, 5, 5)
    >>> F.conv2d(inputs, filters, padding=1)
""",
)  # noqa: E501

conv3d = _add_docstr(
    torch.conv3d,
    r"""
conv3d(input, weight, bias=None, stride=1, padding=0, dilation=1, groups=1) -> Tensor

Applies a 3D convolution over an input image composed of several input
planes.

{tf32_note}

See :class:`~torch.nn.Conv3d` for details and output shape.

Note:
    {cudnn_reproducibility_note}
""".format(
        **reproducibility_notes, **tf32_notes
    )
    + r"""

Args:
    input: input tensor of shape :math:`(\text{minibatch} , \text{in\_channels} , iT , iH , iW)`
    weight: filters of shape :math:`(\text{out\_channels} , \frac{\text{in\_channels}}{\text{groups}} , kT , kH , kW)`
    bias: optional bias tensor of shape :math:`(\text{out\_channels})`. Default: None
    stride: the stride of the convolving kernel. Can be a single number or a
      tuple `(sT, sH, sW)`. Default: 1
    padding: implicit paddings on both sides of the input. Can be a string {'valid', 'same'},
      single number or a tuple `(padT, padH, padW)`. Default: 0
      ``padding='valid'`` is the same as no padding. ``padding='same'`` pads
      the input so the output has the shape as the input. However, this mode
      doesn't support any stride values other than 1.

      .. warning::
          For ``padding='same'``, if the ``weight`` is even-length and
          ``dilation`` is odd in any dimension, a full :func:`pad` operation
          may be needed internally. Lowering performance.

    dilation: the spacing between kernel elements. Can be a single number or
      a tuple `(dT, dH, dW)`. Default: 1
    groups: split input into groups, :math:`\text{in\_channels}` should be divisible by
      the number of groups. Default: 1

Examples::

    >>> filters = torch.randn(33, 16, 3, 3, 3)
    >>> inputs = torch.randn(20, 16, 50, 10, 20)
    >>> F.conv3d(inputs, filters)
""",
)  # noqa: E501

conv_transpose1d = _add_docstr(
    torch.conv_transpose1d,
    r"""
conv_transpose1d(input, weight, bias=None, stride=1, padding=0, output_padding=0, groups=1, dilation=1) -> Tensor

Applies a 1D transposed convolution operator over an input signal
composed of several input planes, sometimes also called "deconvolution".

{tf32_note}

See :class:`~torch.nn.ConvTranspose1d` for details and output shape.

Note:
    {cudnn_reproducibility_note}
""".format(
        **reproducibility_notes, **tf32_notes
    )
    + r"""

Args:
    input: input tensor of shape :math:`(\text{minibatch} , \text{in\_channels} , iW)`
    weight: filters of shape :math:`(\text{in\_channels} , \frac{\text{out\_channels}}{\text{groups}} , kW)`
    bias: optional bias of shape :math:`(\text{out\_channels})`. Default: None
    stride: the stride of the convolving kernel. Can be a single number or a
      tuple ``(sW,)``. Default: 1
    padding: ``dilation * (kernel_size - 1) - padding`` zero-padding will be added to both
      sides of each dimension in the input. Can be a single number or a tuple
      ``(padW,)``. Default: 0
    output_padding: additional size added to one side of each dimension in the
      output shape. Can be a single number or a tuple ``(out_padW)``. Default: 0
    groups: split input into groups, :math:`\text{in\_channels}` should be divisible by the
      number of groups. Default: 1
    dilation: the spacing between kernel elements. Can be a single number or
      a tuple ``(dW,)``. Default: 1

Examples::

    >>> inputs = torch.randn(20, 16, 50)
    >>> weights = torch.randn(16, 33, 5)
    >>> F.conv_transpose1d(inputs, weights)
""",
)

conv_transpose2d = _add_docstr(
    torch.conv_transpose2d,
    r"""
conv_transpose2d(input, weight, bias=None, stride=1, padding=0, output_padding=0, groups=1, dilation=1) -> Tensor

Applies a 2D transposed convolution operator over an input image
composed of several input planes, sometimes also called "deconvolution".

{tf32_note}

See :class:`~torch.nn.ConvTranspose2d` for details and output shape.

Note:
    {cudnn_reproducibility_note}
""".format(
        **reproducibility_notes, **tf32_notes
    )
    + r"""

Args:
    input: input tensor of shape :math:`(\text{minibatch} , \text{in\_channels} , iH , iW)`
    weight: filters of shape :math:`(\text{in\_channels} , \frac{\text{out\_channels}}{\text{groups}} , kH , kW)`
    bias: optional bias of shape :math:`(\text{out\_channels})`. Default: None
    stride: the stride of the convolving kernel. Can be a single number or a
      tuple ``(sH, sW)``. Default: 1
    padding: ``dilation * (kernel_size - 1) - padding`` zero-padding will be added to both
      sides of each dimension in the input. Can be a single number or a tuple
      ``(padH, padW)``. Default: 0
    output_padding: additional size added to one side of each dimension in the
      output shape. Can be a single number or a tuple ``(out_padH, out_padW)``.
      Default: 0
    groups: split input into groups, :math:`\text{in\_channels}` should be divisible by the
      number of groups. Default: 1
    dilation: the spacing between kernel elements. Can be a single number or
      a tuple ``(dH, dW)``. Default: 1

Examples::

    >>> # With square kernels and equal stride
    >>> inputs = torch.randn(1, 4, 5, 5)
    >>> weights = torch.randn(4, 8, 3, 3)
    >>> F.conv_transpose2d(inputs, weights, padding=1)
""",
)  # noqa: E501

conv_transpose3d = _add_docstr(
    torch.conv_transpose3d,
    r"""
conv_transpose3d(input, weight, bias=None, stride=1, padding=0, output_padding=0, groups=1, dilation=1) -> Tensor

Applies a 3D transposed convolution operator over an input image
composed of several input planes, sometimes also called "deconvolution"

{tf32_note}

See :class:`~torch.nn.ConvTranspose3d` for details and output shape.

Note:
    {cudnn_reproducibility_note}
""".format(
        **reproducibility_notes, **tf32_notes
    )
    + r"""

Args:
    input: input tensor of shape :math:`(\text{minibatch} , \text{in\_channels} , iT , iH , iW)`
    weight: filters of shape :math:`(\text{in\_channels} , \frac{\text{out\_channels}}{\text{groups}} , kT , kH , kW)`
    bias: optional bias of shape :math:`(\text{out\_channels})`. Default: None
    stride: the stride of the convolving kernel. Can be a single number or a
      tuple ``(sT, sH, sW)``. Default: 1
    padding: ``dilation * (kernel_size - 1) - padding`` zero-padding will be added to both
      sides of each dimension in the input. Can be a single number or a tuple
      ``(padT, padH, padW)``. Default: 0
    output_padding: additional size added to one side of each dimension in the
      output shape. Can be a single number or a tuple
      ``(out_padT, out_padH, out_padW)``. Default: 0
    groups: split input into groups, :math:`\text{in\_channels}` should be divisible by the
      number of groups. Default: 1
    dilation: the spacing between kernel elements. Can be a single number or
      a tuple `(dT, dH, dW)`. Default: 1

Examples::

    >>> inputs = torch.randn(20, 16, 50, 10, 20)
    >>> weights = torch.randn(16, 33, 3, 3, 3)
    >>> F.conv_transpose3d(inputs, weights)
""",
)  # noqa: E501

conv_tbc = _add_docstr(
    torch.conv_tbc,
    r"""
Applies a 1-dimensional sequence convolution over an input sequence.
Input and output dimensions are (Time, Batch, Channels) - hence TBC.

Args:
    input: input tensor of shape :math:`(\text{sequence length} \times batch \times \text{in\_channels})`
    weight: filter of shape (:math:`\text{kernel width} \times \text{in\_channels} \times \text{out\_channels}`)
    bias: bias of shape (:math:`\text{out\_channels}`)
    pad: number of timesteps to pad. Default: 0
""",
)


# Pooling
avg_pool1d = _add_docstr(
    torch.avg_pool1d,
    r"""
avg_pool1d(input, kernel_size, stride=None, padding=0, ceil_mode=False, count_include_pad=True) -> Tensor

Applies a 1D average pooling over an input signal composed of several
input planes.

See :class:`~torch.nn.AvgPool1d` for details and output shape.

Args:
    input: input tensor of shape :math:`(\text{minibatch} , \text{in\_channels} , iW)`
    kernel_size: the size of the window. Can be a single number or a
      tuple `(kW,)`
    stride: the stride of the window. Can be a single number or a tuple
      `(sW,)`. Default: :attr:`kernel_size`
    padding: implicit zero paddings on both sides of the input. Can be a
      single number or a tuple `(padW,)`. Default: 0
    ceil_mode: when True, will use `ceil` instead of `floor` to compute the
        output shape. Default: ``False``
    count_include_pad: when True, will include the zero-padding in the
        averaging calculation. Default: ``True``

Examples::

    >>> # pool of square window of size=3, stride=2
    >>> input = torch.tensor([[[1, 2, 3, 4, 5, 6, 7]]], dtype=torch.float32)
    >>> F.avg_pool1d(input, kernel_size=3, stride=2)
    tensor([[[ 2.,  4.,  6.]]])

""",
)


avg_pool2d = _add_docstr(
    torch._C._nn.avg_pool2d,
    r"""
avg_pool2d(input, kernel_size, stride=None, padding=0, ceil_mode=False, count_include_pad=True, divisor_override=None) -> Tensor

Applies 2D average-pooling operation in :math:`kH \times kW` regions by step size
:math:`sH \times sW` steps. The number of output features is equal to the number of
input planes.

See :class:`~torch.nn.AvgPool2d` for details and output shape.

Args:
    input: input tensor :math:`(\text{minibatch} , \text{in\_channels} , iH , iW)`
    kernel_size: size of the pooling region. Can be a single number or a
      tuple `(kH, kW)`
    stride: stride of the pooling operation. Can be a single number or a
      tuple `(sH, sW)`. Default: :attr:`kernel_size`
    padding: implicit zero paddings on both sides of the input. Can be a
      single number or a tuple `(padH, padW)`. Default: 0
    ceil_mode: when True, will use `ceil` instead of `floor` in the formula
        to compute the output shape. Default: ``False``
    count_include_pad: when True, will include the zero-padding in the
        averaging calculation. Default: ``True``
    divisor_override: if specified, it will be used as divisor, otherwise
         size of the pooling region will be used. Default: None
""",
)

avg_pool3d = _add_docstr(
    torch._C._nn.avg_pool3d,
    r"""
avg_pool3d(input, kernel_size, stride=None, padding=0, ceil_mode=False, count_include_pad=True, divisor_override=None) -> Tensor

Applies 3D average-pooling operation in :math:`kT \times kH \times kW` regions by step
size :math:`sT \times sH \times sW` steps. The number of output features is equal to
:math:`\lfloor\frac{\text{input planes}}{sT}\rfloor`.

See :class:`~torch.nn.AvgPool3d` for details and output shape.

Args:
    input: input tensor :math:`(\text{minibatch} , \text{in\_channels} , iT \times iH , iW)`
    kernel_size: size of the pooling region. Can be a single number or a
      tuple `(kT, kH, kW)`
    stride: stride of the pooling operation. Can be a single number or a
      tuple `(sT, sH, sW)`. Default: :attr:`kernel_size`
    padding: implicit zero paddings on both sides of the input. Can be a
      single number or a tuple `(padT, padH, padW)`, Default: 0
    ceil_mode: when True, will use `ceil` instead of `floor` in the formula
        to compute the output shape
    count_include_pad: when True, will include the zero-padding in the
        averaging calculation
    divisor_override: if specified, it will be used as divisor, otherwise
        size of the pooling region will be used. Default: None
""",
)


def fractional_max_pool2d_with_indices(
    input: Tensor, kernel_size: BroadcastingList2[int],
    output_size: Optional[BroadcastingList2[int]] = None,
    output_ratio: Optional[BroadcastingList2[float]] = None,
    return_indices: bool = False,
    _random_samples: Optional[Tensor] = None
) -> Tuple[Tensor, Tensor]:
    r"""Applies 2D fractional max pooling over an input signal composed of several input planes.

    Fractional MaxPooling is described in detail in the paper `Fractional MaxPooling`_ by Ben Graham

    The max-pooling operation is applied in :math:`kH \times kW` regions by a stochastic
    step size determined by the target output size.
    The number of output features is equal to the number of input planes.

    Args:
        kernel_size: the size of the window to take a max over.
                     Can be a single number :math:`k` (for a square kernel of :math:`k \times k`)
                     or a tuple `(kH, kW)`
        output_size: the target output size of the image of the form :math:`oH \times oW`.
                     Can be a tuple `(oH, oW)` or a single number :math:`oH` for a square image :math:`oH \times oH`
        output_ratio: If one wants to have an output size as a ratio of the input size, this option can be given.
                      This has to be a number or tuple in the range (0, 1)
        return_indices: if ``True``, will return the indices along with the outputs.
                        Useful to pass to :func:`~torch.nn.functional.max_unpool2d`.

    Examples::
        >>> input = torch.randn(20, 16, 50, 32)
        >>> # pool of square window of size=3, and target output size 13x12
        >>> F.fractional_max_pool2d(input, 3, output_size=(13, 12))
        >>> # pool of square window and target output size being half of input image size
        >>> F.fractional_max_pool2d(input, 3, output_ratio=(0.5, 0.5))

    .. _Fractional MaxPooling:
        http://arxiv.org/abs/1412.6071
    """
    if has_torch_function_variadic(input, _random_samples):
        return handle_torch_function(
            fractional_max_pool2d_with_indices,
            (input, _random_samples),
            input,
            kernel_size,
            output_size=output_size,
            output_ratio=output_ratio,
            return_indices=return_indices,
            _random_samples=_random_samples,
        )
    if output_size is None and output_ratio is None:
        raise ValueError("fractional_max_pool2d requires specifying either " "an output_size or an output_ratio")
    if output_size is None:
        assert output_ratio is not None
        _output_ratio = _pair(output_ratio)
        output_size = [int(input.size(-2) * _output_ratio[0]), int(input.size(-1) * _output_ratio[1])]

    if _random_samples is None:
        n_batch = 1 if input.dim() == 3 else input.size(0)
        _random_samples = torch.rand(n_batch, input.size(-3), 2, dtype=input.dtype, device=input.device)
    return torch._C._nn.fractional_max_pool2d(input, kernel_size, output_size, _random_samples)


def _fractional_max_pool2d(
    input: Tensor, kernel_size: BroadcastingList2[int],
    output_size: Optional[BroadcastingList2[int]] = None,
    output_ratio: Optional[BroadcastingList2[float]] = None,
    return_indices: bool = False,
    _random_samples: Optional[Tensor] = None
) -> Tensor:
    if has_torch_function_variadic(input, _random_samples):
        return handle_torch_function(
            fractional_max_pool2d,
            (input, _random_samples),
            input,
            kernel_size,
            output_size=output_size,
            output_ratio=output_ratio,
            return_indices=return_indices,
            _random_samples=_random_samples,
        )
    return fractional_max_pool2d_with_indices(
        input, kernel_size, output_size, output_ratio, return_indices, _random_samples
    )[0]


fractional_max_pool2d = boolean_dispatch(
    arg_name="return_indices",
    arg_index=4,
    default=False,
    if_true=fractional_max_pool2d_with_indices,
    if_false=_fractional_max_pool2d,
    module_name=__name__,
    func_name="fractional_max_pool2d",
)


def fractional_max_pool3d_with_indices(
    input: Tensor, kernel_size: BroadcastingList3[int],
    output_size: Optional[BroadcastingList3[int]] = None,
    output_ratio: Optional[BroadcastingList3[float]] = None,
    return_indices: bool = False,
    _random_samples: Optional[Tensor] = None
) -> Tuple[Tensor, Tensor]:
    r"""Applies 3D fractional max pooling over an input signal composed of several input planes.

    Fractional MaxPooling is described in detail in the paper `Fractional MaxPooling`_ by Ben Graham

    The max-pooling operation is applied in :math:`kT \times kH \times kW` regions by a stochastic
    step size determined by the target output size.
    The number of output features is equal to the number of input planes.

    Args:
        kernel_size: the size of the window to take a max over.
                     Can be a single number :math:`k` (for a square kernel of :math:`k \times k \times k`)
                     or a tuple `(kT, kH, kW)`
        output_size: the target output size of the form :math:`oT \times oH \times oW`.
                     Can be a tuple `(oT, oH, oW)` or a single number :math:`oH` for a cubic output
                     :math:`oH \times oH \times oH`
        output_ratio: If one wants to have an output size as a ratio of the input size, this option can be given.
                      This has to be a number or tuple in the range (0, 1)
        return_indices: if ``True``, will return the indices along with the outputs.
                        Useful to pass to :func:`~torch.nn.functional.max_unpool3d`.

    Examples::
        >>> input = torch.randn(20, 16, 50, 32, 16)
        >>> # pool of cubic window of size=3, and target output size 13x12x11
        >>> F.fractional_max_pool3d(input, 3, output_size=(13, 12, 11))
        >>> # pool of cubic window and target output size being half of input size
        >>> F.fractional_max_pool3d(input, 3, output_ratio=(0.5, 0.5, 0.5))

    .. _Fractional MaxPooling:
        http://arxiv.org/abs/1412.6071
    """
    if has_torch_function_variadic(input, _random_samples):
        return handle_torch_function(
            fractional_max_pool3d_with_indices,
            (input, _random_samples),
            input,
            kernel_size,
            output_size=output_size,
            output_ratio=output_ratio,
            return_indices=return_indices,
            _random_samples=_random_samples,
        )
    if output_size is None and output_ratio is None:
        raise ValueError("fractional_max_pool3d requires specifying either " "an output_size or an output_ratio")
    if output_size is None:
        assert output_ratio is not None
        _output_ratio = _triple(output_ratio)
        output_size = [
            int(input.size(2) * _output_ratio[0]),
            int(input.size(3) * _output_ratio[1]),
            int(input.size(4) * _output_ratio[2]),
        ]

    if _random_samples is None:
        _random_samples = torch.rand(input.size(0), input.size(1), 3, dtype=input.dtype, device=input.device)
    return torch._C._nn.fractional_max_pool3d(input, kernel_size, output_size, _random_samples)


def _fractional_max_pool3d(
    input: Tensor, kernel_size: BroadcastingList3[int],
    output_size: Optional[BroadcastingList3[int]] = None,
    output_ratio: Optional[BroadcastingList3[float]] = None,
    return_indices: bool = False,
    _random_samples: Optional[Tensor] = None
) -> Tensor:
    if has_torch_function_variadic(input, _random_samples):
        return handle_torch_function(
            fractional_max_pool3d,
            (input, _random_samples),
            input,
            kernel_size,
            output_size=output_size,
            output_ratio=output_ratio,
            return_indices=return_indices,
            _random_samples=_random_samples,
        )
    return fractional_max_pool3d_with_indices(
        input, kernel_size, output_size, output_ratio, return_indices, _random_samples
    )[0]


fractional_max_pool3d = boolean_dispatch(
    arg_name="return_indices",
    arg_index=4,
    default=False,
    if_true=fractional_max_pool3d_with_indices,
    if_false=_fractional_max_pool3d,
    module_name=__name__,
    func_name="fractional_max_pool3d",
)


def max_pool1d_with_indices(
    input: Tensor, kernel_size: BroadcastingList1[int],
    stride: Optional[BroadcastingList1[int]] = None,
    padding: BroadcastingList1[int] = 0,
    dilation: BroadcastingList1[int] = 1,
    ceil_mode: bool = False,
    return_indices: bool = False
) -> Tuple[Tensor, Tensor]:
    r"""
<<<<<<< HEAD
    max_pool1d(input, kernel_size, stride=None, padding=0, dilation=1, ceil_mode=False, return_indices=False) -> Tensor
=======
    max_pool1d(input, kernel_size, stride=None, padding=0, dilation=1, ceil_mode=False, return_indices=False)
>>>>>>> 632719c2

    Applies a 1D max pooling over an input signal composed of several input
    planes.

    .. note::
        The order of :attr:`ceil_mode` and :attr:`return_indices` is different from
        what seen in :class:`~torch.nn.MaxPool1d`, and will change in a future release.

    See :class:`~torch.nn.MaxPool1d` for details.

    Args:
        input: input tensor of shape :math:`(\text{minibatch} , \text{in\_channels} , iW)`, minibatch dim optional.
        kernel_size: the size of the window. Can be a single number or a
            tuple `(kW,)`
        stride: the stride of the window. Can be a single number or a tuple
            `(sW,)`. Default: :attr:`kernel_size`
        padding: Implicit negative infinity padding to be added on both sides, must be >= 0 and <= kernel_size / 2.
        dilation: The stride between elements within a sliding window, must be > 0.
        ceil_mode: If ``True``, will use `ceil` instead of `floor` to compute the output shape. This
                   ensures that every element in the input tensor is covered by a sliding window.
        return_indices: If ``True``, will return the argmax along with the max values.
                        Useful for :class:`torch.nn.functional.max_unpool1d` later
    """
    # See: https://github.com/pytorch/pytorch/pull/62544#issuecomment-896195121
    # and https://github.com/pytorch/pytorch/issues/62545 for context
    if ceil_mode != return_indices:
        warnings.warn("Note that order of the arguments: ceil_mode and return_indices will change"
                      "to match the args list in nn.MaxPool1d in a future release.")

    if has_torch_function_unary(input):
        return handle_torch_function(
            max_pool1d_with_indices,
            (input,),
            input,
            kernel_size,
            stride=stride,
            padding=padding,
            dilation=dilation,
            ceil_mode=ceil_mode,
            return_indices=return_indices,
        )
    if stride is None:
        stride = torch.jit.annotate(List[int], [])
    return torch.max_pool1d_with_indices(input, kernel_size, stride, padding, dilation, ceil_mode)


def _max_pool1d(
    input: Tensor, kernel_size: BroadcastingList1[int],
    stride: Optional[BroadcastingList1[int]] = None,
    padding: BroadcastingList1[int] = 0,
    dilation: BroadcastingList1[int] = 1,
    ceil_mode: bool = False,
    return_indices: bool = False
) -> Tensor:
    # See: https://github.com/pytorch/pytorch/pull/62544#issuecomment-896195121
    # and https://github.com/pytorch/pytorch/issues/62545 for context
    if ceil_mode != return_indices:
        warnings.warn("Note that order of the arguments: ceil_mode and return_indices will change"
                      "to match the args list in nn.MaxPool1d in a future release.")

    if has_torch_function_unary(input):
        return handle_torch_function(
            max_pool1d,
            (input,),
            input,
            kernel_size,
            stride=stride,
            padding=padding,
            dilation=dilation,
            ceil_mode=ceil_mode,
            return_indices=return_indices,
        )
    if stride is None:
        stride = torch.jit.annotate(List[int], [])
    return torch.max_pool1d(input, kernel_size, stride, padding, dilation, ceil_mode)


max_pool1d = boolean_dispatch(
    arg_name="return_indices",
    arg_index=6,
    default=False,
    if_true=max_pool1d_with_indices,
    if_false=_max_pool1d,
    module_name=__name__,
    func_name="max_pool1d",
)


def max_pool2d_with_indices(
    input: Tensor, kernel_size: BroadcastingList2[int],
    stride: Optional[BroadcastingList2[int]] = None,
    padding: BroadcastingList2[int] = 0,
    dilation: BroadcastingList2[int] = 1,
    ceil_mode: bool = False,
    return_indices: bool = False
) -> Tuple[Tensor, Tensor]:
    r"""
<<<<<<< HEAD
    max_pool2d(input, kernel_size, stride=None, padding=0, dilation=1, ceil_mode=False, return_indices=False) -> Tensor
=======
    max_pool2d(input, kernel_size, stride=None, padding=0, dilation=1, ceil_mode=False, return_indices=False)
>>>>>>> 632719c2

    Applies a 2D max pooling over an input signal composed of several input
    planes.

    .. note::
        The order of :attr:`ceil_mode` and :attr:`return_indices` is different from
        what seen in :class:`~torch.nn.MaxPool2d`, and will change in a future release.

    See :class:`~torch.nn.MaxPool2d` for details.

    Args:
        input: input tensor :math:`(\text{minibatch} , \text{in\_channels} , iH , iW)`, minibatch dim optional.
        kernel_size: size of the pooling region. Can be a single number or a
            tuple `(kH, kW)`
        stride: stride of the pooling operation. Can be a single number or a
            tuple `(sH, sW)`. Default: :attr:`kernel_size`
        padding: Implicit negative infinity padding to be added on both sides, must be >= 0 and <= kernel_size / 2.
        dilation: The stride between elements within a sliding window, must be > 0.
        ceil_mode: If ``True``, will use `ceil` instead of `floor` to compute the output shape. This
                   ensures that every element in the input tensor is covered by a sliding window.
        return_indices: If ``True``, will return the argmax along with the max values.
                        Useful for :class:`torch.nn.functional.max_unpool2d` later
    """
    # See: https://github.com/pytorch/pytorch/pull/62544#issuecomment-896195121
    # and https://github.com/pytorch/pytorch/issues/62545 for context
    if ceil_mode != return_indices:
        warnings.warn("Note that order of the arguments: ceil_mode and return_indices will change"
                      "to match the args list in nn.MaxPool2d in a future release.")

    if has_torch_function_unary(input):
        return handle_torch_function(
            max_pool2d_with_indices,
            (input,),
            input,
            kernel_size,
            stride=stride,
            padding=padding,
            dilation=dilation,
            ceil_mode=ceil_mode,
            return_indices=return_indices,
        )
    if stride is None:
        stride = torch.jit.annotate(List[int], [])
    return torch._C._nn.max_pool2d_with_indices(input, kernel_size, stride, padding, dilation, ceil_mode)


def _max_pool2d(
    input: Tensor, kernel_size: BroadcastingList2[int],
    stride: Optional[BroadcastingList2[int]] = None,
    padding: BroadcastingList2[int] = 0,
    dilation: BroadcastingList2[int] = 1,
    ceil_mode: bool = False,
    return_indices: bool = False
) -> Tensor:
    # See: https://github.com/pytorch/pytorch/pull/62544#issuecomment-896195121
    # and https://github.com/pytorch/pytorch/issues/62545 for context
    if ceil_mode != return_indices:
        warnings.warn("Note that order of the arguments: ceil_mode and return_indices will change"
                      "to match the args list in nn.MaxPool2d in a future release.")

    if has_torch_function_unary(input):
        return handle_torch_function(
            max_pool2d,
            (input,),
            input,
            kernel_size,
            stride=stride,
            padding=padding,
            dilation=dilation,
            ceil_mode=ceil_mode,
            return_indices=return_indices,
        )
    if stride is None:
        stride = torch.jit.annotate(List[int], [])
    return torch.max_pool2d(input, kernel_size, stride, padding, dilation, ceil_mode)


max_pool2d = boolean_dispatch(
    arg_name="return_indices",
    arg_index=6,
    default=False,
    if_true=max_pool2d_with_indices,
    if_false=_max_pool2d,
    module_name=__name__,
    func_name="max_pool2d",
)


def max_pool3d_with_indices(
    input: Tensor, kernel_size: BroadcastingList3[int],
    stride: Optional[BroadcastingList3[int]] = None,
    padding: BroadcastingList3[int] = 0,
    dilation: BroadcastingList3[int] = 1,
    ceil_mode: bool = False,
    return_indices: bool = False
) -> Tuple[Tensor, Tensor]:
    r"""
<<<<<<< HEAD
    max_pool3d(input, kernel_size, stride=None, padding=0, dilation=1, ceil_mode=False, return_indices=False) -> Tensor
=======
    max_pool3d(input, kernel_size, stride=None, padding=0, dilation=1, ceil_mode=False, return_indices=False)
>>>>>>> 632719c2

    Applies a 3D max pooling over an input signal composed of several input
    planes.

    .. note::
        The order of :attr:`ceil_mode` and :attr:`return_indices` is different from
        what seen in :class:`~torch.nn.MaxPool3d`, and will change in a future release.

    See :class:`~torch.nn.MaxPool3d` for details.

    Args:
        input: input tensor :math:`(\text{minibatch} , \text{in\_channels} , iD, iH , iW)`, minibatch dim optional.
        kernel_size: size of the pooling region. Can be a single number or a
                     tuple `(kT, kH, kW)`
        stride: stride of the pooling operation. Can be a single number or a
                tuple `(sT, sH, sW)`. Default: :attr:`kernel_size`
        padding: Implicit negative infinity padding to be added on both sides, must be >= 0 and <= kernel_size / 2.
        dilation: The stride between elements within a sliding window, must be > 0.
        ceil_mode: If ``True``, will use `ceil` instead of `floor` to compute the output shape. This
                   ensures that every element in the input tensor is covered by a sliding window.
        return_indices: If ``True``, will return the argmax along with the max values.
                        Useful for :class:`torch.nn.functional.max_unpool3d` later
    """
    # See: https://github.com/pytorch/pytorch/pull/62544#issuecomment-896195121
    # and https://github.com/pytorch/pytorch/issues/62545 for context
    if ceil_mode != return_indices:
        warnings.warn("Note that order of the arguments: ceil_mode and return_indices will change"
                      "to match the args list in nn.MaxPool3d in a future release.")

    if has_torch_function_unary(input):
        return handle_torch_function(
            max_pool3d_with_indices,
            (input,),
            input,
            kernel_size,
            stride=stride,
            padding=padding,
            dilation=dilation,
            ceil_mode=ceil_mode,
            return_indices=return_indices,
        )
    if stride is None:
        stride = torch.jit.annotate(List[int], [])
    return torch._C._nn.max_pool3d_with_indices(input, kernel_size, stride, padding, dilation, ceil_mode)


def _max_pool3d(
    input: Tensor, kernel_size: BroadcastingList3[int],
    stride: Optional[BroadcastingList3[int]] = None,
    padding: BroadcastingList3[int] = 0,
    dilation: BroadcastingList3[int] = 1,
    ceil_mode: bool = False,
    return_indices: bool = False
) -> Tensor:
    # See: https://github.com/pytorch/pytorch/pull/62544#issuecomment-896195121
    # and https://github.com/pytorch/pytorch/issues/62545 for context
    if ceil_mode != return_indices:
        warnings.warn("Note that order of the arguments: ceil_mode and return_indices will change"
                      "to match the args list in nn.MaxPool3d in a future release.")

    if has_torch_function_unary(input):
        return handle_torch_function(
            max_pool3d,
            (input,),
            input,
            kernel_size,
            stride=stride,
            padding=padding,
            dilation=dilation,
            ceil_mode=ceil_mode,
            return_indices=return_indices,
        )
    if stride is None:
        stride = torch.jit.annotate(List[int], [])
    return torch.max_pool3d(input, kernel_size, stride, padding, dilation, ceil_mode)


max_pool3d = boolean_dispatch(
    arg_name="return_indices",
    arg_index=6,
    default=False,
    if_true=max_pool3d_with_indices,
    if_false=_max_pool3d,
    module_name=__name__,
    func_name="max_pool3d",
)


def _unpool_output_size(
    input: Tensor, kernel_size: List[int], stride: List[int], padding: List[int], output_size: Optional[List[int]]
) -> List[int]:
    input_size = input.size()
    default_size = torch.jit.annotate(List[int], [])
    for d in range(len(kernel_size)):
        default_size.append((input_size[-len(kernel_size) + d] - 1) * stride[d] + kernel_size[d] - 2 * padding[d])
    if output_size is None:
        ret = default_size
    else:
        if len(output_size) == len(kernel_size) + 2:
            output_size = output_size[2:]
        if len(output_size) != len(kernel_size):
            raise ValueError(
                "output_size should be a sequence containing "
                "{} or {} elements, but it has a length of '{}'".format(
                    len(kernel_size), len(kernel_size) + 2, len(output_size)
                )
            )
        for d in range(len(kernel_size)):
            min_size = default_size[d] - stride[d]
            max_size = default_size[d] + stride[d]
            if not (min_size < output_size[d] < max_size):
                raise ValueError(
                    'invalid output_size "{}" (dim {} must be between {} and {})'.format(
                        output_size, d, min_size, max_size
                    )
                )

        ret = output_size
    return ret


def max_unpool1d(
    input: Tensor, indices: Tensor,
    kernel_size: BroadcastingList1[int],
    stride: Optional[BroadcastingList1[int]] = None,
    padding: BroadcastingList1[int] = 0,
    output_size: Optional[BroadcastingList1[int]] = None
) -> Tensor:
    r"""Computes a partial inverse of :class:`MaxPool1d`.

    See :class:`~torch.nn.MaxUnpool1d` for details.
    """
    if has_torch_function_unary(input):
        return handle_torch_function(
            max_unpool1d,
            (input,),
            input,
            indices,
            kernel_size,
            stride=stride,
            padding=padding,
            output_size=output_size,
        )
    kernel_size = _single(kernel_size)
    if stride is not None:
        _stride = _single(stride)
    else:
        _stride = kernel_size
    padding = _single(padding)
    output_size = _unpool_output_size(input, kernel_size, _stride, padding, output_size)
    if isinstance(output_size, list):
        output_size = output_size + [1]
    else:
        output_size = output_size + (1,)
    return torch._C._nn.max_unpool2d(input.unsqueeze(-1), indices.unsqueeze(-1), output_size).squeeze(-1)


def max_unpool2d(
    input: Tensor, indices: Tensor,
    kernel_size: BroadcastingList2[int],
    stride: Optional[BroadcastingList2[int]] = None,
    padding: BroadcastingList2[int] = 0,
    output_size: Optional[BroadcastingList2[int]] = None
) -> Tensor:
    r"""Computes a partial inverse of :class:`MaxPool2d`.

    See :class:`~torch.nn.MaxUnpool2d` for details.
    """
    if has_torch_function_unary(input):
        return handle_torch_function(
            max_unpool2d,
            (input,),
            input,
            indices,
            kernel_size,
            stride=stride,
            padding=padding,
            output_size=output_size,
        )
    kernel_size = _pair(kernel_size)
    if stride is not None:
        _stride = _pair(stride)
    else:
        _stride = kernel_size
    padding = _pair(padding)
    output_size = _unpool_output_size(input, kernel_size, _stride, padding, output_size)
    return torch._C._nn.max_unpool2d(input, indices, output_size)


def max_unpool3d(
    input: Tensor, indices: Tensor,
    kernel_size: BroadcastingList3[int],
    stride: Optional[BroadcastingList3[int]] = None,
    padding: BroadcastingList3[int] = 0,
    output_size: Optional[BroadcastingList3[int]] = None
) -> Tensor:
    r"""Computes a partial inverse of :class:`MaxPool3d`.

    See :class:`~torch.nn.MaxUnpool3d` for details.
    """
    if has_torch_function_unary(input):
        return handle_torch_function(
            max_unpool3d,
            (input,),
            input,
            indices,
            kernel_size,
            stride=stride,
            padding=padding,
            output_size=output_size,
        )
    kernel_size = _triple(kernel_size)
    if stride is not None:
        _stride = _triple(stride)
    else:
        _stride = kernel_size
    padding = _triple(padding)
    output_size = _unpool_output_size(input, kernel_size, _stride, padding, output_size)
    return torch._C._nn.max_unpool3d(input, indices, output_size, _stride, padding)


def lp_pool2d(
    input: Tensor, norm_type: float,
    kernel_size: int,
    stride: Optional[BroadcastingList2[int]] = None,
    ceil_mode: bool = False
) -> Tensor:
    r"""Applies a 2D power-average pooling over an input signal composed of
    several input planes. If the sum of all inputs to the power of `p` is
    zero, the gradient is set to zero as well.

    See :class:`~torch.nn.LPPool2d` for details.
    """
    if has_torch_function_unary(input):
        return handle_torch_function(
            lp_pool2d, (input,), input, norm_type, kernel_size, stride=stride, ceil_mode=ceil_mode
        )
    kw, kh = utils._pair(kernel_size)
    if stride is not None:
        out = avg_pool2d(input.pow(norm_type), kernel_size, stride, 0, ceil_mode)
    else:
        out = avg_pool2d(input.pow(norm_type), kernel_size, padding=0, ceil_mode=ceil_mode)

    return (torch.sign(out) * relu(torch.abs(out))).mul(kw * kh).pow(1.0 / norm_type)


def lp_pool1d(
    input: Tensor, norm_type: float,
    kernel_size: int,
    stride: Optional[BroadcastingList1[int]] = None,
    ceil_mode: bool = False
) -> Tensor:
    r"""Applies a 1D power-average pooling over an input signal composed of
    several input planes. If the sum of all inputs to the power of `p` is
    zero, the gradient is set to zero as well.

    See :class:`~torch.nn.LPPool1d` for details.
    """
    if has_torch_function_unary(input):
        return handle_torch_function(
            lp_pool1d, (input,), input, norm_type, kernel_size, stride=stride, ceil_mode=ceil_mode
        )
    if stride is not None:
        out = avg_pool1d(input.pow(norm_type), kernel_size, stride, 0, ceil_mode)
    else:
        out = avg_pool1d(input.pow(norm_type), kernel_size, padding=0, ceil_mode=ceil_mode)

    return (torch.sign(out) * relu(torch.abs(out))).mul(kernel_size).pow(1.0 / norm_type)


def adaptive_max_pool1d_with_indices(
    input: Tensor, output_size: BroadcastingList1[int], return_indices: bool = False
) -> Tuple[Tensor, Tensor]:
    r"""Applies a 1D adaptive max pooling over an input signal composed of
    several input planes.

    See :class:`~torch.nn.AdaptiveMaxPool1d` for details and output shape.

    Args:
        output_size: the target output size (single integer)
        return_indices: whether to return pooling indices. Default: ``False``
    """
    if has_torch_function_unary(input):
        return handle_torch_function(
            adaptive_max_pool1d_with_indices, (input,), input, output_size, return_indices=return_indices
        )
    return torch.adaptive_max_pool1d(input, output_size)


def _adaptive_max_pool1d(input: Tensor, output_size: BroadcastingList1[int], return_indices: bool = False) -> Tensor:
    if has_torch_function_unary(input):
        return handle_torch_function(
            adaptive_max_pool1d, (input,), input, output_size, return_indices=return_indices
        )
    return adaptive_max_pool1d_with_indices(input, output_size)[0]


adaptive_max_pool1d = boolean_dispatch(
    arg_name="return_indices",
    arg_index=2,
    default=False,
    if_true=adaptive_max_pool1d_with_indices,
    if_false=_adaptive_max_pool1d,
    module_name=__name__,
    func_name="adaptive_max_pool1d",
)


def adaptive_max_pool2d_with_indices(
    input: Tensor, output_size: BroadcastingList2[int],
    return_indices: bool = False
) -> Tuple[Tensor, Tensor]:
    r"""Applies a 2D adaptive max pooling over an input signal composed of
    several input planes.

    See :class:`~torch.nn.AdaptiveMaxPool2d` for details and output shape.

    Args:
        output_size: the target output size (single integer or
            double-integer tuple)
        return_indices: whether to return pooling indices. Default: ``False``
    """
    if has_torch_function_unary(input):
        return handle_torch_function(
            adaptive_max_pool2d_with_indices, (input,), input, output_size, return_indices=return_indices
        )
    output_size = _list_with_default(output_size, input.size())
    return torch._C._nn.adaptive_max_pool2d(input, output_size)


def _adaptive_max_pool2d(input: Tensor, output_size: BroadcastingList2[int], return_indices: bool = False) -> Tensor:
    if has_torch_function_unary(input):
        return handle_torch_function(
            adaptive_max_pool2d, (input,), input, output_size, return_indices=return_indices
        )
    return adaptive_max_pool2d_with_indices(input, output_size)[0]


adaptive_max_pool2d = boolean_dispatch(
    arg_name="return_indices",
    arg_index=2,
    default=False,
    if_true=adaptive_max_pool2d_with_indices,
    if_false=_adaptive_max_pool2d,
    module_name=__name__,
    func_name="adaptive_max_pool2d",
)


def adaptive_max_pool3d_with_indices(
    input: Tensor, output_size: BroadcastingList3[int],
    return_indices: bool = False
) -> Tuple[Tensor, Tensor]:
    r"""Applies a 3D adaptive max pooling over an input signal composed of
    several input planes.

    See :class:`~torch.nn.AdaptiveMaxPool3d` for details and output shape.

    Args:
        output_size: the target output size (single integer or
            triple-integer tuple)
        return_indices: whether to return pooling indices. Default: ``False``
    """
    if has_torch_function_unary(input):
        return handle_torch_function(
            adaptive_max_pool3d_with_indices, (input,), input, output_size, return_indices=return_indices
        )
    output_size = _list_with_default(output_size, input.size())
    return torch._C._nn.adaptive_max_pool3d(input, output_size)


def _adaptive_max_pool3d(input: Tensor, output_size: BroadcastingList3[int], return_indices: bool = False) -> Tensor:
    if has_torch_function_unary(input):
        return handle_torch_function(
            adaptive_max_pool3d, (input,), input, output_size, return_indices=return_indices
        )
    return adaptive_max_pool3d_with_indices(input, output_size)[0]


adaptive_max_pool3d = boolean_dispatch(
    arg_name="return_indices",
    arg_index=2,
    default=False,
    if_true=adaptive_max_pool3d_with_indices,
    if_false=_adaptive_max_pool3d,
    module_name=__name__,
    func_name="adaptive_max_pool3d",
)


adaptive_avg_pool1d = _add_docstr(
    torch.adaptive_avg_pool1d,
    r"""
adaptive_avg_pool1d(input, output_size) -> Tensor

Applies a 1D adaptive average pooling over an input signal composed of
several input planes.

See :class:`~torch.nn.AdaptiveAvgPool1d` for details and output shape.

Args:
    output_size: the target output size (single integer)
""",
)


def adaptive_avg_pool2d(input: Tensor, output_size: BroadcastingList2[int]) -> Tensor:
    r"""
    Applies a 2D adaptive average pooling over an input signal composed of
    several input planes.

    See :class:`~torch.nn.AdaptiveAvgPool2d` for details and output shape.

    Args:
        output_size: the target output size (single integer or
            double-integer tuple)
    """
    if has_torch_function_unary(input):
        return handle_torch_function(adaptive_avg_pool2d, (input,), input, output_size)
    _output_size = _list_with_default(output_size, input.size())
    return torch._C._nn.adaptive_avg_pool2d(input, _output_size)


def adaptive_avg_pool3d(input: Tensor, output_size: BroadcastingList3[int]) -> Tensor:
    r"""
    Applies a 3D adaptive average pooling over an input signal composed of
    several input planes.

    See :class:`~torch.nn.AdaptiveAvgPool3d` for details and output shape.

    Args:
        output_size: the target output size (single integer or
            triple-integer tuple)
    """
    if has_torch_function_unary(input):
        return handle_torch_function(adaptive_avg_pool3d, (input,), input, output_size)
    _output_size = _list_with_default(output_size, input.size())
    return torch._C._nn.adaptive_avg_pool3d(input, _output_size)


# Activation functions
def dropout(input: Tensor, p: float = 0.5, training: bool = True, inplace: bool = False) -> Tensor:
    r"""
    During training, randomly zeroes some of the elements of the input
    tensor with probability :attr:`p` using samples from a Bernoulli
    distribution.

    See :class:`~torch.nn.Dropout` for details.

    Args:
        p: probability of an element to be zeroed. Default: 0.5
        training: apply dropout if is ``True``. Default: ``True``
        inplace: If set to ``True``, will do this operation in-place. Default: ``False``
    """
    if has_torch_function_unary(input):
        return handle_torch_function(dropout, (input,), input, p=p, training=training, inplace=inplace)
    if p < 0.0 or p > 1.0:
        raise ValueError("dropout probability has to be between 0 and 1, " "but got {}".format(p))
    return _VF.dropout_(input, p, training) if inplace else _VF.dropout(input, p, training)


def alpha_dropout(input: Tensor, p: float = 0.5, training: bool = False, inplace: bool = False) -> Tensor:
    r"""Applies alpha dropout to the input.

    See :class:`~torch.nn.AlphaDropout` for details.
    """
    if has_torch_function_unary(input):
        return handle_torch_function(alpha_dropout, (input,), input, p=p, training=training, inplace=inplace)
    if p < 0.0 or p > 1.0:
        raise ValueError("dropout probability has to be between 0 and 1, " "but got {}".format(p))
    return _VF.alpha_dropout_(input, p, training) if inplace else _VF.alpha_dropout(input, p, training)


def dropout2d(input: Tensor, p: float = 0.5, training: bool = True, inplace: bool = False) -> Tensor:
    r"""
    Randomly zero out entire channels (a channel is a 2D feature map,
    e.g., the :math:`j`-th channel of the :math:`i`-th sample in the
    batched input is a 2D tensor :math:`\text{input}[i, j]`) of the input tensor).
    Each channel will be zeroed out independently on every forward call with
    probability :attr:`p` using samples from a Bernoulli distribution.

    See :class:`~torch.nn.Dropout2d` for details.

    Args:
        p: probability of a channel to be zeroed. Default: 0.5
        training: apply dropout if is ``True``. Default: ``True``
        inplace: If set to ``True``, will do this operation in-place. Default: ``False``
    """
    if has_torch_function_unary(input):
        return handle_torch_function(dropout2d, (input,), input, p=p, training=training, inplace=inplace)
    if p < 0.0 or p > 1.0:
        raise ValueError("dropout probability has to be between 0 and 1, " "but got {}".format(p))
    return _VF.feature_dropout_(input, p, training) if inplace else _VF.feature_dropout(input, p, training)


def dropout3d(input: Tensor, p: float = 0.5, training: bool = True, inplace: bool = False) -> Tensor:
    r"""
    Randomly zero out entire channels (a channel is a 3D feature map,
    e.g., the :math:`j`-th channel of the :math:`i`-th sample in the
    batched input is a 3D tensor :math:`\text{input}[i, j]`) of the input tensor).
    Each channel will be zeroed out independently on every forward call with
    probability :attr:`p` using samples from a Bernoulli distribution.

    See :class:`~torch.nn.Dropout3d` for details.

    Args:
        p: probability of a channel to be zeroed. Default: 0.5
        training: apply dropout if is ``True``. Default: ``True``
        inplace: If set to ``True``, will do this operation in-place. Default: ``False``
    """
    # This is 100% the same code as dropout2d. We duplicate this code so that
    # stack traces are not confusing.
    if has_torch_function_unary(input):
        return handle_torch_function(dropout3d, (input,), input, p=p, training=training, inplace=inplace)
    if p < 0.0 or p > 1.0:
        raise ValueError("dropout probability has to be between 0 and 1, " "but got {}".format(p))
    return _VF.feature_dropout_(input, p, training) if inplace else _VF.feature_dropout(input, p, training)


def feature_alpha_dropout(input: Tensor, p: float = 0.5, training: bool = False, inplace: bool = False) -> Tensor:
    r"""
    Randomly masks out entire channels (a channel is a feature map,
    e.g. the :math:`j`-th channel of the :math:`i`-th sample in the batch input
    is a tensor :math:`\text{input}[i, j]`) of the input tensor). Instead of
    setting activations to zero, as in regular Dropout, the activations are set
    to the negative saturation value of the SELU activation function.

    Each element will be masked independently on every forward call with
    probability :attr:`p` using samples from a Bernoulli distribution.
    The elements to be masked are randomized on every forward call, and scaled
    and shifted to maintain zero mean and unit variance.

    See :class:`~torch.nn.FeatureAlphaDropout` for details.

    Args:
        p: dropout probability of a channel to be zeroed. Default: 0.5
        training: apply dropout if is ``True``. Default: ``True``
        inplace: If set to ``True``, will do this operation in-place. Default: ``False``
    """
    if has_torch_function_unary(input):
        return handle_torch_function(
            feature_alpha_dropout, (input,), input, p=p, training=training, inplace=inplace
        )
    if p < 0.0 or p > 1.0:
        raise ValueError("dropout probability has to be between 0 and 1, " "but got {}".format(p))
    return _VF.feature_alpha_dropout_(input, p, training) if inplace else _VF.feature_alpha_dropout(input, p, training)


def _threshold(input: Tensor, threshold: float, value: float, inplace: bool = False) -> Tensor:
    r"""Thresholds each element of the input Tensor.

    See :class:`~torch.nn.Threshold` for more details.
    """
    if has_torch_function_unary(input):
        return handle_torch_function(_threshold, (input,), input, threshold, value, inplace=inplace)
    if inplace:
        result = _VF.threshold_(input, threshold, value)
    else:
        result = _VF.threshold(input, threshold, value)
    return result


# We define this function as _threshold because it takes an argument
# named threshold, which clobbers the recursive reference to the
# function needed for __torch_function__ support
threshold = _threshold

threshold_ = _add_docstr(
    _VF.threshold_,
    r"""
threshold_(input, threshold, value) -> Tensor

In-place version of :func:`~threshold`.
""",
)


def relu(input: Tensor, inplace: bool = False) -> Tensor:
    r"""relu(input, inplace=False) -> Tensor

    Applies the rectified linear unit function element-wise. See
    :class:`~torch.nn.ReLU` for more details.
    """
    if has_torch_function_unary(input):
        return handle_torch_function(relu, (input,), input, inplace=inplace)
    if inplace:
        result = torch.relu_(input)
    else:
        result = torch.relu(input)
    return result


relu_ = _add_docstr(
    torch.relu_,
    r"""
relu_(input) -> Tensor

In-place version of :func:`~relu`.
""",
)


def glu(input: Tensor, dim: int = -1) -> Tensor:
    r"""
    glu(input, dim=-1) -> Tensor

    The gated linear unit. Computes:

    .. math ::
        \text{GLU}(a, b) = a \otimes \sigma(b)

    where `input` is split in half along `dim` to form `a` and `b`, :math:`\sigma`
    is the sigmoid function and :math:`\otimes` is the element-wise product between matrices.

    See `Language Modeling with Gated Convolutional Networks <https://arxiv.org/abs/1612.08083>`_.

    Args:
        input (Tensor): input tensor
        dim (int): dimension on which to split the input. Default: -1
    """
    if has_torch_function_unary(input):
        return handle_torch_function(glu, (input,), input, dim=dim)
    if input.dim() == 0:
        raise RuntimeError("glu does not support scalars because halving size must be even")
    return torch._C._nn.glu(input, dim)


def hardtanh(input: Tensor, min_val: float = -1.0, max_val: float = 1.0, inplace: bool = False) -> Tensor:
    r"""
    hardtanh(input, min_val=-1., max_val=1., inplace=False) -> Tensor

    Applies the HardTanh function element-wise. See :class:`~torch.nn.Hardtanh` for more
    details.
    """
    if has_torch_function_unary(input):
        return handle_torch_function(hardtanh, (input,), input, min_val=min_val, max_val=max_val, inplace=inplace)
    if inplace:
        result = torch._C._nn.hardtanh_(input, min_val, max_val)
    else:
        result = torch._C._nn.hardtanh(input, min_val, max_val)
    return result


hardtanh_ = _add_docstr(
    torch._C._nn.hardtanh_,
    r"""
hardtanh_(input, min_val=-1., max_val=1.) -> Tensor

In-place version of :func:`~hardtanh`.
""",
)


def relu6(input: Tensor, inplace: bool = False) -> Tensor:
    r"""relu6(input, inplace=False) -> Tensor

    Applies the element-wise function :math:`\text{ReLU6}(x) = \min(\max(0,x), 6)`.

    See :class:`~torch.nn.ReLU6` for more details.
    """
    if has_torch_function_unary(input):
        return handle_torch_function(relu6, (input,), input, inplace=inplace)
    if inplace:
        result = torch._C._nn.relu6_(input)
    else:
        result = torch._C._nn.relu6(input)
    return result


def elu(input: Tensor, alpha: float = 1.0, inplace: bool = False) -> Tensor:
    r"""Applies element-wise,
    :math:`\text{ELU}(x) = \max(0,x) + \min(0, \alpha * (\exp(x) - 1))`.

    See :class:`~torch.nn.ELU` for more details.
    """
    if has_torch_function_unary(input):
        return handle_torch_function(elu, (input,), input, alpha=alpha, inplace=inplace)
    if inplace:
        result = torch._C._nn.elu_(input, alpha)
    else:
        result = torch._C._nn.elu(input, alpha)
    return result


elu_ = _add_docstr(
    torch._C._nn.elu_,
    r"""
elu_(input, alpha=1.) -> Tensor

In-place version of :func:`~elu`.
""",
)


def selu(input: Tensor, inplace: bool = False) -> Tensor:
    r"""selu(input, inplace=False) -> Tensor

    Applies element-wise,
    :math:`\text{SELU}(x) = scale * (\max(0,x) + \min(0, \alpha * (\exp(x) - 1)))`,
    with :math:`\alpha=1.6732632423543772848170429916717` and
    :math:`scale=1.0507009873554804934193349852946`.

    See :class:`~torch.nn.SELU` for more details.
    """
    if has_torch_function_unary(input):
        return handle_torch_function(selu, (input,), input, inplace=inplace)
    if inplace:
        result = torch.selu_(input)
    else:
        result = torch.selu(input)
    return result


selu_ = _add_docstr(
    torch.selu_,
    r"""
selu_(input) -> Tensor

In-place version of :func:`~selu`.
""",
)


def celu(input: Tensor, alpha: float = 1.0, inplace: bool = False) -> Tensor:
    r"""celu(input, alpha=1., inplace=False) -> Tensor

    Applies element-wise,
    :math:`\text{CELU}(x) = \max(0,x) + \min(0, \alpha * (\exp(x/\alpha) - 1))`.

    See :class:`~torch.nn.CELU` for more details.
    """
    if has_torch_function_unary(input):
        return handle_torch_function(celu, (input,), input, alpha=alpha, inplace=inplace)
    if inplace:
        result = torch.celu_(input, alpha)
    else:
        result = torch.celu(input, alpha)
    return result


celu_ = _add_docstr(
    torch.celu_,
    r"""
celu_(input, alpha=1.) -> Tensor

In-place version of :func:`~celu`.
""",
)


def leaky_relu(input: Tensor, negative_slope: float = 0.01, inplace: bool = False) -> Tensor:
    r"""
    leaky_relu(input, negative_slope=0.01, inplace=False) -> Tensor

    Applies element-wise,
    :math:`\text{LeakyReLU}(x) = \max(0, x) + \text{negative\_slope} * \min(0, x)`

    See :class:`~torch.nn.LeakyReLU` for more details.
    """
    if has_torch_function_unary(input):
        return handle_torch_function(leaky_relu, (input,), input, negative_slope=negative_slope, inplace=inplace)
    if inplace:
        result = torch._C._nn.leaky_relu_(input, negative_slope)
    else:
        result = torch._C._nn.leaky_relu(input, negative_slope)
    return result


leaky_relu_ = _add_docstr(
    torch._C._nn.leaky_relu_,
    r"""
leaky_relu_(input, negative_slope=0.01) -> Tensor

In-place version of :func:`~leaky_relu`.
""",
)


def prelu(input: Tensor, weight: Tensor) -> Tensor:
    r"""prelu(input, weight) -> Tensor

    Applies element-wise the function
    :math:`\text{PReLU}(x) = \max(0,x) + \text{weight} * \min(0,x)` where weight is a
    learnable parameter.

    See :class:`~torch.nn.PReLU` for more details.
    """
    if has_torch_function_unary(input):
        return handle_torch_function(prelu, (input,), input, weight)
    return torch.prelu(input, weight)


def rrelu(
    input: Tensor, lower: float = 1.0 / 8, upper: float = 1.0 / 3, training: bool = False, inplace: bool = False
) -> Tensor:
    r"""rrelu(input, lower=1./8, upper=1./3, training=False, inplace=False) -> Tensor

    Randomized leaky ReLU.

    See :class:`~torch.nn.RReLU` for more details.
    """
    if has_torch_function_unary(input):
        return handle_torch_function(
            rrelu, (input,), input, lower=lower, upper=upper, training=training, inplace=inplace
        )
    if inplace:
        result = torch.rrelu_(input, lower, upper, training)
    else:
        result = torch.rrelu(input, lower, upper, training)
    return result


rrelu_ = _add_docstr(
    torch.rrelu_,
    r"""
rrelu_(input, lower=1./8, upper=1./3, training=False) -> Tensor

In-place version of :func:`~rrelu`.
""",
)

logsigmoid = _add_docstr(
    torch._C._nn.log_sigmoid,
    r"""
logsigmoid(input) -> Tensor

Applies element-wise :math:`\text{LogSigmoid}(x_i) = \log \left(\frac{1}{1 + \exp(-x_i)}\right)`

See :class:`~torch.nn.LogSigmoid` for more details.
""",
)


def gelu(input):
    r"""gelu(input) -> Tensor

    Applies element-wise the function
    :math:`\text{GELU}(x) = x * \Phi(x)`

    where :math:`\Phi(x)` is the Cumulative Distribution Function for Gaussian Distribution.

    See `Gaussian Error Linear Units (GELUs) <https://arxiv.org/abs/1606.08415>`_.
    """
    if has_torch_function_unary(input):
        return handle_torch_function(gelu, (input,), input)
    return torch._C._nn.gelu(input)


def hardshrink(input: Tensor, lambd: float = 0.5) -> Tensor:
    r"""
    hardshrink(input, lambd=0.5) -> Tensor

    Applies the hard shrinkage function element-wise

    See :class:`~torch.nn.Hardshrink` for more details.
    """
    if has_torch_function_unary(input):
        return handle_torch_function(hardshrink, (input,), input, lambd=lambd)
    return torch.hardshrink(input, lambd)


def tanhshrink(input):
    r"""tanhshrink(input) -> Tensor

    Applies element-wise, :math:`\text{Tanhshrink}(x) = x - \text{Tanh}(x)`

    See :class:`~torch.nn.Tanhshrink` for more details.
    """
    if has_torch_function_unary(input):
        return handle_torch_function(tanhshrink, (input,), input)
    return input - input.tanh()


def softsign(input):
    r"""softsign(input) -> Tensor

    Applies element-wise, the function :math:`\text{SoftSign}(x) = \frac{x}{1 + |x|}`

    See :class:`~torch.nn.Softsign` for more details.
    """
    if has_torch_function_unary(input):
        return handle_torch_function(softsign, (input,), input)
    return input / (input.abs() + 1)


softplus = _add_docstr(
    torch._C._nn.softplus,
    r"""
softplus(input, beta=1, threshold=20) -> Tensor

Applies element-wise, the function :math:`\text{Softplus}(x) = \frac{1}{\beta} * \log(1 + \exp(\beta * x))`.

For numerical stability the implementation reverts to the linear function
when :math:`input \times \beta > threshold`.

See :class:`~torch.nn.Softplus` for more details.
""",
)


def _get_softmax_dim(name: str, ndim: int, stacklevel: int) -> int:
    warnings.warn(
        "Implicit dimension choice for {} has been deprecated. "
        "Change the call to include dim=X as an argument.".format(name),
        stacklevel=stacklevel,
    )
    if ndim == 0 or ndim == 1 or ndim == 3:
        ret = 0
    else:
        ret = 1
    return ret


def softmin(input: Tensor, dim: Optional[int] = None, _stacklevel: int = 3, dtype: Optional[int] = None) -> Tensor:
    r"""Applies a softmin function.

    Note that :math:`\text{Softmin}(x) = \text{Softmax}(-x)`. See softmax definition for mathematical formula.

    See :class:`~torch.nn.Softmin` for more details.

    Args:
        input (Tensor): input
        dim (int): A dimension along which softmin will be computed (so every slice
            along dim will sum to 1).
        dtype (:class:`torch.dtype`, optional): the desired data type of returned tensor.
          If specified, the input tensor is casted to :attr:`dtype` before the operation
          is performed. This is useful for preventing data type overflows. Default: None.
    """
    if has_torch_function_unary(input):
        return handle_torch_function(softmin, (input,), input, dim=dim, _stacklevel=_stacklevel, dtype=dtype)
    if dim is None:
        dim = _get_softmax_dim("softmin", input.dim(), _stacklevel)
    if dtype is None:
        ret = (-input).softmax(dim)
    else:
        ret = (-input).softmax(dim, dtype=dtype)
    return ret


def softmax(input: Tensor, dim: Optional[int] = None, _stacklevel: int = 3, dtype: Optional[int] = None) -> Tensor:
    r"""Applies a softmax function.

    Softmax is defined as:

    :math:`\text{Softmax}(x_{i}) = \frac{\exp(x_i)}{\sum_j \exp(x_j)}`

    It is applied to all slices along dim, and will re-scale them so that the elements
    lie in the range `[0, 1]` and sum to 1.

    See :class:`~torch.nn.Softmax` for more details.

    Args:
        input (Tensor): input
        dim (int): A dimension along which softmax will be computed.
        dtype (:class:`torch.dtype`, optional): the desired data type of returned tensor.
          If specified, the input tensor is casted to :attr:`dtype` before the operation
          is performed. This is useful for preventing data type overflows. Default: None.

    .. note::
        This function doesn't work directly with NLLLoss,
        which expects the Log to be computed between the Softmax and itself.
        Use log_softmax instead (it's faster and has better numerical properties).

    """
    if has_torch_function_unary(input):
        return handle_torch_function(softmax, (input,), input, dim=dim, _stacklevel=_stacklevel, dtype=dtype)
    if dim is None:
        dim = _get_softmax_dim("softmax", input.dim(), _stacklevel)
    if dtype is None:
        ret = input.softmax(dim)
    else:
        ret = input.softmax(dim, dtype=dtype)
    return ret


def gumbel_softmax(logits: Tensor, tau: float = 1, hard: bool = False, eps: float = 1e-10, dim: int = -1) -> Tensor:
    r"""
    Samples from the Gumbel-Softmax distribution (`Link 1`_  `Link 2`_) and optionally discretizes.

    Args:
      logits: `[..., num_features]` unnormalized log probabilities
      tau: non-negative scalar temperature
      hard: if ``True``, the returned samples will be discretized as one-hot vectors,
            but will be differentiated as if it is the soft sample in autograd
      dim (int): A dimension along which softmax will be computed. Default: -1.

    Returns:
      Sampled tensor of same shape as `logits` from the Gumbel-Softmax distribution.
      If ``hard=True``, the returned samples will be one-hot, otherwise they will
      be probability distributions that sum to 1 across `dim`.

    .. note::
      This function is here for legacy reasons, may be removed from nn.Functional in the future.

    .. note::
      The main trick for `hard` is to do  `y_hard - y_soft.detach() + y_soft`

      It achieves two things:
      - makes the output value exactly one-hot
      (since we add then subtract y_soft value)
      - makes the gradient equal to y_soft gradient
      (since we strip all other gradients)

    Examples::
        >>> logits = torch.randn(20, 32)
        >>> # Sample soft categorical using reparametrization trick:
        >>> F.gumbel_softmax(logits, tau=1, hard=False)
        >>> # Sample hard categorical using "Straight-through" trick:
        >>> F.gumbel_softmax(logits, tau=1, hard=True)

    .. _Link 1:
        https://arxiv.org/abs/1611.00712
    .. _Link 2:
        https://arxiv.org/abs/1611.01144
    """
    if has_torch_function_unary(logits):
        return handle_torch_function(gumbel_softmax, (logits,), logits, tau=tau, hard=hard, eps=eps, dim=dim)
    if eps != 1e-10:
        warnings.warn("`eps` parameter is deprecated and has no effect.")

    gumbels = (
        -torch.empty_like(logits, memory_format=torch.legacy_contiguous_format).exponential_().log()
    )  # ~Gumbel(0,1)
    gumbels = (logits + gumbels) / tau  # ~Gumbel(logits,tau)
    y_soft = gumbels.softmax(dim)

    if hard:
        # Straight through.
        index = y_soft.max(dim, keepdim=True)[1]
        y_hard = torch.zeros_like(logits, memory_format=torch.legacy_contiguous_format).scatter_(dim, index, 1.0)
        ret = y_hard - y_soft.detach() + y_soft
    else:
        # Reparametrization trick.
        ret = y_soft
    return ret


def log_softmax(input: Tensor, dim: Optional[int] = None, _stacklevel: int = 3, dtype: Optional[int] = None) -> Tensor:
    r"""Applies a softmax followed by a logarithm.

    While mathematically equivalent to log(softmax(x)), doing these two
    operations separately is slower and numerically unstable. This function
    uses an alternative formulation to compute the output and gradient correctly.

    See :class:`~torch.nn.LogSoftmax` for more details.

    Args:
        input (Tensor): input
        dim (int): A dimension along which log_softmax will be computed.
        dtype (:class:`torch.dtype`, optional): the desired data type of returned tensor.
          If specified, the input tensor is cast to :attr:`dtype` before the operation
          is performed. This is useful for preventing data type overflows. Default: None.
    """
    if has_torch_function_unary(input):
        return handle_torch_function(log_softmax, (input,), input, dim=dim, _stacklevel=_stacklevel, dtype=dtype)
    if dim is None:
        dim = _get_softmax_dim("log_softmax", input.dim(), _stacklevel)
    if dtype is None:
        ret = input.log_softmax(dim)
    else:
        ret = input.log_softmax(dim, dtype=dtype)
    return ret


softshrink = _add_docstr(
    torch._C._nn.softshrink,
    r"""
softshrink(input, lambd=0.5) -> Tensor

Applies the soft shrinkage function elementwise

See :class:`~torch.nn.Softshrink` for more details.
""",
)


def tanh(input):
    r"""tanh(input) -> Tensor

    Applies element-wise,
    :math:`\text{Tanh}(x) = \tanh(x) = \frac{\exp(x) - \exp(-x)}{\exp(x) + \exp(-x)}`

    See :class:`~torch.nn.Tanh` for more details.
    """
    warnings.warn("nn.functional.tanh is deprecated. Use torch.tanh instead.")
    return input.tanh()


def sigmoid(input):
    r"""sigmoid(input) -> Tensor

    Applies the element-wise function :math:`\text{Sigmoid}(x) = \frac{1}{1 + \exp(-x)}`

    See :class:`~torch.nn.Sigmoid` for more details.
    """
    warnings.warn("nn.functional.sigmoid is deprecated. Use torch.sigmoid instead.")
    return input.sigmoid()


def hardsigmoid(input: Tensor, inplace: bool = False) -> Tensor:
    r"""Applies the element-wise function

    .. math::
        \text{Hardsigmoid}(x) = \begin{cases}
            0 & \text{if~} x \le -3, \\
            1 & \text{if~} x \ge +3, \\
            x / 6 + 1 / 2 & \text{otherwise}
        \end{cases}

    Args:
        inplace: If set to ``True``, will do this operation in-place. Default: ``False``

    See :class:`~torch.nn.Hardsigmoid` for more details.
    """
    if has_torch_function_unary(input):
        return handle_torch_function(hardsigmoid, (input,), input, inplace=inplace)
    if inplace:
        return torch._C._nn.hardsigmoid_(input)
    return torch._C._nn.hardsigmoid(input)


def linear(input: Tensor, weight: Tensor, bias: Optional[Tensor] = None) -> Tensor:
    r"""
    Applies a linear transformation to the incoming data: :math:`y = xA^T + b`.

    This operator supports :ref:`TensorFloat32<tf32_on_ampere>`.

    Shape:

        - Input: :math:`(*, in\_features)` where `*` means any number of
          additional dimensions, including none
        - Weight: :math:`(out\_features, in\_features)` or :math:`(in\_features)`
        - Bias: :math:`(out\_features)` or :math:`()`
        - Output: :math:`(*, out\_features)` or :math:`(*)`, based on the shape of the weight
    """
    if has_torch_function_variadic(input, weight, bias):
        return handle_torch_function(linear, (input, weight, bias), input, weight, bias=bias)
    return torch._C._nn.linear(input, weight, bias)


def bilinear(input1: Tensor, input2: Tensor, weight: Tensor, bias: Optional[Tensor] = None) -> Tensor:
    r"""
    Applies a bilinear transformation to the incoming data:
    :math:`y = x_1^T A x_2 + b`

    Shape:

        - input1: :math:`(N, *, H_{in1})` where :math:`H_{in1}=\text{in1\_features}`
          and :math:`*` means any number of additional dimensions.
          All but the last dimension of the inputs should be the same.
        - input2: :math:`(N, *, H_{in2})` where :math:`H_{in2}=\text{in2\_features}`
        - weight: :math:`(\text{out\_features}, \text{in1\_features},
          \text{in2\_features})`
        - bias: :math:`(\text{out\_features})`
        - output: :math:`(N, *, H_{out})` where :math:`H_{out}=\text{out\_features}`
          and all but the last dimension are the same shape as the input.
    """
    if has_torch_function_variadic(input1, input2, weight, bias):
        return handle_torch_function(
            bilinear,
            (input1, input2, weight, bias),
            input1, input2, weight,
            bias=bias
        )
    return torch.bilinear(input1, input2, weight, bias)


def silu(input: Tensor, inplace: bool = False) -> Tensor:
    r"""Applies the Sigmoid Linear Unit (SiLU) function, element-wise.
    The SiLU function is also known as the swish function.

    .. math::
        \text{silu}(x) = x * \sigma(x), \text{where } \sigma(x) \text{ is the logistic sigmoid.}

    .. note::
        See `Gaussian Error Linear Units (GELUs) <https://arxiv.org/abs/1606.08415>`_
        where the SiLU (Sigmoid Linear Unit) was originally coined, and see
        `Sigmoid-Weighted Linear Units for Neural Network Function Approximation
        in Reinforcement Learning <https://arxiv.org/abs/1702.03118>`_ and `Swish:
        a Self-Gated Activation Function <https://arxiv.org/abs/1710.05941v1>`_
        where the SiLU was experimented with later.

    See :class:`~torch.nn.SiLU` for more details.
    """
    if has_torch_function_unary(input):
        return handle_torch_function(silu, (input,), input, inplace=inplace)
    if inplace:
        return torch._C._nn.silu_(input)
    return torch._C._nn.silu(input)


def mish(input: Tensor, inplace: bool = False) -> Tensor:
    r"""Applies the Mish function, element-wise.
    Mish: A Self Regularized Non-Monotonic Neural Activation Function.

    .. math::
        \text{Mish}(x) = x * \text{Tanh}(\text{Softplus}(x))

    .. note::
        See `Mish: A Self Regularized Non-Monotonic Neural Activation Function <https://arxiv.org/abs/1908.08681>`_

    See :class:`~torch.nn.Mish` for more details.
    """
    if has_torch_function_unary(input):
        return handle_torch_function(mish, (input,), input, inplace=inplace)
    if inplace:
        return torch._C._nn.mish_(input)
    return torch._C._nn.mish(input)


def hardswish(input: Tensor, inplace: bool = False) -> Tensor:
    r"""Applies the hardswish function, element-wise, as described in the paper:

    `Searching for MobileNetV3`_.

    .. math::
        \text{Hardswish}(x) = \begin{cases}
            0 & \text{if~} x \le -3, \\
            x & \text{if~} x \ge +3, \\
            x \cdot (x + 3) /6 & \text{otherwise}
        \end{cases}

    See :class:`~torch.nn.Hardswish` for more details.

    .. _`Searching for MobileNetV3`:
        https://arxiv.org/abs/1905.02244
    """
    if has_torch_function_unary(input):
        return handle_torch_function(hardswish, (input,), input, inplace=inplace)
    if inplace:
        return torch._C._nn.hardswish_(input)
    return torch._C._nn.hardswish(input)


def _no_grad_embedding_renorm_(weight: Tensor, input: Tensor, max_norm: float, norm_type: float) -> Tensor:
    with torch.no_grad():
        torch.embedding_renorm_(weight, input, max_norm, norm_type)


def embedding(
    input: Tensor,
    weight: Tensor,
    padding_idx: Optional[int] = None,
    max_norm: Optional[float] = None,
    norm_type: float = 2.0,
    scale_grad_by_freq: bool = False,
    sparse: bool = False,
) -> Tensor:
    r"""A simple lookup table that looks up embeddings in a fixed dictionary and size.

    This module is often used to retrieve word embeddings using indices.
    The input to the module is a list of indices, and the embedding matrix,
    and the output is the corresponding word embeddings.

    See :class:`torch.nn.Embedding` for more details.

    Args:
        input (LongTensor): Tensor containing indices into the embedding matrix
        weight (Tensor): The embedding matrix with number of rows equal to the maximum possible index + 1,
            and number of columns equal to the embedding size
        padding_idx (int, optional): If specified, the entries at :attr:`padding_idx` do not contribute to the gradient;
                                     therefore, the embedding vector at :attr:`padding_idx` is not updated during training,
                                     i.e. it remains as a fixed "pad".
        max_norm (float, optional): If given, each embedding vector with norm larger than :attr:`max_norm`
                                    is renormalized to have norm :attr:`max_norm`.
                                    Note: this will modify :attr:`weight` in-place.
        norm_type (float, optional): The p of the p-norm to compute for the :attr:`max_norm` option. Default ``2``.
        scale_grad_by_freq (boolean, optional): If given, this will scale gradients by the inverse of frequency of
                                                the words in the mini-batch. Default ``False``.
        sparse (bool, optional): If ``True``, gradient w.r.t. :attr:`weight` will be a sparse tensor. See Notes under
                                 :class:`torch.nn.Embedding` for more details regarding sparse gradients.

    Shape:
        - Input: LongTensor of arbitrary shape containing the indices to extract
        - Weight: Embedding matrix of floating point type with shape `(V, embedding_dim)`,
          where V = maximum index + 1 and embedding_dim = the embedding size
        - Output: `(*, embedding_dim)`, where `*` is the input shape

    Examples::

        >>> # a batch of 2 samples of 4 indices each
        >>> input = torch.tensor([[1,2,4,5],[4,3,2,9]])
        >>> # an embedding matrix containing 10 tensors of size 3
        >>> embedding_matrix = torch.rand(10, 3)
        >>> F.embedding(input, embedding_matrix)
        tensor([[[ 0.8490,  0.9625,  0.6753],
                 [ 0.9666,  0.7761,  0.6108],
                 [ 0.6246,  0.9751,  0.3618],
                 [ 0.4161,  0.2419,  0.7383]],

                [[ 0.6246,  0.9751,  0.3618],
                 [ 0.0237,  0.7794,  0.0528],
                 [ 0.9666,  0.7761,  0.6108],
                 [ 0.3385,  0.8612,  0.1867]]])

        >>> # example with padding_idx
        >>> weights = torch.rand(10, 3)
        >>> weights[0, :].zero_()
        >>> embedding_matrix = weights
        >>> input = torch.tensor([[0,2,0,5]])
        >>> F.embedding(input, embedding_matrix, padding_idx=0)
        tensor([[[ 0.0000,  0.0000,  0.0000],
                 [ 0.5609,  0.5384,  0.8720],
                 [ 0.0000,  0.0000,  0.0000],
                 [ 0.6262,  0.2438,  0.7471]]])
    """

    if has_torch_function_variadic(input, weight):
        return handle_torch_function(
            embedding, (input, weight),
            input, weight, padding_idx, max_norm, norm_type,
            scale_grad_by_freq, sparse
        )
    if padding_idx is not None:
        if padding_idx > 0:
            assert padding_idx < weight.size(0), "Padding_idx must be within num_embeddings"
        elif padding_idx < 0:
            assert padding_idx >= -weight.size(0), "Padding_idx must be within num_embeddings"
            padding_idx = weight.size(0) + padding_idx
    else:
        padding_idx = -1
    if max_norm is not None:
        # Note [embedding_renorm contiguous]
        # `embedding_renorm_` will call .contiguous() on input anyways, so we
        # call it here and take advantage of the improved locality in the
        # `embedding` call below too.
        input = input.contiguous()
        # Note [embedding_renorm set_grad_enabled]
        # XXX: equivalent to
        # with torch.no_grad():
        #   torch.embedding_renorm_
        # remove once script supports set_grad_enabled
        _no_grad_embedding_renorm_(weight, input, max_norm, norm_type)
    return torch.embedding(weight, input, padding_idx, scale_grad_by_freq, sparse)


def embedding_bag(
    input: Tensor,
    weight: Tensor,
    offsets: Optional[Tensor] = None,
    max_norm: Optional[float] = None,
    norm_type: float = 2,
    scale_grad_by_freq: bool = False,
    mode: str = "mean",
    sparse: bool = False,
    per_sample_weights: Optional[Tensor] = None,
    include_last_offset: bool = False,
    padding_idx: Optional[int] = None,
) -> Tensor:
    r"""Computes sums, means or maxes of `bags` of embeddings, without instantiating the
    intermediate embeddings.

    See :class:`torch.nn.EmbeddingBag` for more details.

    Note:
        {backward_reproducibility_note}

    Args:
        input (LongTensor): Tensor containing bags of indices into the embedding matrix
        weight (Tensor): The embedding matrix with number of rows equal to the maximum possible index + 1,
            and number of columns equal to the embedding size
        offsets (LongTensor, optional): Only used when :attr:`input` is 1D. :attr:`offsets` determines
                             the starting index position of each bag (sequence) in :attr:`input`.
        max_norm (float, optional): If given, each embedding vector with norm larger than :attr:`max_norm`
                                    is renormalized to have norm :attr:`max_norm`.
                                    Note: this will modify :attr:`weight` in-place.
        norm_type (float, optional): The ``p`` in the ``p``-norm to compute for the :attr:`max_norm` option.
                                     Default ``2``.
        scale_grad_by_freq (boolean, optional): if given, this will scale gradients by the inverse of frequency of
                                                the words in the mini-batch. Default ``False``.
                                                Note: this option is not supported when ``mode="max"``.
        mode (string, optional): ``"sum"``, ``"mean"`` or ``"max"``. Specifies the way to reduce the bag.
                                 Default: ``"mean"``
        sparse (bool, optional): if ``True``, gradient w.r.t. :attr:`weight` will be a sparse tensor. See Notes under
                                 :class:`torch.nn.Embedding` for more details regarding sparse gradients.
                                 Note: this option is not supported when ``mode="max"``.
        per_sample_weights (Tensor, optional): a tensor of float / double weights, or None
            to indicate all weights should be taken to be 1. If specified, :attr:`per_sample_weights`
            must have exactly the same shape as input and is treated as having the same
            :attr:`offsets`, if those are not None.

        include_last_offset (bool, optional): if ``True``, the size of offsets is equal to the number of bags + 1.
            The last element is the size of the input, or the ending index position of the last bag (sequence).

        padding_idx (int, optional): If specified, the entries at :attr:`padding_idx` do not contribute to the
                                     gradient; therefore, the embedding vector at :attr:`padding_idx` is not updated
                                     during training, i.e. it remains as a fixed "pad". Note that the embedding
                                     vector at :attr:`padding_idx` is excluded from the reduction.

    Shape:
        - :attr:`input` (LongTensor) and :attr:`offsets` (LongTensor, optional)

          - If :attr:`input` is 2D of shape `(B, N)`, it will be treated as ``B`` bags (sequences)
            each of fixed length ``N``, and this will return ``B`` values aggregated in a way
            depending on the :attr:`mode`. :attr:`offsets` is ignored and required to be ``None`` in this case.

          - If :attr:`input` is 1D of shape `(N)`, it will be treated as a concatenation of
            multiple bags (sequences). :attr:`offsets` is required to be a 1D tensor containing
            the starting index positions of each bag in :attr:`input`. Therefore, for :attr:`offsets`
            of shape `(B)`, :attr:`input` will be viewed as having ``B`` bags.
            Empty bags (i.e., having 0-length) will have returned vectors filled by zeros.

        - :attr:`weight` (Tensor): the learnable weights of the module of shape `(num_embeddings, embedding_dim)`

        - :attr:`per_sample_weights` (Tensor, optional). Has the same shape as :attr:`input`.

        - :attr:`output`: aggregated embedding values of shape `(B, embedding_dim)`

    Examples::

        >>> # an Embedding module containing 10 tensors of size 3
        >>> embedding_matrix = torch.rand(10, 3)
        >>> # a batch of 2 samples of 4 indices each
        >>> input = torch.tensor([1,2,4,5,4,3,2,9])
        >>> offsets = torch.tensor([0,4])
        >>> F.embedding_bag(input, embedding_matrix, offsets)
        tensor([[ 0.3397,  0.3552,  0.5545],
                [ 0.5893,  0.4386,  0.5882]])

        >>> # example with padding_idx
        >>> embedding_matrix = torch.rand(10, 3)
        >>> input = torch.tensor([2, 2, 2, 2, 4, 3, 2, 9])
        >>> offsets = torch.tensor([0,4])
        >>> F.embedding_bag(input, embedding_matrix, offsets, padding_idx=2, mode='sum')
        tensor([[ 0.0000,  0.0000,  0.0000],
                [-0.7082,  3.2145, -2.6251]])
    """
    if has_torch_function_variadic(input, weight, offsets, per_sample_weights):
        return handle_torch_function(
            embedding_bag,
            (input, weight, offsets, per_sample_weights),
            input,
            weight,
            offsets=offsets,
            max_norm=max_norm,
            norm_type=norm_type,
            scale_grad_by_freq=scale_grad_by_freq,
            mode=mode,
            sparse=sparse,
            per_sample_weights=per_sample_weights,
            include_last_offset=include_last_offset,
            padding_idx=padding_idx,
        )
    # Check for backward compatibility.
    # Used to be embedding_bag(weight, input, ...)
    # Now is     embedding_bag(input, weight, ...)
    if weight.dtype == torch.long and input.is_floating_point():
        warnings.warn(
            "Argument order of nn.functional.embedding_bag was changed. "
            "Usage `embedding_bag(weight, input, ...)` is deprecated, "
            "and should now be `embedding_bag(input, weight, ...)`."
        )
        weight, input = input, weight

    if per_sample_weights is not None and input.size() != per_sample_weights.size():
        raise ValueError(
            "embedding_bag: If per_sample_weights ({}) is not None, "
            "then it must have the same shape as the input ({})".format(per_sample_weights.shape, input.shape)
        )

    if input.dim() == 2:
        if offsets is not None:
            type_str = "<unknown>"
            # TODO: Remove this once script supports type() calls
            if not torch.jit.is_scripting():
                type_str = str(type(offsets))
            raise ValueError(
                "if input is 2D, then offsets has to be None"
                ", as input is treated is a mini-batch of"
                " fixed length sequences. However, found "
                "offsets of type {}".format(type_str)
            )
        offsets = torch.arange(0, input.numel(), input.size(1), dtype=input.dtype, device=input.device)

        input = input.reshape(-1)
        if per_sample_weights is not None:
            per_sample_weights = per_sample_weights.reshape(-1)
    elif input.dim() == 1:
        if offsets is None:
            raise ValueError("offsets has to be a 1D Tensor but got None")
        if offsets.dim() != 1:
            raise ValueError("offsets has to be a 1D Tensor")
    else:
        raise ValueError("input has to be 1D or 2D Tensor," " but got Tensor of dimension {}".format(input.dim()))
    if mode == "sum":
        mode_enum = 0
    elif mode == "mean":
        mode_enum = 1
    elif mode == "max":
        mode_enum = 2

        if scale_grad_by_freq:
            raise ValueError("max mode does not support scaling the gradient by the frequency")

        if sparse:
            raise ValueError("max mode does not support sparse weights")

    else:
        raise ValueError("mode has to be one of sum, mean or max")

    if max_norm is not None:
        # XXX: equivalent to
        # with torch.no_grad():
        #   torch.nembedding_renorm_
        # remove once script supports set_grad_enabled
        _no_grad_embedding_renorm_(weight, input, max_norm, norm_type)

    if per_sample_weights is not None and mode != "sum":
        raise NotImplementedError(
            "embedding_bag: per_sample_weights was not None. "
            "per_sample_weights is only supported for mode='sum' "
            "(got mode='{}'). Please open a feature request on GitHub.".format(mode)
        )

    ret, _, _, _ = torch.embedding_bag(
        weight, input, offsets, scale_grad_by_freq, mode_enum, sparse, per_sample_weights, include_last_offset, padding_idx
    )
    return ret


embedding_bag.__doc__ = embedding_bag.__doc__.format(**reproducibility_notes)


def _verify_batch_size(size: List[int]) -> None:
    # XXX: JIT script does not support the reduce from functools, and mul op is a
    # builtin, which cannot be used as a value to a func yet, so rewrite this size
    # check to a simple equivalent for loop
    #
    # TODO: make use of reduce like below when JIT is ready with the missing features:
    # from operator import mul
    # from functools import reduce
    #
    #   if reduce(mul, size[2:], size[0]) == 1
    size_prods = size[0]
    for i in range(len(size) - 2):
        size_prods *= size[i + 2]
    if size_prods == 1:
        raise ValueError("Expected more than 1 value per channel when training, got input size {}".format(size))


def batch_norm(
    input: Tensor,
    running_mean: Optional[Tensor],
    running_var: Optional[Tensor],
    weight: Optional[Tensor] = None,
    bias: Optional[Tensor] = None,
    training: bool = False,
    momentum: float = 0.1,
    eps: float = 1e-5,
) -> Tensor:
    r"""Applies Batch Normalization for each channel across a batch of data.

    See :class:`~torch.nn.BatchNorm1d`, :class:`~torch.nn.BatchNorm2d`,
    :class:`~torch.nn.BatchNorm3d` for details.
    """
    if has_torch_function_variadic(input, running_mean, running_var, weight, bias):
        return handle_torch_function(
            batch_norm,
            (input, running_mean, running_var, weight, bias),
            input,
            running_mean,
            running_var,
            weight=weight,
            bias=bias,
            training=training,
            momentum=momentum,
            eps=eps,
        )
    if training:
        _verify_batch_size(input.size())

    return torch.batch_norm(
        input, weight, bias, running_mean, running_var, training, momentum, eps, torch.backends.cudnn.enabled
    )


def _verify_spatial_size(size: List[int]) -> None:
    # Verify that there is > 1 spatial element for instance norm calculation.
    size_prods = 1
    for i in range(2, len(size)):
        size_prods *= size[i]
    if size_prods == 1:
        raise ValueError("Expected more than 1 spatial element when training, got input size {}".format(size))


def instance_norm(
    input: Tensor,
    running_mean: Optional[Tensor] = None,
    running_var: Optional[Tensor] = None,
    weight: Optional[Tensor] = None,
    bias: Optional[Tensor] = None,
    use_input_stats: bool = True,
    momentum: float = 0.1,
    eps: float = 1e-5,
) -> Tensor:
    r"""Applies Instance Normalization for each channel in each data sample in a
    batch.

    See :class:`~torch.nn.InstanceNorm1d`, :class:`~torch.nn.InstanceNorm2d`,
    :class:`~torch.nn.InstanceNorm3d` for details.
    """
    if has_torch_function_variadic(input, running_mean, running_var, weight, bias):
        return handle_torch_function(
            instance_norm,
            (input, running_mean, running_var, weight, bias),
            input,
            running_mean=running_mean,
            running_var=running_var,
            weight=weight,
            bias=bias,
            use_input_stats=use_input_stats,
            momentum=momentum,
            eps=eps,
        )
    if use_input_stats:
        _verify_spatial_size(input.size())
    return torch.instance_norm(
        input, weight, bias, running_mean, running_var, use_input_stats, momentum, eps, torch.backends.cudnn.enabled
    )


def layer_norm(
    input: Tensor,
    normalized_shape: List[int],
    weight: Optional[Tensor] = None,
    bias: Optional[Tensor] = None,
    eps: float = 1e-5,
) -> Tensor:
    r"""Applies Layer Normalization for last certain number of dimensions.

    See :class:`~torch.nn.LayerNorm` for details.
    """
    if has_torch_function_variadic(input, weight, bias):
        return handle_torch_function(
            layer_norm, (input, weight, bias), input, normalized_shape, weight=weight, bias=bias, eps=eps
        )
    return torch.layer_norm(input, normalized_shape, weight, bias, eps, torch.backends.cudnn.enabled)


def group_norm(
    input: Tensor, num_groups: int, weight: Optional[Tensor] = None, bias: Optional[Tensor] = None, eps: float = 1e-5
) -> Tensor:
    r"""Applies Group Normalization for last certain number of dimensions.

    See :class:`~torch.nn.GroupNorm` for details.
    """
    if has_torch_function_variadic(input, weight, bias):
        return handle_torch_function(group_norm, (input, weight, bias,), input, num_groups, weight=weight, bias=bias, eps=eps)
    _verify_batch_size([input.size(0) * input.size(1) // num_groups, num_groups] + list(input.size()[2:]))
    return torch.group_norm(input, num_groups, weight, bias, eps, torch.backends.cudnn.enabled)


def local_response_norm(input: Tensor, size: int, alpha: float = 1e-4, beta: float = 0.75, k: float = 1.0) -> Tensor:
    r"""Applies local response normalization over an input signal composed of
    several input planes, where channels occupy the second dimension.
    Applies normalization across channels.

    See :class:`~torch.nn.LocalResponseNorm` for details.
    """
    if has_torch_function_unary(input):
        return handle_torch_function(local_response_norm, (input,), input, size, alpha=alpha, beta=beta, k=k)
    dim = input.dim()
    if dim < 3:
        raise ValueError(
            "Expected 3D or higher dimensionality \
                         input (got {} dimensions)".format(
                dim
            )
        )

    if input.numel() == 0:
        return input

    div = input.mul(input).unsqueeze(1)
    if dim == 3:
        div = pad(div, (0, 0, size // 2, (size - 1) // 2))
        div = avg_pool2d(div, (size, 1), stride=1).squeeze(1)
    else:
        sizes = input.size()
        div = div.view(sizes[0], 1, sizes[1], sizes[2], -1)
        div = pad(div, (0, 0, 0, 0, size // 2, (size - 1) // 2))
        div = avg_pool3d(div, (size, 1, 1), stride=1).squeeze(1)
        div = div.view(sizes)
    div = div.mul(alpha).add(k).pow(beta)
    return input / div


# loss


def ctc_loss(
    log_probs: Tensor,
    targets: Tensor,
    input_lengths: Tensor,
    target_lengths: Tensor,
    blank: int = 0,
    reduction: str = "mean",
    zero_infinity: bool = False,
) -> Tensor:
    r"""The Connectionist Temporal Classification loss.

    See :class:`~torch.nn.CTCLoss` for details.

    Note:
        {cudnn_reproducibility_note}

    Note:
        {backward_reproducibility_note}

    Args:
        log_probs: :math:`(T, N, C)` where `C = number of characters in alphabet including blank`,
            `T = input length`, and `N = batch size`.
            The logarithmized probabilities of the outputs
            (e.g. obtained with :func:`torch.nn.functional.log_softmax`).
        targets: :math:`(N, S)` or `(sum(target_lengths))`.
            Targets cannot be blank. In the second form, the targets are assumed to be concatenated.
        input_lengths: :math:`(N)`.
            Lengths of the inputs (must each be :math:`\leq T`)
        target_lengths: :math:`(N)`.
            Lengths of the targets
        blank (int, optional):
            Blank label. Default :math:`0`.
        reduction (string, optional): Specifies the reduction to apply to the output:
            ``'none'`` | ``'mean'`` | ``'sum'``. ``'none'``: no reduction will be applied,
            ``'mean'``: the output losses will be divided by the target lengths and
            then the mean over the batch is taken, ``'sum'``: the output will be
            summed. Default: ``'mean'``
        zero_infinity (bool, optional):
            Whether to zero infinite losses and the associated gradients.
            Default: ``False``
            Infinite losses mainly occur when the inputs are too short
            to be aligned to the targets.

    Example::

        >>> log_probs = torch.randn(50, 16, 20).log_softmax(2).detach().requires_grad_()
        >>> targets = torch.randint(1, 20, (16, 30), dtype=torch.long)
        >>> input_lengths = torch.full((16,), 50, dtype=torch.long)
        >>> target_lengths = torch.randint(10,30,(16,), dtype=torch.long)
        >>> loss = F.ctc_loss(log_probs, targets, input_lengths, target_lengths)
        >>> loss.backward()
    """
    if has_torch_function_variadic(log_probs, targets, input_lengths, target_lengths):
        return handle_torch_function(
            ctc_loss,
            (log_probs, targets, input_lengths, target_lengths),
            log_probs, targets, input_lengths, target_lengths,
            blank=blank, reduction=reduction, zero_infinity=zero_infinity
        )
    return torch.ctc_loss(
        log_probs, targets, input_lengths, target_lengths, blank, _Reduction.get_enum(reduction), zero_infinity
    )


ctc_loss.__doc__ = ctc_loss.__doc__.format(**reproducibility_notes)


def nll_loss(
    input: Tensor,
    target: Tensor,
    weight: Optional[Tensor] = None,
    size_average: Optional[bool] = None,
    ignore_index: int = -100,
    reduce: Optional[bool] = None,
    reduction: str = "mean",
) -> Tensor:
    r"""The negative log likelihood loss.

    See :class:`~torch.nn.NLLLoss` for details.

    Args:
        input: :math:`(N, C)` where `C = number of classes` or :math:`(N, C, H, W)`
            in case of 2D Loss, or :math:`(N, C, d_1, d_2, ..., d_K)` where :math:`K \geq 1`
            in the case of K-dimensional loss. `input` is expected to be log-probabilities.
        target: :math:`(N)` where each value is :math:`0 \leq \text{targets}[i] \leq C-1`,
            or :math:`(N, d_1, d_2, ..., d_K)` where :math:`K \geq 1` for
            K-dimensional loss.
        weight (Tensor, optional): a manual rescaling weight given to each
            class. If given, has to be a Tensor of size `C`
        size_average (bool, optional): Deprecated (see :attr:`reduction`). By default,
            the losses are averaged over each loss element in the batch. Note that for
            some losses, there multiple elements per sample. If the field :attr:`size_average`
            is set to ``False``, the losses are instead summed for each minibatch. Ignored
            when reduce is ``False``. Default: ``True``
        ignore_index (int, optional): Specifies a target value that is ignored
            and does not contribute to the input gradient. When :attr:`size_average` is
            ``True``, the loss is averaged over non-ignored targets. Default: -100
        reduce (bool, optional): Deprecated (see :attr:`reduction`). By default, the
            losses are averaged or summed over observations for each minibatch depending
            on :attr:`size_average`. When :attr:`reduce` is ``False``, returns a loss per
            batch element instead and ignores :attr:`size_average`. Default: ``True``
        reduction (string, optional): Specifies the reduction to apply to the output:
            ``'none'`` | ``'mean'`` | ``'sum'``. ``'none'``: no reduction will be applied,
            ``'mean'``: the sum of the output will be divided by the number of
            elements in the output, ``'sum'``: the output will be summed. Note: :attr:`size_average`
            and :attr:`reduce` are in the process of being deprecated, and in the meantime,
            specifying either of those two args will override :attr:`reduction`. Default: ``'mean'``

    Example::

        >>> # input is of size N x C = 3 x 5
        >>> input = torch.randn(3, 5, requires_grad=True)
        >>> # each element in target has to have 0 <= value < C
        >>> target = torch.tensor([1, 0, 4])
        >>> output = F.nll_loss(F.log_softmax(input), target)
        >>> output.backward()
    """
    if has_torch_function_variadic(input, target, weight):
        return handle_torch_function(
            nll_loss,
            (input, target, weight),
            input,
            target,
            weight=weight,
            size_average=size_average,
            ignore_index=ignore_index,
            reduce=reduce,
            reduction=reduction,
        )
    if size_average is not None or reduce is not None:
        reduction = _Reduction.legacy_get_string(size_average, reduce)
    return torch._C._nn.nll_loss_nd(input, target, weight, _Reduction.get_enum(reduction), ignore_index)


def poisson_nll_loss(
    input: Tensor,
    target: Tensor,
    log_input: bool = True,
    full: bool = False,
    size_average: Optional[bool] = None,
    eps: float = 1e-8,
    reduce: Optional[bool] = None,
    reduction: str = "mean",
) -> Tensor:
    r"""Poisson negative log likelihood loss.

    See :class:`~torch.nn.PoissonNLLLoss` for details.

    Args:
        input: expectation of underlying Poisson distribution.
        target: random sample :math:`target \sim \text{Poisson}(input)`.
        log_input: if ``True`` the loss is computed as
            :math:`\exp(\text{input}) - \text{target} * \text{input}`, if ``False`` then loss is
            :math:`\text{input} - \text{target} * \log(\text{input}+\text{eps})`. Default: ``True``
        full: whether to compute full loss, i. e. to add the Stirling
            approximation term. Default: ``False``
            :math:`\text{target} * \log(\text{target}) - \text{target} + 0.5 * \log(2 * \pi * \text{target})`.
        size_average (bool, optional): Deprecated (see :attr:`reduction`). By default,
            the losses are averaged over each loss element in the batch. Note that for
            some losses, there multiple elements per sample. If the field :attr:`size_average`
            is set to ``False``, the losses are instead summed for each minibatch. Ignored
            when reduce is ``False``. Default: ``True``
        eps (float, optional): Small value to avoid evaluation of :math:`\log(0)` when
            :attr:`log_input`\ =\ ``False``. Default: 1e-8
        reduce (bool, optional): Deprecated (see :attr:`reduction`). By default, the
            losses are averaged or summed over observations for each minibatch depending
            on :attr:`size_average`. When :attr:`reduce` is ``False``, returns a loss per
            batch element instead and ignores :attr:`size_average`. Default: ``True``
        reduction (string, optional): Specifies the reduction to apply to the output:
            ``'none'`` | ``'mean'`` | ``'sum'``. ``'none'``: no reduction will be applied,
            ``'mean'``: the sum of the output will be divided by the number of
            elements in the output, ``'sum'``: the output will be summed. Note: :attr:`size_average`
            and :attr:`reduce` are in the process of being deprecated, and in the meantime,
            specifying either of those two args will override :attr:`reduction`. Default: ``'mean'``

    """
    if has_torch_function_variadic(input, target):
        return handle_torch_function(
            poisson_nll_loss,
            (input, target),
            input,
            target,
            log_input=log_input,
            full=full,
            size_average=size_average,
            eps=eps,
            reduce=reduce,
            reduction=reduction,
        )
    if size_average is not None or reduce is not None:
        reduction = _Reduction.legacy_get_string(size_average, reduce)
    if reduction != "none" and reduction != "mean" and reduction != "sum":
        ret = input
        raise ValueError(reduction + " is not valid")

    ret = torch.poisson_nll_loss(input, target, log_input, full, eps, _Reduction.get_enum(reduction))
    return ret


def gaussian_nll_loss(
    input: Tensor,
    target: Tensor,
    var: Tensor,
    full: bool = False,
    eps: float = 1e-6,
    reduction: str = "mean",
) -> Tensor:
    r"""Gaussian negative log likelihood loss.

    See :class:`~torch.nn.GaussianNLLLoss` for details.

    Args:
        input: expectation of the Gaussian distribution.
        target: sample from the Gaussian distribution.
        var: tensor of positive variance(s), one for each of the expectations
            in the input (heteroscedastic), or a single one (homoscedastic).
        full (bool, optional): include the constant term in the loss calculation. Default: ``False``.
        eps (float, optional): value added to var, for stability. Default: 1e-6.
        reduction (string, optional): specifies the reduction to apply to the output:
            ``'none'`` | ``'mean'`` | ``'sum'``. ``'none'``: no reduction will be applied,
            ``'mean'``: the output is the average of all batch member losses,
            ``'sum'``: the output is the sum of all batch member losses.
            Default: ``'mean'``.
    """
    if has_torch_function_variadic(input, target, var):
        return handle_torch_function(
            gaussian_nll_loss,
            (input, target, var),
            input,
            target,
            var,
            full=full,
            eps=eps,
            reduction=reduction,
        )

    # Check var size
    # If var.size == input.size, the case is heteroscedastic and no further checks are needed.
    # Otherwise:
    if var.size() != input.size():

        # If var is one dimension short of input, but the sizes match otherwise, then this is a homoscedastic case.
        # e.g. input.size = (10, 2, 3), var.size = (10, 2)
        # -> unsqueeze var so that var.shape = (10, 2, 1)
        # this is done so that broadcasting can happen in the loss calculation
        if input.size()[:-1] == var.size():
            var = torch.unsqueeze(var, -1)

        # This checks if the sizes match up to the final dimension, and the final dimension of var is of size 1.
        # This is also a homoscedastic case.
        # e.g. input.size = (10, 2, 3), var.size = (10, 2, 1)
        elif input.size()[:-1] == var.size()[:-1] and var.size(-1) == 1:  # Heteroscedastic case
            pass

        # If none of the above pass, then the size of var is incorrect.
        else:
            raise ValueError("var is of incorrect size")

    # Check validity of reduction mode
    if reduction != 'none' and reduction != 'mean' and reduction != 'sum':
        raise ValueError(reduction + " is not valid")

    # Entries of var must be non-negative
    if torch.any(var < 0):
        raise ValueError("var has negative entry/entries")

    # Clamp for stability
    var = var.clone()
    with torch.no_grad():
        var.clamp_(min=eps)

    # Calculate the loss
    loss = 0.5 * (torch.log(var) + (input - target)**2 / var)
    if full:
        loss += 0.5 * math.log(2 * math.pi)

    if reduction == 'mean':
        return loss.mean()
    elif reduction == 'sum':
        return loss.sum()
    else:
        return loss


def kl_div(
    input: Tensor,
    target: Tensor,
    size_average: Optional[bool] = None,
    reduce: Optional[bool] = None,
    reduction: str = "mean",
    log_target: bool = False,
) -> Tensor:
    r"""The `Kullback-Leibler divergence Loss
    <https://en.wikipedia.org/wiki/Kullback-Leibler_divergence>`__

    See :class:`~torch.nn.KLDivLoss` for details.

    Args:
        input: Tensor of arbitrary shape in log-probabilities.
        target: Tensor of the same shape as input. See :attr:`log_target` for
            the target's interpretation.
        size_average (bool, optional): Deprecated (see :attr:`reduction`). By default,
            the losses are averaged over each loss element in the batch. Note that for
            some losses, there multiple elements per sample. If the field :attr:`size_average`
            is set to ``False``, the losses are instead summed for each minibatch. Ignored
            when reduce is ``False``. Default: ``True``
        reduce (bool, optional): Deprecated (see :attr:`reduction`). By default, the
            losses are averaged or summed over observations for each minibatch depending
            on :attr:`size_average`. When :attr:`reduce` is ``False``, returns a loss per
            batch element instead and ignores :attr:`size_average`. Default: ``True``
        reduction (string, optional): Specifies the reduction to apply to the output:
            ``'none'`` | ``'batchmean'`` | ``'sum'`` | ``'mean'``.
            ``'none'``: no reduction will be applied
            ``'batchmean'``: the sum of the output will be divided by the batchsize
            ``'sum'``: the output will be summed
            ``'mean'``: the output will be divided by the number of elements in the output
            Default: ``'mean'``
        log_target (bool): A flag indicating whether ``target`` is passed in the log space.
            It is recommended to pass certain distributions (like ``softmax``)
            in the log space to avoid numerical issues caused by explicit ``log``.
            Default: ``False``

    .. note::
        :attr:`size_average` and :attr:`reduce` are in the process of being deprecated,
        and in the meantime, specifying either of those two args will override :attr:`reduction`.

    .. note::
        :attr:`reduction` = ``'mean'`` doesn't return the true kl divergence value, please use
        :attr:`reduction` = ``'batchmean'`` which aligns with KL math definition.
        In the next major release, ``'mean'`` will be changed to be the same as 'batchmean'.
    """
    if has_torch_function_variadic(input, target):
        return handle_torch_function(
            kl_div,
            (input, target),
            input,
            target,
            size_average=size_average,
            reduce=reduce,
            reduction=reduction,
            log_target=log_target,
        )
    if size_average is not None or reduce is not None:
        reduction_enum = _Reduction.legacy_get_enum(size_average, reduce)
    else:
        if reduction == "mean":
            warnings.warn(
                "reduction: 'mean' divides the total loss by both the batch size and the support size."
                "'batchmean' divides only by the batch size, and aligns with the KL div math definition."
                "'mean' will be changed to behave the same as 'batchmean' in the next major release."
            )

        # special case for batchmean
        if reduction == "batchmean":
            reduction_enum = _Reduction.get_enum("sum")
        else:
            reduction_enum = _Reduction.get_enum(reduction)

    reduced = torch.kl_div(input, target, reduction_enum, log_target=log_target)

    if reduction == "batchmean" and input.dim() != 0:
        reduced = reduced / input.size()[0]

    return reduced


def cross_entropy(
    input: Tensor,
    target: Tensor,
    weight: Optional[Tensor] = None,
    size_average: Optional[bool] = None,
    ignore_index: int = -100,
    reduce: Optional[bool] = None,
    reduction: str = "mean",
    label_smoothing: float = 0.0,
) -> Tensor:
    r"""This criterion computes the cross entropy loss between input and target.

    See :class:`~torch.nn.CrossEntropyLoss` for details.

    Args:
        input (Tensor) : :math:`(N, C)` where `C = number of classes` or :math:`(N, C, H, W)`
            in case of 2D Loss, or :math:`(N, C, d_1, d_2, ..., d_K)` where :math:`K \geq 1`
            in the case of K-dimensional loss. `input` is expected to contain unnormalized scores
            (often referred to as logits).
        target (Tensor) : If containing class indices, shape :math:`(N)` where each value is
            :math:`0 \leq \text{targets}[i] \leq C-1`, or :math:`(N, d_1, d_2, ..., d_K)` with
            :math:`K \geq 1` in the case of K-dimensional loss. If containing class probabilities,
            same shape as the input.
        weight (Tensor, optional): a manual rescaling weight given to each
            class. If given, has to be a Tensor of size `C`
        size_average (bool, optional): Deprecated (see :attr:`reduction`). By default,
            the losses are averaged over each loss element in the batch. Note that for
            some losses, there multiple elements per sample. If the field :attr:`size_average`
            is set to ``False``, the losses are instead summed for each minibatch. Ignored
            when reduce is ``False``. Default: ``True``
        ignore_index (int, optional): Specifies a target value that is ignored
            and does not contribute to the input gradient. When :attr:`size_average` is
            ``True``, the loss is averaged over non-ignored targets. Note that
            :attr:`ignore_index` is only applicable when the target contains class indices.
            Default: -100
        reduce (bool, optional): Deprecated (see :attr:`reduction`). By default, the
            losses are averaged or summed over observations for each minibatch depending
            on :attr:`size_average`. When :attr:`reduce` is ``False``, returns a loss per
            batch element instead and ignores :attr:`size_average`. Default: ``True``
        reduction (string, optional): Specifies the reduction to apply to the output:
            ``'none'`` | ``'mean'`` | ``'sum'``. ``'none'``: no reduction will be applied,
            ``'mean'``: the sum of the output will be divided by the number of
            elements in the output, ``'sum'``: the output will be summed. Note: :attr:`size_average`
            and :attr:`reduce` are in the process of being deprecated, and in the meantime,
            specifying either of those two args will override :attr:`reduction`. Default: ``'mean'``
        label_smoothing (float, optional): A float in [0.0, 1.0]. Specifies the amount
            of smoothing when computing the loss, where 0.0 means no smoothing. The targets
            become a mixture of the original ground truth and a uniform distribution as described in
            `Rethinking the Inception Architecture for Computer Vision <https://arxiv.org/abs/1512.00567>`__. Default: :math:`0.0`.

    Examples::

        >>> # Example of target with class indices
        >>> input = torch.randn(3, 5, requires_grad=True)
        >>> target = torch.randint(5, (3,), dtype=torch.int64)
        >>> loss = F.cross_entropy(input, target)
        >>> loss.backward()
        >>>
        >>> # Example of target with class probabilities
        >>> input = torch.randn(3, 5, requires_grad=True)
        >>> target = torch.randn(3, 5).softmax(dim=1)
        >>> loss = F.cross_entropy(input, target)
        >>> loss.backward()
    """
    if has_torch_function_variadic(input, target, weight):
        return handle_torch_function(
            cross_entropy,
            (input, target, weight),
            input,
            target,
            weight=weight,
            size_average=size_average,
            ignore_index=ignore_index,
            reduce=reduce,
            reduction=reduction,
            label_smoothing=label_smoothing,
        )
    if size_average is not None or reduce is not None:
        reduction = _Reduction.legacy_get_string(size_average, reduce)
    return torch._C._nn.cross_entropy_loss(input, target, weight, _Reduction.get_enum(reduction), ignore_index, label_smoothing)


def binary_cross_entropy(
    input: Tensor,
    target: Tensor,
    weight: Optional[Tensor] = None,
    size_average: Optional[bool] = None,
    reduce: Optional[bool] = None,
    reduction: str = "mean",
) -> Tensor:
    r"""Function that measures the Binary Cross Entropy between the target and input
    probabilities.

    See :class:`~torch.nn.BCELoss` for details.

    Args:
        input: Tensor of arbitrary shape as probabilities.
        target: Tensor of the same shape as input with values between 0 and 1.
        weight (Tensor, optional): a manual rescaling weight
                if provided it's repeated to match input tensor shape
        size_average (bool, optional): Deprecated (see :attr:`reduction`). By default,
            the losses are averaged over each loss element in the batch. Note that for
            some losses, there multiple elements per sample. If the field :attr:`size_average`
            is set to ``False``, the losses are instead summed for each minibatch. Ignored
            when reduce is ``False``. Default: ``True``
        reduce (bool, optional): Deprecated (see :attr:`reduction`). By default, the
            losses are averaged or summed over observations for each minibatch depending
            on :attr:`size_average`. When :attr:`reduce` is ``False``, returns a loss per
            batch element instead and ignores :attr:`size_average`. Default: ``True``
        reduction (string, optional): Specifies the reduction to apply to the output:
            ``'none'`` | ``'mean'`` | ``'sum'``. ``'none'``: no reduction will be applied,
            ``'mean'``: the sum of the output will be divided by the number of
            elements in the output, ``'sum'``: the output will be summed. Note: :attr:`size_average`
            and :attr:`reduce` are in the process of being deprecated, and in the meantime,
            specifying either of those two args will override :attr:`reduction`. Default: ``'mean'``

    Examples::

        >>> input = torch.randn((3, 2), requires_grad=True)
        >>> target = torch.rand((3, 2), requires_grad=False)
        >>> loss = F.binary_cross_entropy(F.sigmoid(input), target)
        >>> loss.backward()
    """
    if has_torch_function_variadic(input, target, weight):
        return handle_torch_function(
            binary_cross_entropy,
            (input, target, weight),
            input,
            target,
            weight=weight,
            size_average=size_average,
            reduce=reduce,
            reduction=reduction,
        )
    if size_average is not None or reduce is not None:
        reduction_enum = _Reduction.legacy_get_enum(size_average, reduce)
    else:
        reduction_enum = _Reduction.get_enum(reduction)
    if target.size() != input.size():
        raise ValueError(
            "Using a target size ({}) that is different to the input size ({}) is deprecated. "
            "Please ensure they have the same size.".format(target.size(), input.size())
        )

    if weight is not None:
        new_size = _infer_size(target.size(), weight.size())
        weight = weight.expand(new_size)

    return torch._C._nn.binary_cross_entropy(input, target, weight, reduction_enum)


def binary_cross_entropy_with_logits(
    input: Tensor,
    target: Tensor,
    weight: Optional[Tensor] = None,
    size_average: Optional[bool] = None,
    reduce: Optional[bool] = None,
    reduction: str = "mean",
    pos_weight: Optional[Tensor] = None,
) -> Tensor:
    r"""Function that measures Binary Cross Entropy between target and input
    logits.

    See :class:`~torch.nn.BCEWithLogitsLoss` for details.

    Args:
        input: Tensor of arbitrary shape as unnormalized scores (often referred to as logits).
        target: Tensor of the same shape as input with values between 0 and 1
        weight (Tensor, optional): a manual rescaling weight
            if provided it's repeated to match input tensor shape
        size_average (bool, optional): Deprecated (see :attr:`reduction`). By default,
            the losses are averaged over each loss element in the batch. Note that for
            some losses, there multiple elements per sample. If the field :attr:`size_average`
            is set to ``False``, the losses are instead summed for each minibatch. Ignored
            when reduce is ``False``. Default: ``True``
        reduce (bool, optional): Deprecated (see :attr:`reduction`). By default, the
            losses are averaged or summed over observations for each minibatch depending
            on :attr:`size_average`. When :attr:`reduce` is ``False``, returns a loss per
            batch element instead and ignores :attr:`size_average`. Default: ``True``
        reduction (string, optional): Specifies the reduction to apply to the output:
            ``'none'`` | ``'mean'`` | ``'sum'``. ``'none'``: no reduction will be applied,
            ``'mean'``: the sum of the output will be divided by the number of
            elements in the output, ``'sum'``: the output will be summed. Note: :attr:`size_average`
            and :attr:`reduce` are in the process of being deprecated, and in the meantime,
            specifying either of those two args will override :attr:`reduction`. Default: ``'mean'``
        pos_weight (Tensor, optional): a weight of positive examples.
                Must be a vector with length equal to the number of classes.

    Examples::

         >>> input = torch.randn(3, requires_grad=True)
         >>> target = torch.empty(3).random_(2)
         >>> loss = F.binary_cross_entropy_with_logits(input, target)
         >>> loss.backward()
    """
    if has_torch_function_variadic(input, target, weight, pos_weight):
        return handle_torch_function(
            binary_cross_entropy_with_logits,
            (input, target, weight, pos_weight),
            input,
            target,
            weight=weight,
            size_average=size_average,
            reduce=reduce,
            reduction=reduction,
            pos_weight=pos_weight,
        )
    if size_average is not None or reduce is not None:
        reduction_enum = _Reduction.legacy_get_enum(size_average, reduce)
    else:
        reduction_enum = _Reduction.get_enum(reduction)

    if not (target.size() == input.size()):
        raise ValueError("Target size ({}) must be the same as input size ({})".format(target.size(), input.size()))

    return torch.binary_cross_entropy_with_logits(input, target, weight, pos_weight, reduction_enum)


def smooth_l1_loss(
    input: Tensor,
    target: Tensor,
    size_average: Optional[bool] = None,
    reduce: Optional[bool] = None,
    reduction: str = "mean",
    beta: float = 1.0,
) -> Tensor:
    r"""Function that uses a squared term if the absolute
    element-wise error falls below beta and an L1 term otherwise.

    See :class:`~torch.nn.SmoothL1Loss` for details.
    """
    if has_torch_function_variadic(input, target):
        return handle_torch_function(
            smooth_l1_loss,
            (input, target),
            input,
            target,
            size_average=size_average,
            reduce=reduce,
            reduction=reduction,
            beta=beta,
        )
    if not (target.size() == input.size()):
        warnings.warn(
            "Using a target size ({}) that is different to the input size ({}). "
            "This will likely lead to incorrect results due to broadcasting. "
            "Please ensure they have the same size.".format(target.size(), input.size()),
            stacklevel=2,
        )
    if size_average is not None or reduce is not None:
        reduction = _Reduction.legacy_get_string(size_average, reduce)

    expanded_input, expanded_target = torch.broadcast_tensors(input, target)
    return torch._C._nn.smooth_l1_loss(expanded_input, expanded_target, _Reduction.get_enum(reduction), beta)


def huber_loss(
    input: Tensor,
    target: Tensor,
    reduction: str = 'mean',
    delta: float = 1.0,
) -> Tensor:
    r"""Function that uses a squared term if the absolute
    element-wise error falls below delta and a delta-scaled L1 term otherwise.

    See :class:`~torch.nn.HuberLoss` for details.
    """
    if has_torch_function_variadic(input, target):
        return handle_torch_function(
            huber_loss,
            (input, target),
            input,
            target,
            reduction=reduction,
            delta=delta,
        )
    if not (target.size() == input.size()):
        warnings.warn("Using a target size ({}) that is different to the input size ({}). "
                      "This will likely lead to incorrect results due to broadcasting. "
                      "Please ensure they have the same size.".format(target.size(), input.size()),
                      stacklevel=2)

    expanded_input, expanded_target = torch.broadcast_tensors(input, target)
    return torch._C._nn.huber_loss(expanded_input, expanded_target, _Reduction.get_enum(reduction), delta)


def l1_loss(
    input: Tensor,
    target: Tensor,
    size_average: Optional[bool] = None,
    reduce: Optional[bool] = None,
    reduction: str = "mean",
) -> Tensor:
    r"""l1_loss(input, target, size_average=None, reduce=None, reduction='mean') -> Tensor

    Function that takes the mean element-wise absolute value difference.

    See :class:`~torch.nn.L1Loss` for details.
    """
    if has_torch_function_variadic(input, target):
        return handle_torch_function(
            l1_loss, (input, target), input, target, size_average=size_average, reduce=reduce, reduction=reduction
        )
    if not (target.size() == input.size()):
        warnings.warn(
            "Using a target size ({}) that is different to the input size ({}). "
            "This will likely lead to incorrect results due to broadcasting. "
            "Please ensure they have the same size.".format(target.size(), input.size()),
            stacklevel=2,
        )
    if size_average is not None or reduce is not None:
        reduction = _Reduction.legacy_get_string(size_average, reduce)

    expanded_input, expanded_target = torch.broadcast_tensors(input, target)
    return torch._C._nn.l1_loss(expanded_input, expanded_target, _Reduction.get_enum(reduction))


def mse_loss(
    input: Tensor,
    target: Tensor,
    size_average: Optional[bool] = None,
    reduce: Optional[bool] = None,
    reduction: str = "mean",
) -> Tensor:
    r"""mse_loss(input, target, size_average=None, reduce=None, reduction='mean') -> Tensor

    Measures the element-wise mean squared error.

    See :class:`~torch.nn.MSELoss` for details.
    """
    if has_torch_function_variadic(input, target):
        return handle_torch_function(
            mse_loss, (input, target), input, target, size_average=size_average, reduce=reduce, reduction=reduction
        )
    if not (target.size() == input.size()):
        warnings.warn(
            "Using a target size ({}) that is different to the input size ({}). "
            "This will likely lead to incorrect results due to broadcasting. "
            "Please ensure they have the same size.".format(target.size(), input.size()),
            stacklevel=2,
        )
    if size_average is not None or reduce is not None:
        reduction = _Reduction.legacy_get_string(size_average, reduce)

    expanded_input, expanded_target = torch.broadcast_tensors(input, target)
    return torch._C._nn.mse_loss(expanded_input, expanded_target, _Reduction.get_enum(reduction))


def margin_ranking_loss(
    input1: Tensor,
    input2: Tensor,
    target: Tensor,
    margin: float = 0,
    size_average: Optional[bool] = None,
    reduce: Optional[bool] = None,
    reduction: str = "mean",
) -> Tensor:
    r"""margin_ranking_loss(input1, input2, target, margin=0, size_average=None, reduce=None, reduction='mean') -> Tensor

    See :class:`~torch.nn.MarginRankingLoss` for details.
    """
    if has_torch_function_variadic(input1, input2, target):
        return handle_torch_function(
            margin_ranking_loss,
            (input1, input2, target),
            input1,
            input2,
            target,
            margin=margin,
            size_average=size_average,
            reduce=reduce,
            reduction=reduction,
        )
    if size_average is not None or reduce is not None:
        reduction_enum = _Reduction.legacy_get_enum(size_average, reduce)
    else:
        reduction_enum = _Reduction.get_enum(reduction)
    if (input1.dim() != input2.dim() or input1.dim() != target.dim()):
        raise RuntimeError(
            (
                "margin_ranking_loss : All input tensors should have same dimension but got sizes: "
                "input1: {}, input2: {}, target: {} ".format(input1.size(), input2.size(), target.size())
            )
        )
    return torch.margin_ranking_loss(input1, input2, target, margin, reduction_enum)


def hinge_embedding_loss(
    input: Tensor,
    target: Tensor,
    margin: float = 1.0,
    size_average: Optional[bool] = None,
    reduce: Optional[bool] = None,
    reduction: str = "mean",
) -> Tensor:
    r"""hinge_embedding_loss(input, target, margin=1.0, size_average=None, reduce=None, reduction='mean') -> Tensor

    See :class:`~torch.nn.HingeEmbeddingLoss` for details.
    """
    if has_torch_function_variadic(input, target):
        return handle_torch_function(
            hinge_embedding_loss,
            (input, target),
            input,
            target,
            margin=margin,
            size_average=size_average,
            reduce=reduce,
            reduction=reduction,
        )
    if size_average is not None or reduce is not None:
        reduction_enum = _Reduction.legacy_get_enum(size_average, reduce)
    else:
        reduction_enum = _Reduction.get_enum(reduction)
    return torch.hinge_embedding_loss(input, target, margin, reduction_enum)


def multilabel_margin_loss(
    input: Tensor,
    target: Tensor,
    size_average: Optional[bool] = None,
    reduce: Optional[bool] = None,
    reduction: str = "mean",
) -> Tensor:
    r"""multilabel_margin_loss(input, target, size_average=None, reduce=None, reduction='mean') -> Tensor

    See :class:`~torch.nn.MultiLabelMarginLoss` for details.
    """
    if has_torch_function_variadic(input, target):
        return handle_torch_function(
            multilabel_margin_loss,
            (input, target),
            input,
            target,
            size_average=size_average,
            reduce=reduce,
            reduction=reduction,
        )
    if size_average is not None or reduce is not None:
        reduction_enum = _Reduction.legacy_get_enum(size_average, reduce)
    else:
        reduction_enum = _Reduction.get_enum(reduction)
    return torch._C._nn.multilabel_margin_loss(input, target, reduction_enum)


def soft_margin_loss(
    input: Tensor,
    target: Tensor,
    size_average: Optional[bool] = None,
    reduce: Optional[bool] = None,
    reduction: str = "mean",
) -> Tensor:
    r"""soft_margin_loss(input, target, size_average=None, reduce=None, reduction='mean') -> Tensor

    See :class:`~torch.nn.SoftMarginLoss` for details.
    """
    if has_torch_function_variadic(input, target):
        return handle_torch_function(
            soft_margin_loss, (input, target), input, target, size_average=size_average, reduce=reduce, reduction=reduction
        )
    if size_average is not None or reduce is not None:
        reduction_enum = _Reduction.legacy_get_enum(size_average, reduce)
    else:
        reduction_enum = _Reduction.get_enum(reduction)
    return torch._C._nn.soft_margin_loss(input, target, reduction_enum)


def multilabel_soft_margin_loss(
    input: Tensor,
    target: Tensor,
    weight: Optional[Tensor] = None,
    size_average: Optional[bool] = None,
    reduce: Optional[bool] = None,
    reduction: str = "mean",
) -> Tensor:
    r"""multilabel_soft_margin_loss(input, target, weight=None, size_average=None) -> Tensor

    See :class:`~torch.nn.MultiLabelSoftMarginLoss` for details.
    """
    if has_torch_function_variadic(input, target, weight):
        return handle_torch_function(
            multilabel_soft_margin_loss,
            (input, target, weight),
            input,
            target,
            weight=weight,
            size_average=size_average,
            reduce=reduce,
            reduction=reduction,
        )
    if size_average is not None or reduce is not None:
        reduction = _Reduction.legacy_get_string(size_average, reduce)

    loss = -(target * logsigmoid(input) + (1 - target) * logsigmoid(-input))

    if weight is not None:
        loss = loss * weight

    class_dim = input.dim() - 1
    C = input.size(class_dim)
    loss = loss.sum(dim=class_dim) / C  # only return N loss values

    if reduction == "none":
        ret = loss
    elif reduction == "mean":
        ret = loss.mean()
    elif reduction == "sum":
        ret = loss.sum()
    else:
        ret = input
        raise ValueError(reduction + " is not valid")
    return ret


def cosine_embedding_loss(
    input1: Tensor,
    input2: Tensor,
    target: Tensor,
    margin: float = 0,
    size_average: Optional[bool] = None,
    reduce: Optional[bool] = None,
    reduction: str = "mean",
) -> Tensor:
    r"""cosine_embedding_loss(input1, input2, target, margin=0, size_average=None, reduce=None, reduction='mean') -> Tensor

    See :class:`~torch.nn.CosineEmbeddingLoss` for details.
    """
    if has_torch_function_variadic(input1, input2, target):
        return handle_torch_function(
            cosine_embedding_loss,
            (input1, input2, target),
            input1,
            input2,
            target,
            margin=margin,
            size_average=size_average,
            reduce=reduce,
            reduction=reduction,
        )
    if size_average is not None or reduce is not None:
        reduction_enum = _Reduction.legacy_get_enum(size_average, reduce)
    else:
        reduction_enum = _Reduction.get_enum(reduction)
    return torch.cosine_embedding_loss(input1, input2, target, margin, reduction_enum)


def multi_margin_loss(
    input: Tensor,
    target: Tensor,
    p: int = 1,
    margin: float = 1.0,
    weight: Optional[Tensor] = None,
    size_average: Optional[bool] = None,
    reduce: Optional[bool] = None,
    reduction: str = "mean",
) -> Tensor:
    r"""multi_margin_loss(input, target, p=1, margin=1, weight=None, size_average=None,
                          reduce=None, reduction='mean') -> Tensor

    See :class:`~torch.nn.MultiMarginLoss` for details.
    """
    if has_torch_function_variadic(input, target, weight):
        return handle_torch_function(
            multi_margin_loss,
            (input, target, weight),
            input,
            target,
            p=p,
            margin=margin,
            weight=weight,
            size_average=size_average,
            reduce=reduce,
            reduction=reduction,
        )
    if size_average is not None or reduce is not None:
        reduction_enum = _Reduction.legacy_get_enum(size_average, reduce)
    else:
        reduction_enum = _Reduction.get_enum(reduction)
    if p != 1 and p != 2:
        raise ValueError("only p == 1 and p == 2 supported")
    if weight is not None:
        if weight.dim() != 1:
            raise ValueError("weight must be one-dimensional")

    return torch._C._nn.multi_margin_loss(input, target, p, margin, weight, reduction_enum)


pixel_shuffle = _add_docstr(
    torch.pixel_shuffle,
    r"""
pixel_shuffle(input, upscale_factor) -> Tensor

Rearranges elements in a tensor of shape :math:`(*, C \times r^2, H, W)` to a
tensor of shape :math:`(*, C, H \times r, W \times r)`, where r is the :attr:`upscale_factor`.

See :class:`~torch.nn.PixelShuffle` for details.

Args:
    input (Tensor): the input tensor
    upscale_factor (int): factor to increase spatial resolution by

Examples::

    >>> input = torch.randn(1, 9, 4, 4)
    >>> output = torch.nn.functional.pixel_shuffle(input, 3)
    >>> print(output.size())
    torch.Size([1, 1, 12, 12])
""",
)

pixel_unshuffle = _add_docstr(
    torch.pixel_unshuffle,
    r"""
pixel_unshuffle(input, downscale_factor) -> Tensor

Reverses the :class:`~torch.nn.PixelShuffle` operation by rearranging elements in a
tensor of shape :math:`(*, C, H \times r, W \times r)` to a tensor of shape
:math:`(*, C \times r^2, H, W)`, where r is the :attr:`downscale_factor`.

See :class:`~torch.nn.PixelUnshuffle` for details.

Args:
    input (Tensor): the input tensor
    downscale_factor (int): factor to increase spatial resolution by

Examples::

    >>> input = torch.randn(1, 1, 12, 12)
    >>> output = torch.nn.functional.pixel_unshuffle(input, 3)
    >>> print(output.size())
    torch.Size([1, 9, 4, 4])
""",
)

channel_shuffle = _add_docstr(
    torch.channel_shuffle,
    r"""
channel_shuffle(input, groups) -> Tensor

Divide the channels in a tensor of shape :math:`(*, C , H, W)`
into g groups and rearrange them as :math:`(*, C \frac g, g, H, W)`,
while keeping the original tensor shape.

See :class:`~torch.nn.ChannelShuffle` for details.

Args:
    input (Tensor): the input tensor
    groups (int): number of groups to divide channels in and rearrange.

Examples::

    >>> input = torch.randn(1, 4, 2, 2)
    >>> print(input)
    [[[[1, 2],
       [3, 4]],
      [[5, 6],
       [7, 8]],
      [[9, 10],
       [11, 12]],
      [[13, 14],
       [15, 16]],
     ]]
    >>> output = torch.nn.functional.channel_shuffle(input, 2)
    >>> print(output)
    [[[[1, 2],
       [3, 4]],
      [[9, 10],
       [11, 12]],
      [[5, 6],
       [7, 8]],
      [[13, 14],
       [15, 16]],
     ]]
""",
)


@_overload  # noqa: F811
def upsample(input: Tensor, size: Optional[int] = None, scale_factor: Optional[float] = None, mode: str = "nearest", align_corners: Optional[bool] = None) -> Tensor:  # noqa: F811
    pass


@_overload  # noqa: F811
def upsample(input: Tensor, size: Optional[List[int]] = None, scale_factor: Optional[float] = None, mode: str = "nearest", align_corners: Optional[bool] = None) -> Tensor:  # noqa: F811
    pass


def upsample(input, size=None, scale_factor=None, mode="nearest", align_corners=None):  # noqa: F811
    r"""Upsamples the input to either the given :attr:`size` or the given
    :attr:`scale_factor`

    .. warning::
        This function is deprecated in favor of :func:`torch.nn.functional.interpolate`.
        This is equivalent with ``nn.functional.interpolate(...)``.

    Note:
        {backward_reproducibility_note}

    The algorithm used for upsampling is determined by :attr:`mode`.

    Currently temporal, spatial and volumetric upsampling are supported, i.e.
    expected inputs are 3-D, 4-D or 5-D in shape.

    The input dimensions are interpreted in the form:
    `mini-batch x channels x [optional depth] x [optional height] x width`.

    The modes available for upsampling are: `nearest`, `linear` (3D-only),
    `bilinear`, `bicubic` (4D-only), `trilinear` (5D-only)

    Args:
        input (Tensor): the input tensor
        size (int or Tuple[int] or Tuple[int, int] or Tuple[int, int, int]):
            output spatial size.
        scale_factor (float or Tuple[float]): multiplier for spatial size. Has to match input size if it is a tuple.
        mode (string): algorithm used for upsampling:
            ``'nearest'`` | ``'linear'`` | ``'bilinear'`` | ``'bicubic'`` |
            ``'trilinear'``. Default: ``'nearest'``
        align_corners (bool, optional): Geometrically, we consider the pixels of the
            input and output as squares rather than points.
            If set to ``True``, the input and output tensors are aligned by the
            center points of their corner pixels, preserving the values at the corner pixels.
            If set to ``False``, the input and output tensors are aligned by the corner
            points of their corner pixels, and the interpolation uses edge value padding
            for out-of-boundary values, making this operation *independent* of input size
            when :attr:`scale_factor` is kept the same. This only has an effect when :attr:`mode`
            is ``'linear'``, ``'bilinear'``, ``'bicubic'`` or ``'trilinear'``.
            Default: ``False``

    .. note::
        With ``mode='bicubic'``, it's possible to cause overshoot, in other words it can produce
        negative values or values greater than 255 for images.
        Explicitly call ``result.clamp(min=0, max=255)`` if you want to reduce the overshoot
        when displaying the image.

    .. warning::
        With ``align_corners = True``, the linearly interpolating modes
        (`linear`, `bilinear`, and `trilinear`) don't proportionally align the
        output and input pixels, and thus the output values can depend on the
        input size. This was the default behavior for these modes up to version
        0.3.1. Since then, the default behavior is ``align_corners = False``.
        See :class:`~torch.nn.Upsample` for concrete examples on how this
        affects the outputs.

    """
    warnings.warn("nn.functional.upsample is deprecated. Use nn.functional.interpolate instead.")
    return interpolate(input, size, scale_factor, mode, align_corners)


upsample.__doc__ = upsample.__doc__.format(**reproducibility_notes)


@_overload  # noqa: F811
def interpolate(input: Tensor, size: Optional[int] = None, scale_factor: Optional[List[float]] = None, mode: str = 'nearest', align_corners: Optional[bool] = None, recompute_scale_factor: Optional[bool] = None) -> Tensor:  # noqa: F811
    pass


@_overload  # noqa: F811
def interpolate(input: Tensor, size: Optional[List[int]] = None, scale_factor: Optional[List[float]] = None, mode: str = 'nearest', align_corners: Optional[bool] = None, recompute_scale_factor: Optional[bool] = None) -> Tensor:  # noqa: F811
    pass


@_overload  # noqa: F811
def interpolate(input: Tensor, size: Optional[int] = None, scale_factor: Optional[float] = None, mode: str = 'nearest', align_corners: Optional[bool] = None, recompute_scale_factor: Optional[bool] = None) -> Tensor:  # noqa: F811
    pass


@_overload  # noqa: F811
def interpolate(  # noqa: F811
    input: Tensor,
    size: Optional[List[int]] = None,
    scale_factor: Optional[float] = None,
    mode: str = "nearest",
    align_corners: Optional[bool] = None,
    recompute_scale_factor: Optional[bool] = None,
) -> Tensor:  # noqa: F811
    pass

def interpolate(input: Tensor, size: Optional[int] = None, scale_factor: Optional[List[float]] = None, mode: str = 'nearest', align_corners: Optional[bool] = None, recompute_scale_factor: Optional[bool] = None) -> Tensor:  # noqa: F811
    r"""Down/up samples the input to either the given :attr:`size` or the given
    :attr:`scale_factor`

    The algorithm used for interpolation is determined by :attr:`mode`.

    Currently temporal, spatial and volumetric sampling are supported, i.e.
    expected inputs are 3-D, 4-D or 5-D in shape.

    The input dimensions are interpreted in the form:
    `mini-batch x channels x [optional depth] x [optional height] x width`.

    The modes available for resizing are: `nearest`, `linear` (3D-only),
    `bilinear`, `bicubic` (4D-only), `trilinear` (5D-only), `area`

    Args:
        input (Tensor): the input tensor
        size (int or Tuple[int] or Tuple[int, int] or Tuple[int, int, int]):
            output spatial size.
        scale_factor (float or Tuple[float]): multiplier for spatial size. If `scale_factor` is a tuple,
            its length has to match `input.dim()`.
        mode (str): algorithm used for upsampling:
            ``'nearest'`` | ``'linear'`` | ``'bilinear'`` | ``'bicubic'`` |
            ``'trilinear'`` | ``'area'``. Default: ``'nearest'``
        align_corners (bool, optional): Geometrically, we consider the pixels of the
            input and output as squares rather than points.
            If set to ``True``, the input and output tensors are aligned by the
            center points of their corner pixels, preserving the values at the corner pixels.
            If set to ``False``, the input and output tensors are aligned by the corner
            points of their corner pixels, and the interpolation uses edge value padding
            for out-of-boundary values, making this operation *independent* of input size
            when :attr:`scale_factor` is kept the same. This only has an effect when :attr:`mode`
            is ``'linear'``, ``'bilinear'``, ``'bicubic'`` or ``'trilinear'``.
            Default: ``False``
        recompute_scale_factor (bool, optional): recompute the scale_factor for use in the
            interpolation calculation. If `recompute_scale_factor` is ``True``, then
            `scale_factor` must be passed in and `scale_factor` is used to compute the
            output `size`. The computed output `size` will be used to infer new scales for
            the interpolation. Note that when `scale_factor` is floating-point, it may differ
            from the recomputed `scale_factor` due to rounding and precision issues.
            If `recompute_scale_factor` is ``False``, then `size` or `scale_factor` will
            be used directly for interpolation.

    .. note::
        With ``mode='bicubic'``, it's possible to cause overshoot, in other words it can produce
        negative values or values greater than 255 for images.
        Explicitly call ``result.clamp(min=0, max=255)`` if you want to reduce the overshoot
        when displaying the image.

    .. warning::
        With ``align_corners = True``, the linearly interpolating modes
        (`linear`, `bilinear`, and `trilinear`) don't proportionally align the
        output and input pixels, and thus the output values can depend on the
        input size. This was the default behavior for these modes up to version
        0.3.1. Since then, the default behavior is ``align_corners = False``.
        See :class:`~torch.nn.Upsample` for concrete examples on how this
        affects the outputs.

    .. warning::
        When scale_factor is specified, if recompute_scale_factor=True,
        scale_factor is used to compute the output_size which will then
        be used to infer new scales for the interpolation.
        The default behavior for recompute_scale_factor changed to False
        in 1.6.0, and scale_factor is used in the interpolation
        calculation.

    Note:
        {backward_reproducibility_note}
    """
    if has_torch_function_unary(input):
        return handle_torch_function(
            interpolate,
            (input,),
            input,
            size=size,
            scale_factor=scale_factor,
            mode=mode,
            align_corners=align_corners,
            recompute_scale_factor=recompute_scale_factor,
        )

    if mode in ("nearest", "area"):
        if align_corners is not None:
            raise ValueError(
                "align_corners option can only be set with the "
                "interpolating modes: linear | bilinear | bicubic | trilinear"
            )
    else:
        if align_corners is None:
            warnings.warn(
                "Default upsampling behavior when mode={} is changed "
                "to align_corners=False since 0.4.0. Please specify "
                "align_corners=True if the old behavior is desired. "
                "See the documentation of nn.Upsample for details.".format(mode)
            )
            align_corners = False

    dim = input.dim() - 2  # Number of spatial dimensions.

    # Process size and scale_factor.  Validate that exactly one is set.
    # Validate its length if it is a list, or expand it if it is a scalar.
    # After this block, exactly one of output_size and scale_factors will
    # be non-None, and it will be a list (or tuple).
    if size is not None and scale_factor is not None:
        raise ValueError("only one of size or scale_factor should be defined")
    elif size is not None:
        assert scale_factor is None
        scale_factors = None
        if isinstance(size, (list, tuple)):
            if len(size) != dim:
                raise ValueError(
                    "Input and output must have the same number of spatial dimensions, but got "
                    f"input with with spatial dimensions of {list(input.shape[2:])} and output size of {size}. "
                    "Please provide input tensor in (N, C, d1, d2, ...,dK) format and "
                    "output size in (o1, o2, ...,oK) format."

                )
            output_size = size
        else:
            output_size = [size for _ in range(dim)]
    elif scale_factor is not None:
        assert size is None
        output_size = None
        if isinstance(scale_factor, (list, tuple)):
            if len(scale_factor) != dim:
                raise ValueError(
                    "Input and scale_factor must have the same number of spatial dimensions, but "
                    f"got input with spatial dimensions of {list(input.shape[2:])} and "
                    f"scale_factor of shape {scale_factor}. "
                    "Please provide input tensor in (N, C, d1, d2, ...,dK) format and "
                    "scale_factor in (s1, s2, ...,sK) format."
                )
            scale_factors = scale_factor
        else:
            scale_factors = [scale_factor for _ in range(dim)]
    else:
        raise ValueError("either size or scale_factor should be defined")

    if recompute_scale_factor is None:
        # only warn when the scales have floating values since
        # the result for ints is the same with/without recompute_scale_factor
        if scale_factors is not None:
            for scale in scale_factors:
                if math.floor(scale) != scale:
                    warnings.warn(
                        "The default behavior for interpolate/upsample with float scale_factor changed "
                        "in 1.6.0 to align with other frameworks/libraries, and now uses scale_factor directly, "
                        "instead of relying on the computed output size. "
                        "If you wish to restore the old behavior, please set recompute_scale_factor=True. "
                        "See the documentation of nn.Upsample for details. "
                    )
                    break
    elif recompute_scale_factor and size is not None:
        raise ValueError("recompute_scale_factor is not meaningful with an explicit size.")

    # "area" mode always requires an explicit size rather than scale factor.
    # Re-use the recompute_scale_factor code path.
    if mode == "area" and output_size is None:
        recompute_scale_factor = True

    if recompute_scale_factor is not None and recompute_scale_factor:
        # We compute output_size here, then un-set scale_factors.
        # The C++ code will recompute it based on the (integer) output size.
        if not torch.jit.is_scripting() and torch._C._get_tracing_state():
            # make scale_factor a tensor in tracing so constant doesn't get baked in
            output_size = [
                (torch.floor((input.size(i + 2).float() * torch.tensor(scale_factors[i], dtype=torch.float32)).float()))
                for i in range(dim)
            ]
        else:
            assert scale_factors is not None
            output_size = [int(math.floor(float(input.size(i + 2)) * scale_factors[i])) for i in range(dim)]
        scale_factors = None

    if input.dim() == 3 and mode == "nearest":
        return torch._C._nn.upsample_nearest1d(input, output_size, scale_factors)
    if input.dim() == 4 and mode == "nearest":
        return torch._C._nn.upsample_nearest2d(input, output_size, scale_factors)
    if input.dim() == 5 and mode == "nearest":
        return torch._C._nn.upsample_nearest3d(input, output_size, scale_factors)

    if input.dim() == 3 and mode == "area":
        assert output_size is not None
        return adaptive_avg_pool1d(input, output_size)
    if input.dim() == 4 and mode == "area":
        assert output_size is not None
        return adaptive_avg_pool2d(input, output_size)
    if input.dim() == 5 and mode == "area":
        assert output_size is not None
        return adaptive_avg_pool3d(input, output_size)

    if input.dim() == 3 and mode == "linear":
        assert align_corners is not None
        return torch._C._nn.upsample_linear1d(input, output_size, align_corners, scale_factors)
    if input.dim() == 4 and mode == "bilinear":
        assert align_corners is not None
        return torch._C._nn.upsample_bilinear2d(input, output_size, align_corners, scale_factors)
    if input.dim() == 5 and mode == "trilinear":
        assert align_corners is not None
        return torch._C._nn.upsample_trilinear3d(input, output_size, align_corners, scale_factors)
    if input.dim() == 4 and mode == "bicubic":
        assert align_corners is not None
        return torch._C._nn.upsample_bicubic2d(input, output_size, align_corners, scale_factors)

    if input.dim() == 3 and mode == "bilinear":
        raise NotImplementedError("Got 3D input, but bilinear mode needs 4D input")
    if input.dim() == 3 and mode == "trilinear":
        raise NotImplementedError("Got 3D input, but trilinear mode needs 5D input")
    if input.dim() == 4 and mode == "linear":
        raise NotImplementedError("Got 4D input, but linear mode needs 3D input")
    if input.dim() == 4 and mode == "trilinear":
        raise NotImplementedError("Got 4D input, but trilinear mode needs 5D input")
    if input.dim() == 5 and mode == "linear":
        raise NotImplementedError("Got 5D input, but linear mode needs 3D input")
    if input.dim() == 5 and mode == "bilinear":
        raise NotImplementedError("Got 5D input, but bilinear mode needs 4D input")

    raise NotImplementedError(
        "Input Error: Only 3D, 4D and 5D input Tensors supported"
        " (got {}D) for the modes: nearest | linear | bilinear | bicubic | trilinear"
        " (got {})".format(input.dim(), mode)
    )


interpolate.__doc__ = interpolate.__doc__.format(**reproducibility_notes)


@_overload  # noqa: F811
def upsample_nearest(input: Tensor, size: Optional[int] = None, scale_factor: Optional[float] = None) -> Tensor:  # noqa: F811
    pass


@_overload  # noqa: F811
def upsample_nearest(input: Tensor, size: Optional[List[int]] = None, scale_factor: Optional[float] = None) -> Tensor:  # noqa: F811
    pass


def upsample_nearest(input, size=None, scale_factor=None):  # noqa: F811
    r"""Upsamples the input, using nearest neighbours' pixel values.

    .. warning::
        This function is deprecated in favor of :func:`torch.nn.functional.interpolate`.
        This is equivalent with ``nn.functional.interpolate(..., mode='nearest')``.

    Currently spatial and volumetric upsampling are supported (i.e. expected
    inputs are 4 or 5 dimensional).

    Args:
        input (Tensor): input
        size (int or Tuple[int, int] or Tuple[int, int, int]): output spatia
            size.
        scale_factor (int): multiplier for spatial size. Has to be an integer.

    Note:
        {backward_reproducibility_note}
    """
    # DeprecationWarning is ignored by default
    warnings.warn("nn.functional.upsample_nearest is deprecated. Use nn.functional.interpolate instead.")
    return interpolate(input, size, scale_factor, mode="nearest")


upsample_nearest.__doc__ = upsample_nearest.__doc__.format(**reproducibility_notes)


@_overload  # noqa: F811
def upsample_bilinear(
    input: Tensor, size: Optional[int] = None, scale_factor: Optional[float] = None
) -> Tensor:  # noqa: F811
    pass


@_overload  # noqa: F811
def upsample_bilinear(  # noqa: F811
    input: Tensor, size: Optional[List[int]] = None, scale_factor: Optional[float] = None
) -> Tensor:  # noqa: F811
    pass


@_overload  # noqa: F811
def upsample_bilinear(  # noqa: F811
    input: Tensor, size: Optional[int] = None, scale_factor: Optional[List[float]] = None
) -> Tensor:  # noqa: F811
    pass


@_overload  # noqa: F811
def upsample_bilinear(  # noqa: F811
    input: Tensor, size: Optional[List[int]] = None, scale_factor: Optional[List[float]] = None
) -> Tensor:  # noqa: F811
    pass


def upsample_bilinear(input, size=None, scale_factor=None):  # noqa: F811
    r"""Upsamples the input, using bilinear upsampling.

    .. warning::
        This function is deprecated in favor of :func:`torch.nn.functional.interpolate`.
        This is equivalent with
        ``nn.functional.interpolate(..., mode='bilinear', align_corners=True)``.

    Expected inputs are spatial (4 dimensional). Use `upsample_trilinear` fo
    volumetric (5 dimensional) inputs.

    Args:
        input (Tensor): input
        size (int or Tuple[int, int]): output spatial size.
        scale_factor (int or Tuple[int, int]): multiplier for spatial size

    Note:
        {backward_reproducibility_note}
    """
    # DeprecationWarning is ignored by default
    warnings.warn("nn.functional.upsample_bilinear is deprecated. Use nn.functional.interpolate instead.")
    return interpolate(input, size, scale_factor, mode="bilinear", align_corners=True)


upsample_bilinear.__doc__ = upsample_bilinear.__doc__.format(**reproducibility_notes)

GRID_SAMPLE_INTERPOLATION_MODES = {
    "bilinear": 0,
    "nearest": 1,
    "bicubic": 2,
}

GRID_SAMPLE_PADDING_MODES = {
    "zeros": 0,
    "border": 1,
    "reflection": 2,
}


def grid_sample(
    input: Tensor,
    grid: Tensor,
    mode: str = "bilinear",
    padding_mode: str = "zeros",
    align_corners: Optional[bool] = None,
) -> Tensor:
    r"""Given an :attr:`input` and a flow-field :attr:`grid`, computes the
    ``output`` using :attr:`input` values and pixel locations from :attr:`grid`.

    Currently, only spatial (4-D) and volumetric (5-D) :attr:`input` are
    supported.

    In the spatial (4-D) case, for :attr:`input` with shape
    :math:`(N, C, H_\text{in}, W_\text{in})` and :attr:`grid` with shape
    :math:`(N, H_\text{out}, W_\text{out}, 2)`, the output will have shape
    :math:`(N, C, H_\text{out}, W_\text{out})`.

    For each output location ``output[n, :, h, w]``, the size-2 vector
    ``grid[n, h, w]`` specifies :attr:`input` pixel locations ``x`` and ``y``,
    which are used to interpolate the output value ``output[n, :, h, w]``.
    In the case of 5D inputs, ``grid[n, d, h, w]`` specifies the
    ``x``, ``y``, ``z`` pixel locations for interpolating
    ``output[n, :, d, h, w]``. :attr:`mode` argument specifies ``nearest`` or
    ``bilinear`` interpolation method to sample the input pixels.

    :attr:`grid` specifies the sampling pixel locations normalized by the
    :attr:`input` spatial dimensions. Therefore, it should have most values in
    the range of ``[-1, 1]``. For example, values ``x = -1, y = -1`` is the
    left-top pixel of :attr:`input`, and values  ``x = 1, y = 1`` is the
    right-bottom pixel of :attr:`input`.

    If :attr:`grid` has values outside the range of ``[-1, 1]``, the corresponding
    outputs are handled as defined by :attr:`padding_mode`. Options are

        * ``padding_mode="zeros"``: use ``0`` for out-of-bound grid locations,
        * ``padding_mode="border"``: use border values for out-of-bound grid locations,
        * ``padding_mode="reflection"``: use values at locations reflected by
          the border for out-of-bound grid locations. For location far away
          from the border, it will keep being reflected until becoming in bound,
          e.g., (normalized) pixel location ``x = -3.5`` reflects by border ``-1``
          and becomes ``x' = 1.5``, then reflects by border ``1`` and becomes
          ``x'' = -0.5``.

    Note:
        This function is often used in conjunction with :func:`affine_grid`
        to build `Spatial Transformer Networks`_ .

    Note:
        When using the CUDA backend, this operation may induce nondeterministic
        behaviour in its backward pass that is not easily switched off.
        Please see the notes on :doc:`/notes/randomness` for background.

    Note:
        NaN values in :attr:`grid` would be interpreted as ``-1``.

    Args:
        input (Tensor): input of shape :math:`(N, C, H_\text{in}, W_\text{in})` (4-D case)
                        or :math:`(N, C, D_\text{in}, H_\text{in}, W_\text{in})` (5-D case)
        grid (Tensor): flow-field of shape :math:`(N, H_\text{out}, W_\text{out}, 2)` (4-D case)
                       or :math:`(N, D_\text{out}, H_\text{out}, W_\text{out}, 3)` (5-D case)
        mode (str): interpolation mode to calculate output values
            ``'bilinear'`` | ``'nearest'`` | ``'bicubic'``. Default: ``'bilinear'``
            Note: ``mode='bicubic'`` supports only 4-D input.
            When ``mode='bilinear'`` and the input is 5-D, the interpolation mode
            used internally will actually be trilinear. However, when the input is 4-D,
            the interpolation mode will legitimately be bilinear.
        padding_mode (str): padding mode for outside grid values
            ``'zeros'`` | ``'border'`` | ``'reflection'``. Default: ``'zeros'``
        align_corners (bool, optional): Geometrically, we consider the pixels of the
            input  as squares rather than points.
            If set to ``True``, the extrema (``-1`` and ``1``) are considered as referring
            to the center points of the input's corner pixels. If set to ``False``, they
            are instead considered as referring to the corner points of the input's corner
            pixels, making the sampling more resolution agnostic.
            This option parallels the ``align_corners`` option in
            :func:`interpolate`, and so whichever option is used here
            should also be used there to resize the input image before grid sampling.
            Default: ``False``

    Returns:
        output (Tensor): output Tensor

    .. _`Spatial Transformer Networks`:
        https://arxiv.org/abs/1506.02025

    .. warning::
        When ``align_corners = True``, the grid positions depend on the pixel
        size relative to the input image size, and so the locations sampled by
        :func:`grid_sample` will differ for the same input given at different
        resolutions (that is, after being upsampled or downsampled).
        The default behavior up to version 1.2.0 was ``align_corners = True``.
        Since then, the default behavior has been changed to ``align_corners = False``,
        in order to bring it in line with the default for :func:`interpolate`.

    .. note::
        ``mode='bicubic'`` is implemented using the `cubic convolution algorithm`_ with :math:`\alpha=-0.75`.
        The constant :math:`\alpha` might be different from packages to packages.
        For example, `PIL`_ and `OpenCV`_ use -0.5 and -0.75 respectively.
        This algorithm may "overshoot" the range of values it's interpolating.
        For example, it may produce negative values or values greater than 255 when interpolating input in [0, 255].
        Clamp the results with :func: `torch.clamp` to ensure they are within the valid range.
    .. _`cubic convolution algorithm`: https://en.wikipedia.org/wiki/Bicubic_interpolation
    .. _`PIL`: https://github.com/python-pillow/Pillow/blob/4634eafe3c695a014267eefdce830b4a825beed7/src/libImaging/Resample.c#L51
    .. _`OpenCV`: https://github.com/opencv/opencv/blob/f345ed564a06178670750bad59526cfa4033be55/modules/imgproc/src/resize.cpp#L908
    """
    if has_torch_function_variadic(input, grid):
        return handle_torch_function(
            grid_sample, (input, grid), input, grid, mode=mode, padding_mode=padding_mode, align_corners=align_corners
        )
    if mode != "bilinear" and mode != "nearest" and mode != "bicubic":
        raise ValueError(
            "nn.functional.grid_sample(): expected mode to be "
            "'bilinear', 'nearest' or 'bicubic', but got: '{}'".format(mode)
        )
    if padding_mode != "zeros" and padding_mode != "border" and padding_mode != "reflection":
        raise ValueError(
            "nn.functional.grid_sample(): expected padding_mode "
            "to be 'zeros', 'border', or 'reflection', "
            "but got: '{}'".format(padding_mode)
        )

    if mode == "bilinear":
        mode_enum = 0
    elif mode == "nearest":
        mode_enum = 1
    else:  # mode == 'bicubic'
        mode_enum = 2

    if padding_mode == "zeros":
        padding_mode_enum = 0
    elif padding_mode == "border":
        padding_mode_enum = 1
    else:  # padding_mode == 'reflection'
        padding_mode_enum = 2

    if align_corners is None:
        warnings.warn(
            "Default grid_sample and affine_grid behavior has changed "
            "to align_corners=False since 1.3.0. Please specify "
            "align_corners=True if the old behavior is desired. "
            "See the documentation of grid_sample for details."
        )
        align_corners = False

    return torch.grid_sampler(input, grid, mode_enum, padding_mode_enum, align_corners)


def affine_grid(theta: Tensor, size: List[int], align_corners: Optional[bool] = None) -> Tensor:
    r"""Generates a 2D or 3D flow field (sampling grid), given a batch of
    affine matrices :attr:`theta`.

    .. note::
        This function is often used in conjunction with :func:`grid_sample`
        to build `Spatial Transformer Networks`_ .

    Args:
        theta (Tensor): input batch of affine matrices with shape
            (:math:`N \times 2 \times 3`) for 2D or
            (:math:`N \times 3 \times 4`) for 3D
        size (torch.Size): the target output image size.
            (:math:`N \times C \times H \times W` for 2D or
            :math:`N \times C \times D \times H \times W` for 3D)
            Example: torch.Size((32, 3, 24, 24))
        align_corners (bool, optional): if ``True``, consider ``-1`` and ``1``
            to refer to the centers of the corner pixels rather than the image corners.
            Refer to :func:`grid_sample` for a more complete description.
            A grid generated by :func:`affine_grid` should be passed to :func:`grid_sample`
            with the same setting for this option.
            Default: ``False``

    Returns:
        output (Tensor): output Tensor of size (:math:`N \times H \times W \times 2`)

    .. _`Spatial Transformer Networks`:
        https://arxiv.org/abs/1506.02025

    .. warning::
        When ``align_corners = True``, the grid positions depend on the pixel
        size relative to the input image size, and so the locations sampled by
        :func:`grid_sample` will differ for the same input given at different
        resolutions (that is, after being upsampled or downsampled).
        The default behavior up to version 1.2.0 was ``align_corners = True``.
        Since then, the default behavior has been changed to ``align_corners = False``,
        in order to bring it in line with the default for :func:`interpolate`.
    .. warning::
        When ``align_corners = True``, 2D affine transforms on 1D data and
        3D affine transforms on 2D data (that is, when one of the spatial
        dimensions has unit size) are ill-defined, and not an intended use case.
        This is not a problem when ``align_corners = False``.
        Up to version 1.2.0, all grid points along a unit dimension were
        considered arbitrarily to be at ``-1``.
        From version 1.3.0, under ``align_corners = True`` all grid points
        along a unit dimension are considered to be at ``0``
        (the center of the input image).
    """
    if has_torch_function_unary(theta):
        return handle_torch_function(affine_grid, (theta,), theta, size, align_corners=align_corners)
    if align_corners is None:
        warnings.warn(
            "Default grid_sample and affine_grid behavior has changed "
            "to align_corners=False since 1.3.0. Please specify "
            "align_corners=True if the old behavior is desired. "
            "See the documentation of grid_sample for details."
        )
        align_corners = False

    # enforce floating point dtype on theta
    if not theta.is_floating_point():
        raise ValueError("Expected theta to have floating point type, but got {}".format(theta.dtype))
    # check that shapes and sizes match
    if len(size) == 4:
        if theta.dim() != 3 or theta.shape[-2] != 2 or theta.shape[-1] != 3:
            raise ValueError(
                "Expected a batch of 2D affine matrices of shape Nx2x3 "
                "for size {}. Got {}.".format(size, theta.shape)
            )
        spatial_size = size[-2:]  # spatial dimension sizes
    elif len(size) == 5:
        if theta.dim() != 3 or theta.shape[-2] != 3 or theta.shape[-1] != 4:
            raise ValueError(
                "Expected a batch of 3D affine matrices of shape Nx3x4 "
                "for size {}. Got {}.".format(size, theta.shape)
            )
        spatial_size = size[-3:]  # spatial dimension sizes
    else:
        raise NotImplementedError(
            "affine_grid only supports 4D and 5D sizes, "
            "for 2D and 3D affine transforms, respectively. "
            "Got size {}.".format(size)
        )
    # check for empty span
    if align_corners and min(spatial_size) == 1:
        warnings.warn(
            "Since version 1.3.0, affine_grid behavior has changed "
            "for unit-size grids when align_corners=True. "
            "This is not an intended use case of affine_grid. "
            "See the documentation of affine_grid for details."
        )
    elif min(size) <= 0:
        raise ValueError("Expected non-zero, positive output size. Got {}".format(size))

    return torch.affine_grid_generator(theta, size, align_corners)


def _pad(input: Tensor, pad: List[int], mode: str = "constant", value: float = 0.0) -> Tensor:
    r"""Pads tensor.

    Padding size:
        The padding size by which to pad some dimensions of :attr:`input`
        are described starting from the last dimension and moving forward.
        :math:`\left\lfloor\frac{\text{len(pad)}}{2}\right\rfloor` dimensions
        of ``input`` will be padded.
        For example, to pad only the last dimension of the input tensor, then
        :attr:`pad` has the form
        :math:`(\text{padding\_left}, \text{padding\_right})`;
        to pad the last 2 dimensions of the input tensor, then use
        :math:`(\text{padding\_left}, \text{padding\_right},`
        :math:`\text{padding\_top}, \text{padding\_bottom})`;
        to pad the last 3 dimensions, use
        :math:`(\text{padding\_left}, \text{padding\_right},`
        :math:`\text{padding\_top}, \text{padding\_bottom}`
        :math:`\text{padding\_front}, \text{padding\_back})`.

    Padding mode:
        See :class:`torch.nn.ConstantPad2d`, :class:`torch.nn.ReflectionPad2d`, and
        :class:`torch.nn.ReplicationPad2d` for concrete examples on how each of the
        padding modes works. Constant padding is implemented for arbitrary dimensions.
        Replicate and reflection padding is implemented for padding the last 3
        dimensions of 5D input tensor, or the last 2 dimensions of 4D input
        tensor, or the last dimension of 3D input tensor.

    Note:
        When using the CUDA backend, this operation may induce nondeterministic
        behaviour in its backward pass that is not easily switched off.
        Please see the notes on :doc:`/notes/randomness` for background.

    Args:
        input (Tensor): N-dimensional tensor
        pad (tuple): m-elements tuple, where
            :math:`\frac{m}{2} \leq` input dimensions and :math:`m` is even.
        mode: ``'constant'``, ``'reflect'``, ``'replicate'`` or ``'circular'``.
            Default: ``'constant'``
        value: fill value for ``'constant'`` padding. Default: ``0``

    Examples::

        >>> t4d = torch.empty(3, 3, 4, 2)
        >>> p1d = (1, 1) # pad last dim by 1 on each side
        >>> out = F.pad(t4d, p1d, "constant", 0)  # effectively zero padding
        >>> print(out.size())
        torch.Size([3, 3, 4, 4])
        >>> p2d = (1, 1, 2, 2) # pad last dim by (1, 1) and 2nd to last by (2, 2)
        >>> out = F.pad(t4d, p2d, "constant", 0)
        >>> print(out.size())
        torch.Size([3, 3, 8, 4])
        >>> t4d = torch.empty(3, 3, 4, 2)
        >>> p3d = (0, 1, 2, 1, 3, 3) # pad by (0, 1), (2, 1), and (3, 3)
        >>> out = F.pad(t4d, p3d, "constant", 0)
        >>> print(out.size())
        torch.Size([3, 9, 7, 3])

    """
    if has_torch_function_unary(input):
        return handle_torch_function(_pad, (input,), input, pad, mode=mode, value=value)
    assert len(pad) % 2 == 0, "Padding length must be divisible by 2"
    assert len(pad) // 2 <= input.dim(), "Padding length too large"
    if mode == "constant":
        return _VF.constant_pad_nd(input, pad, value)
    else:
        assert value == 0.0, 'Padding mode "{}"" doesn\'t take in value argument'.format(mode)
        if len(pad) == 2 and (input.dim() == 2 or input.dim() == 3):
            if mode == "reflect":
                return torch._C._nn.reflection_pad1d(input, pad)
            elif mode == "replicate":
                return torch._C._nn.replication_pad1d(input, pad)
            elif mode == "circular":
                return _pad_circular(input, pad)
            else:
                raise NotImplementedError

        elif len(pad) == 4 and (input.dim() == 3 or input.dim() == 4):
            if mode == "reflect":
                return torch._C._nn.reflection_pad2d(input, pad)
            elif mode == "replicate":
                return torch._C._nn.replication_pad2d(input, pad)
            elif mode == "circular":
                return _pad_circular(input, pad)
            else:
                raise NotImplementedError

        elif len(pad) == 6 and (input.dim() == 4 or input.dim() == 5):
            if mode == "reflect":
                return torch._C._nn.reflection_pad3d(input, pad)
            elif mode == "replicate":
                return torch._C._nn.replication_pad3d(input, pad)
            elif mode == "circular":
                return _pad_circular(input, pad)
            else:
                raise NotImplementedError
        else:
            raise NotImplementedError("Only 2D, 3D, 4D, 5D padding with non-constant padding are supported for now")


# We define this function as _pad because it takes an argument
# named pad, which clobbers the recursive reference to the pad
# function needed for __torch_function__ support
pad = _pad

# distance


def pairwise_distance(x1: Tensor, x2: Tensor, p: float = 2.0, eps: float = 1e-6, keepdim: bool = False) -> Tensor:
    r"""
    See :class:`torch.nn.PairwiseDistance` for details
    """
    if has_torch_function_variadic(x1, x2):
        return handle_torch_function(pairwise_distance, (x1, x2), x1, x2, p=p, eps=eps, keepdim=keepdim)
    return torch.pairwise_distance(x1, x2, p, eps, keepdim)


pdist = _add_docstr(
    torch.pdist,
    r"""
pdist(input, p=2) -> Tensor

Computes the p-norm distance between every pair of row vectors in the input.
This is identical to the upper triangular portion, excluding the diagonal, of
`torch.norm(input[:, None] - input, dim=2, p=p)`. This function will be faster
if the rows are contiguous.

If input has shape :math:`N \times M` then the output will have shape
:math:`\frac{1}{2} N (N - 1)`.

This function is equivalent to `scipy.spatial.distance.pdist(input,
'minkowski', p=p)` if :math:`p \in (0, \infty)`. When :math:`p = 0` it is
equivalent to `scipy.spatial.distance.pdist(input, 'hamming') * M`.
When :math:`p = \infty`, the closest scipy function is
`scipy.spatial.distance.pdist(xn, lambda x, y: np.abs(x - y).max())`.

Args:
    input: input tensor of shape :math:`N \times M`.
    p: p value for the p-norm distance to calculate between each vector pair
        :math:`\in [0, \infty]`.
""",
)


cosine_similarity = _add_docstr(
    torch.cosine_similarity,
    r"""
cosine_similarity(x1, x2, dim=1, eps=1e-8) -> Tensor

Returns cosine similarity between ``x1`` and ``x2``, computed along dim. ``x1`` and ``x2`` must be broadcastable
to a common shape. ``dim`` refers to the dimension in this common shape. Dimension ``dim`` of the output is
squeezed (see :func:`torch.squeeze`), resulting in the
output tensor having 1 fewer dimension.

.. math ::
    \text{similarity} = \dfrac{x_1 \cdot x_2}{\max(\Vert x_1 \Vert _2 \cdot \Vert x_2 \Vert _2, \epsilon)}

Supports :ref:`type promotion <type-promotion-doc>`.

Args:
    x1 (Tensor): First input.
    x2 (Tensor): Second input.
    dim (int, optional): Dimension along which cosine similarity is computed. Default: 1
    eps (float, optional): Small value to avoid division by zero.
        Default: 1e-8

Example::

    >>> input1 = torch.randn(100, 128)
    >>> input2 = torch.randn(100, 128)
    >>> output = F.cosine_similarity(input1, input2)
    >>> print(output)
""",
)


one_hot = _add_docstr(
    torch._C._nn.one_hot,
    r"""
one_hot(tensor, num_classes=-1) -> LongTensor

Takes LongTensor with index values of shape ``(*)`` and returns a tensor
of shape ``(*, num_classes)`` that have zeros everywhere except where the
index of last dimension matches the corresponding value of the input tensor,
in which case it will be 1.

See also `One-hot on Wikipedia`_ .

.. _One-hot on Wikipedia:
    https://en.wikipedia.org/wiki/One-hot

Arguments:
    tensor (LongTensor): class values of any shape.
    num_classes (int):  Total number of classes. If set to -1, the number
        of classes will be inferred as one greater than the largest class
        value in the input tensor.

Returns:
    LongTensor that has one more dimension with 1 values at the
    index of last dimension indicated by the input, and 0 everywhere
    else.

Examples:
    >>> F.one_hot(torch.arange(0, 5) % 3)
    tensor([[1, 0, 0],
            [0, 1, 0],
            [0, 0, 1],
            [1, 0, 0],
            [0, 1, 0]])
    >>> F.one_hot(torch.arange(0, 5) % 3, num_classes=5)
    tensor([[1, 0, 0, 0, 0],
            [0, 1, 0, 0, 0],
            [0, 0, 1, 0, 0],
            [1, 0, 0, 0, 0],
            [0, 1, 0, 0, 0]])
    >>> F.one_hot(torch.arange(0, 6).view(3,2) % 3)
    tensor([[[1, 0, 0],
             [0, 1, 0]],
            [[0, 0, 1],
             [1, 0, 0]],
            [[0, 1, 0],
             [0, 0, 1]]])
""",
)


def triplet_margin_loss(
    anchor: Tensor,
    positive: Tensor,
    negative: Tensor,
    margin: float = 1.0,
    p: float = 2,
    eps: float = 1e-6,
    swap: bool = False,
    size_average: Optional[bool] = None,
    reduce: Optional[bool] = None,
    reduction: str = "mean",
) -> Tensor:
    r"""
    See :class:`~torch.nn.TripletMarginLoss` for details
    """
    if has_torch_function_variadic(anchor, positive, negative):
        return handle_torch_function(
            triplet_margin_loss,
            (anchor, positive, negative),
            anchor,
            positive,
            negative,
            margin=margin,
            p=p,
            eps=eps,
            swap=swap,
            size_average=size_average,
            reduce=reduce,
            reduction=reduction,
        )
    if size_average is not None or reduce is not None:
        reduction_enum = _Reduction.legacy_get_enum(size_average, reduce)
    else:
        reduction_enum = _Reduction.get_enum(reduction)
    return torch.triplet_margin_loss(anchor, positive, negative, margin, p, eps, swap, reduction_enum)


def triplet_margin_with_distance_loss(
    anchor: Tensor,
    positive: Tensor,
    negative: Tensor,
    *,
    distance_function: Optional[Callable[[Tensor, Tensor], Tensor]] = None,
    margin: float = 1.0,
    swap: bool = False,
    reduction: str = "mean"
) -> Tensor:
    r"""
    See :class:`~torch.nn.TripletMarginWithDistanceLoss` for details.
    """
    if torch.jit.is_scripting():
        raise NotImplementedError(
            "F.triplet_margin_with_distance_loss does not support JIT scripting: "
            "functions requiring Callables cannot be scripted."
        )

    if has_torch_function_variadic(anchor, positive, negative):
        return handle_torch_function(
            triplet_margin_with_distance_loss,
            (anchor, positive, negative),
            anchor,
            positive,
            negative,
            distance_function=distance_function,
            margin=margin,
            swap=swap,
            reduction=reduction,
        )

    distance_function = distance_function if distance_function is not None else pairwise_distance

    positive_dist = distance_function(anchor, positive)
    negative_dist = distance_function(anchor, negative)

    if swap:
        swap_dist = distance_function(positive, negative)
        negative_dist = torch.min(negative_dist, swap_dist)

    output = torch.clamp(positive_dist - negative_dist + margin, min=0.0)

    reduction_enum = _Reduction.get_enum(reduction)
    if reduction_enum == 1:
        return output.mean()
    elif reduction_enum == 2:
        return output.sum()
    else:
        return output


def normalize(input: Tensor, p: float = 2.0, dim: int = 1, eps: float = 1e-12, out: Optional[Tensor] = None) -> Tensor:
    r"""Performs :math:`L_p` normalization of inputs over specified dimension.

    For a tensor :attr:`input` of sizes :math:`(n_0, ..., n_{dim}, ..., n_k)`, each
    :math:`n_{dim}` -element vector :math:`v` along dimension :attr:`dim` is transformed as

    .. math::
        v = \frac{v}{\max(\lVert v \rVert_p, \epsilon)}.

    With the default arguments it uses the Euclidean norm over vectors along dimension :math:`1` for normalization.

    Args:
        input: input tensor of any shape
        p (float): the exponent value in the norm formulation. Default: 2
        dim (int): the dimension to reduce. Default: 1
        eps (float): small value to avoid division by zero. Default: 1e-12
        out (Tensor, optional): the output tensor. If :attr:`out` is used, this
                                operation won't be differentiable.
    """
    if has_torch_function_variadic(input, out):
        return handle_torch_function(normalize, (input, out), input, p=p, dim=dim, eps=eps, out=out)
    if out is None:
        denom = input.norm(p, dim, keepdim=True).clamp_min(eps).expand_as(input)
        return input / denom
    else:
        denom = input.norm(p, dim, keepdim=True).clamp_min_(eps).expand_as(input)
        return torch.div(input, denom, out=out)


def assert_int_or_pair(arg: List[int], arg_name: str, message: str) -> None:
    assert isinstance(arg, int) or len(arg) == 2, message.format(arg_name)


def unfold(
    input: Tensor, kernel_size: BroadcastingList2[int],
    dilation: BroadcastingList2[int] = 1,
    padding: BroadcastingList2[int] = 0,
    stride: BroadcastingList2[int] = 1
) -> Tensor:
    r"""Extracts sliding local blocks from a batched input tensor.

    .. warning::
        Currently, only 4-D input tensors (batched image-like tensors) are
        supported.

    .. warning::

        More than one element of the unfolded tensor may refer to a single
        memory location. As a result, in-place operations (especially ones that
        are vectorized) may result in incorrect behavior. If you need to write
        to the tensor, please clone it first.


    See :class:`torch.nn.Unfold` for details
    """
    if has_torch_function_unary(input):
        return handle_torch_function(
            unfold, (input,), input, kernel_size, dilation=dilation, padding=padding, stride=stride
        )
    if input.dim() == 4:
        msg = "{} must be int or 2-tuple for 4D input"
        assert_int_or_pair(kernel_size, "kernel_size", msg)
        assert_int_or_pair(dilation, "dilation", msg)
        assert_int_or_pair(padding, "padding", msg)
        assert_int_or_pair(stride, "stride", msg)

        return torch._C._nn.im2col(input, _pair(kernel_size), _pair(dilation), _pair(padding), _pair(stride))
    else:
        raise NotImplementedError("Input Error: Only 4D input Tensors are supported (got {}D)".format(input.dim()))


def fold(
    input: Tensor, output_size: BroadcastingList2[int],
    kernel_size: BroadcastingList2[int],
    dilation: BroadcastingList2[int] = 1,
    padding: BroadcastingList2[int] = 0,
    stride: BroadcastingList2[int] = 1
) -> Tensor:
    r"""Combines an array of sliding local blocks into a large containing
    tensor.

    .. warning::
        Currently, only unbatched (3D) or batched (4D) image-like output tensors are supported.

    See :class:`torch.nn.Fold` for details
    """
    if has_torch_function_unary(input):
        return handle_torch_function(
            fold, (input,), input, output_size, kernel_size, dilation=dilation, padding=padding, stride=stride
        )
    if input.dim() == 3 or input.dim() == 2:
        msg = "{} must be int or 2-tuple for 3D input"
        assert_int_or_pair(output_size, "output_size", msg)
        assert_int_or_pair(kernel_size, "kernel_size", msg)
        assert_int_or_pair(dilation, "dilation", msg)
        assert_int_or_pair(padding, "padding", msg)
        assert_int_or_pair(stride, "stride", msg)

        return torch._C._nn.col2im(
            input, _pair(output_size), _pair(kernel_size), _pair(dilation), _pair(padding), _pair(stride)
        )
    else:
        raise NotImplementedError("Input Error: Only unbatched (2D) or batched (3D) input Tensors"
                                  f"are supported (got {input.dim()}D)")


def _pad_circular(input: Tensor, padding: List[int]) -> Tensor:
    """Circularly pads tensor.

    Tensor values at the beginning are used to pad the end, and values at the
    end are used to pad the beginning. For example, consider a single dimension
    with values [0, 1, 2, 3]. With circular padding of (1, 1) it would be
    padded to [3, 0, 1, 2, 3, 0], and with padding (1, 2) it would be padded to
    [3, 0, 1, 2, 3, 0, 1]. If negative padding is applied then the ends of the
    tensor get removed. With circular padding of (-1, -1) the previous example
    would become [1, 2]. Circular padding of (-1, 1) would produce
    [1, 2, 3, 1].

    The first and second dimensions of the tensor are not padded.

    Args:
        input: Tensor with shape :math:`(N, C, D[, H, W])`.
        padding: Tuple containing the number of elements to pad each side of
            the tensor. The length of padding must be twice the number of
            paddable dimensions. For example, the length of padding should be 4
            for a tensor of shape :math:`(N, C, H, W)`, and the length should
            be 6 for a tensor of shape :math:`(N, C, D, H, W)`.

    Examples::

        >>> x = torch.tensor([[[[0, 1, 2], [3, 4, 5]]]])  # Create tensor
        >>> # Example 1
        >>> padding = (1, 1, 1, 1)
        >>> y = F.pad(x, padding, mode='circular')
        >>> print(y)
        tensor([[[[5, 3, 4, 5, 3],
                  [2, 0, 1, 2, 0],
                  [5, 3, 4, 5, 3],
                  [2, 0, 1, 2, 0]]]])
        >>> print(y.shape)
        torch.Size([1, 1, 4, 5])
        >>> # Example 2
        >>> padding = (1, 1, 2, 2)
        >>> z = F.pad(x, padding, mode='circular')
        >>> print(z)
        tensor([[[[2, 0, 1, 2, 0],
                  [5, 3, 4, 5, 3],
                  [2, 0, 1, 2, 0],
                  [5, 3, 4, 5, 3],
                  [2, 0, 1, 2, 0],
                  [5, 3, 4, 5, 3]]]])
        >>> print(z.shape)
        torch.Size([1, 1, 6, 5])
    """
    in_shape = input.shape
    paddable_shape = in_shape[2:]
    ndim = len(paddable_shape)

    for idx, size in enumerate(paddable_shape):
        # Only supports wrapping around once
        assert padding[-(idx * 2 + 1)] <= size, "Padding value causes wrapping around more than once."
        assert padding[-(idx * 2 + 2)] <= size, "Padding value causes wrapping around more than once."
        # Negative padding should not result in negative sizes
        assert (
            padding[-(idx * 2 + 1)] + padding[-(idx * 2 + 2)] + size >= 0
        ), "Negative padding value is resulting in an empty dimension."

    # Get shape of padded tensor
    out_shape = in_shape[:2]
    for idx, size in enumerate(paddable_shape):
        out_shape += (size + padding[-(idx * 2 + 1)] + padding[-(idx * 2 + 2)],)

    out = torch.empty(out_shape, dtype=input.dtype, layout=input.layout, device=input.device)

    # Put original array in padded array
    if ndim == 1:
        out_d0 = max(padding[-2], 0)
        out_d1 = out_shape[2] - max(padding[-1], 0)

        in_d0 = max(-padding[-2], 0)
        in_d1 = in_shape[2] - max(-padding[-1], 0)

        out[..., out_d0:out_d1] = input[..., in_d0:in_d1]
    elif ndim == 2:
        out_d0 = max(padding[-2], 0)
        out_d1 = out_shape[2] - max(padding[-1], 0)

        out_h0 = max(padding[-4], 0)
        out_h1 = out_shape[3] - max(padding[-3], 0)

        in_d0 = max(-padding[-2], 0)
        in_d1 = in_shape[2] - max(-padding[-1], 0)

        in_h0 = max(-padding[-4], 0)
        in_h1 = in_shape[3] - max(-padding[-3], 0)

        out[..., out_d0:out_d1, out_h0:out_h1] = input[..., in_d0:in_d1, in_h0:in_h1]
    elif ndim == 3:
        out_d0 = max(padding[-2], 0)
        out_d1 = out_shape[2] - max(padding[-1], 0)

        out_h0 = max(padding[-4], 0)
        out_h1 = out_shape[3] - max(padding[-3], 0)

        out_w0 = max(padding[-6], 0)
        out_w1 = out_shape[4] - max(padding[-5], 0)

        in_d0 = max(-padding[-2], 0)
        in_d1 = in_shape[2] - max(-padding[-1], 0)

        in_h0 = max(-padding[-4], 0)
        in_h1 = in_shape[3] - max(-padding[-3], 0)

        in_w0 = max(-padding[-6], 0)
        in_w1 = in_shape[4] - max(-padding[-5], 0)

        out[..., out_d0:out_d1, out_h0:out_h1, out_w0:out_w1] = input[..., in_d0:in_d1, in_h0:in_h1, in_w0:in_w1]

    # The following steps first pad the beginning of the tensor (left side),
    # and then pad the end of the tensor (right side).
    # Note: Corners will be written more than once when ndim > 1.

    # Only in cases where padding values are > 0 are when additional copying
    # is required.

    # Pad first dimension (depth)
    if padding[-2] > 0:
        i0 = out_shape[2] - padding[-2] - max(padding[-1], 0)
        i1 = out_shape[2] - max(padding[-1], 0)
        o0 = 0
        o1 = padding[-2]
        out[:, :, o0:o1] = out[:, :, i0:i1]
    if padding[-1] > 0:
        i0 = max(padding[-2], 0)
        i1 = max(padding[-2], 0) + padding[-1]
        o0 = out_shape[2] - padding[-1]
        o1 = out_shape[2]
        out[:, :, o0:o1] = out[:, :, i0:i1]

    # Pad second dimension (height)
    if len(padding) > 2:
        if padding[-4] > 0:
            i0 = out_shape[3] - padding[-4] - max(padding[-3], 0)
            i1 = out_shape[3] - max(padding[-3], 0)
            o0 = 0
            o1 = padding[-4]
            out[:, :, :, o0:o1] = out[:, :, :, i0:i1]
        if padding[-3] > 0:
            i0 = max(padding[-4], 0)
            i1 = max(padding[-4], 0) + padding[-3]
            o0 = out_shape[3] - padding[-3]
            o1 = out_shape[3]
            out[:, :, :, o0:o1] = out[:, :, :, i0:i1]

    # Pad third dimension (width)
    if len(padding) > 4:
        if padding[-6] > 0:
            i0 = out_shape[4] - padding[-6] - max(padding[-5], 0)
            i1 = out_shape[4] - max(padding[-5], 0)
            o0 = 0
            o1 = padding[-6]
            out[:, :, :, :, o0:o1] = out[:, :, :, :, i0:i1]
        if padding[-5] > 0:
            i0 = max(padding[-6], 0)
            i1 = max(padding[-6], 0) + padding[-5]
            o0 = out_shape[4] - padding[-5]
            o1 = out_shape[4]
            out[:, :, :, :, o0:o1] = out[:, :, :, :, i0:i1]

    return out

#
# multihead attention
#

def _in_projection_packed(
    q: Tensor,
    k: Tensor,
    v: Tensor,
    w: Tensor,
    b: Optional[Tensor] = None,
) -> List[Tensor]:
    r"""
    Performs the in-projection step of the attention operation, using packed weights.
    Output is a triple containing projection tensors for query, key and value.

    Args:
        q, k, v: query, key and value tensors to be projected. For self-attention,
            these are typically the same tensor; for encoder-decoder attention,
            k and v are typically the same tensor. (We take advantage of these
            identities for performance if they are present.) Regardless, q, k and v
            must share a common embedding dimension; otherwise their shapes may vary.
        w: projection weights for q, k and v, packed into a single tensor. Weights
            are packed along dimension 0, in q, k, v order.
        b: optional projection biases for q, k and v, packed into a single tensor
            in q, k, v order.

    Shape:
        Inputs:
        - q: :math:`(..., E)` where E is the embedding dimension
        - k: :math:`(..., E)` where E is the embedding dimension
        - v: :math:`(..., E)` where E is the embedding dimension
        - w: :math:`(E * 3, E)` where E is the embedding dimension
        - b: :math:`E * 3` where E is the embedding dimension

        Output:
        - in output list :math:`[q', k', v']`, each output tensor will have the
            same shape as the corresponding input tensor.
    """
    E = q.size(-1)
    if k is v:
        if q is k:
            # self-attention
            return linear(q, w, b).chunk(3, dim=-1)
        else:
            # encoder-decoder attention
            w_q, w_kv = w.split([E, E * 2])
            if b is None:
                b_q = b_kv = None
            else:
                b_q, b_kv = b.split([E, E * 2])
            return (linear(q, w_q, b_q),) + linear(k, w_kv, b_kv).chunk(2, dim=-1)
    else:
        w_q, w_k, w_v = w.chunk(3)
        if b is None:
            b_q = b_k = b_v = None
        else:
            b_q, b_k, b_v = b.chunk(3)
        return linear(q, w_q, b_q), linear(k, w_k, b_k), linear(v, w_v, b_v)


def _in_projection(
    q: Tensor,
    k: Tensor,
    v: Tensor,
    w_q: Tensor,
    w_k: Tensor,
    w_v: Tensor,
    b_q: Optional[Tensor] = None,
    b_k: Optional[Tensor] = None,
    b_v: Optional[Tensor] = None,
) -> Tuple[Tensor, Tensor, Tensor]:
    r"""
    Performs the in-projection step of the attention operation. This is simply
    a triple of linear projections, with shape constraints on the weights which
    ensure embedding dimension uniformity in the projected outputs.
    Output is a triple containing projection tensors for query, key and value.

    Args:
        q, k, v: query, key and value tensors to be projected.
        w_q, w_k, w_v: weights for q, k and v, respectively.
        b_q, b_k, b_v: optional biases for q, k and v, respectively.

    Shape:
        Inputs:
        - q: :math:`(Qdims..., Eq)` where Eq is the query embedding dimension and Qdims are any
            number of leading dimensions.
        - k: :math:`(Kdims..., Ek)` where Ek is the key embedding dimension and Kdims are any
            number of leading dimensions.
        - v: :math:`(Vdims..., Ev)` where Ev is the value embedding dimension and Vdims are any
            number of leading dimensions.
        - w_q: :math:`(Eq, Eq)`
        - w_k: :math:`(Eq, Ek)`
        - w_v: :math:`(Eq, Ev)`
        - b_q: :math:`(Eq)`
        - b_k: :math:`(Eq)`
        - b_v: :math:`(Eq)`

        Output: in output triple :math:`(q', k', v')`,
         - q': :math:`[Qdims..., Eq]`
         - k': :math:`[Kdims..., Eq]`
         - v': :math:`[Vdims..., Eq]`

    """
    Eq, Ek, Ev = q.size(-1), k.size(-1), v.size(-1)
    assert w_q.shape == (Eq, Eq), f"expecting query weights shape of {(Eq, Eq)}, but got {w_q.shape}"
    assert w_k.shape == (Eq, Ek), f"expecting key weights shape of {(Eq, Ek)}, but got {w_k.shape}"
    assert w_v.shape == (Eq, Ev), f"expecting value weights shape of {(Eq, Ev)}, but got {w_v.shape}"
    assert b_q is None or b_q.shape == (Eq,), f"expecting query bias shape of {(Eq,)}, but got {b_q.shape}"
    assert b_k is None or b_k.shape == (Eq,), f"expecting key bias shape of {(Eq,)}, but got {b_k.shape}"
    assert b_v is None or b_v.shape == (Eq,), f"expecting value bias shape of {(Eq,)}, but got {b_v.shape}"
    return linear(q, w_q, b_q), linear(k, w_k, b_k), linear(v, w_v, b_v)


def _scaled_dot_product_attention(
    q: Tensor,
    k: Tensor,
    v: Tensor,
    attn_mask: Optional[Tensor] = None,
    dropout_p: float = 0.0,
) -> Tuple[Tensor, Tensor]:
    r"""
    Computes scaled dot product attention on query, key and value tensors, using
    an optional attention mask if passed, and applying dropout if a probability
    greater than 0.0 is specified.
    Returns a tensor pair containing attended values and attention weights.

    Args:
        q, k, v: query, key and value tensors. See Shape section for shape details.
        attn_mask: optional tensor containing mask values to be added to calculated
            attention. May be 2D or 3D; see Shape section for details.
        dropout_p: dropout probability. If greater than 0.0, dropout is applied.

    Shape:
        - q: :math:`(B, Nt, E)` where B is batch size, Nt is the target sequence length,
            and E is embedding dimension.
        - key: :math:`(B, Ns, E)` where B is batch size, Ns is the source sequence length,
            and E is embedding dimension.
        - value: :math:`(B, Ns, E)` where B is batch size, Ns is the source sequence length,
            and E is embedding dimension.
        - attn_mask: either a 3D tensor of shape :math:`(B, Nt, Ns)` or a 2D tensor of
            shape :math:`(Nt, Ns)`.

        - Output: attention values have shape :math:`(B, Nt, E)`; attention weights
            have shape :math:`(B, Nt, Ns)`
    """
    B, Nt, E = q.shape
    q = q / math.sqrt(E)
    # (B, Nt, E) x (B, E, Ns) -> (B, Nt, Ns)
    attn = torch.bmm(q, k.transpose(-2, -1))
    if attn_mask is not None:
        attn += attn_mask
    attn = softmax(attn, dim=-1)
    if dropout_p > 0.0:
        attn = dropout(attn, p=dropout_p)
    # (B, Nt, Ns) x (B, Ns, E) -> (B, Nt, E)
    output = torch.bmm(attn, v)
    return output, attn


def multi_head_attention_forward(
    query: Tensor,
    key: Tensor,
    value: Tensor,
    embed_dim_to_check: int,
    num_heads: int,
    in_proj_weight: Tensor,
    in_proj_bias: Optional[Tensor],
    bias_k: Optional[Tensor],
    bias_v: Optional[Tensor],
    add_zero_attn: bool,
    dropout_p: float,
    out_proj_weight: Tensor,
    out_proj_bias: Optional[Tensor],
    training: bool = True,
    key_padding_mask: Optional[Tensor] = None,
    need_weights: bool = True,
    attn_mask: Optional[Tensor] = None,
    use_separate_proj_weight: bool = False,
    q_proj_weight: Optional[Tensor] = None,
    k_proj_weight: Optional[Tensor] = None,
    v_proj_weight: Optional[Tensor] = None,
    static_k: Optional[Tensor] = None,
    static_v: Optional[Tensor] = None,
) -> Tuple[Tensor, Optional[Tensor]]:
    r"""
    Args:
        query, key, value: map a query and a set of key-value pairs to an output.
            See "Attention Is All You Need" for more details.
        embed_dim_to_check: total dimension of the model.
        num_heads: parallel attention heads.
        in_proj_weight, in_proj_bias: input projection weight and bias.
        bias_k, bias_v: bias of the key and value sequences to be added at dim=0.
        add_zero_attn: add a new batch of zeros to the key and
                       value sequences at dim=1.
        dropout_p: probability of an element to be zeroed.
        out_proj_weight, out_proj_bias: the output projection weight and bias.
        training: apply dropout if is ``True``.
        key_padding_mask: if provided, specified padding elements in the key will
            be ignored by the attention. This is an binary mask. When the value is True,
            the corresponding value on the attention layer will be filled with -inf.
        need_weights: output attn_output_weights.
        attn_mask: 2D or 3D mask that prevents attention to certain positions. A 2D mask will be broadcasted for all
            the batches while a 3D mask allows to specify a different mask for the entries of each batch.
        use_separate_proj_weight: the function accept the proj. weights for query, key,
            and value in different forms. If false, in_proj_weight will be used, which is
            a combination of q_proj_weight, k_proj_weight, v_proj_weight.
        q_proj_weight, k_proj_weight, v_proj_weight, in_proj_bias: input projection weight and bias.
        static_k, static_v: static key and value used for attention operators.


    Shape:
        Inputs:
        - query: :math:`(L, N, E)` where L is the target sequence length, N is the batch size, E is
          the embedding dimension.
        - key: :math:`(S, N, E)`, where S is the source sequence length, N is the batch size, E is
          the embedding dimension.
        - value: :math:`(S, N, E)` where S is the source sequence length, N is the batch size, E is
          the embedding dimension.
        - key_padding_mask: :math:`(N, S)` where N is the batch size, S is the source sequence length.
          If a ByteTensor is provided, the non-zero positions will be ignored while the zero positions
          will be unchanged. If a BoolTensor is provided, the positions with the
          value of ``True`` will be ignored while the position with the value of ``False`` will be unchanged.
        - attn_mask: 2D mask :math:`(L, S)` where L is the target sequence length, S is the source sequence length.
          3D mask :math:`(N*num_heads, L, S)` where N is the batch size, L is the target sequence length,
          S is the source sequence length. attn_mask ensures that position i is allowed to attend the unmasked
          positions. If a ByteTensor is provided, the non-zero positions are not allowed to attend
          while the zero positions will be unchanged. If a BoolTensor is provided, positions with ``True``
          are not allowed to attend while ``False`` values will be unchanged. If a FloatTensor
          is provided, it will be added to the attention weight.
        - static_k: :math:`(N*num_heads, S, E/num_heads)`, where S is the source sequence length,
          N is the batch size, E is the embedding dimension. E/num_heads is the head dimension.
        - static_v: :math:`(N*num_heads, S, E/num_heads)`, where S is the source sequence length,
          N is the batch size, E is the embedding dimension. E/num_heads is the head dimension.

        Outputs:
        - attn_output: :math:`(L, N, E)` where L is the target sequence length, N is the batch size,
          E is the embedding dimension.
        - attn_output_weights: :math:`(N, L, S)` where N is the batch size,
          L is the target sequence length, S is the source sequence length.
    """
    tens_ops = (query, key, value, in_proj_weight, in_proj_bias, bias_k, bias_v, out_proj_weight, out_proj_bias)
    if has_torch_function(tens_ops):
        return handle_torch_function(
            multi_head_attention_forward,
            tens_ops,
            query,
            key,
            value,
            embed_dim_to_check,
            num_heads,
            in_proj_weight,
            in_proj_bias,
            bias_k,
            bias_v,
            add_zero_attn,
            dropout_p,
            out_proj_weight,
            out_proj_bias,
            training=training,
            key_padding_mask=key_padding_mask,
            need_weights=need_weights,
            attn_mask=attn_mask,
            use_separate_proj_weight=use_separate_proj_weight,
            q_proj_weight=q_proj_weight,
            k_proj_weight=k_proj_weight,
            v_proj_weight=v_proj_weight,
            static_k=static_k,
            static_v=static_v,
        )

    # set up shape vars
    tgt_len, bsz, embed_dim = query.shape
    src_len, _, _ = key.shape
    assert embed_dim == embed_dim_to_check, \
        f"was expecting embedding dimension of {embed_dim_to_check}, but got {embed_dim}"
    if isinstance(embed_dim, torch.Tensor):
        # embed_dim can be a tensor when JIT tracing
        head_dim = embed_dim.div(num_heads, rounding_mode='trunc')
    else:
        head_dim = embed_dim // num_heads
    assert head_dim * num_heads == embed_dim, f"embed_dim {embed_dim} not divisible by num_heads {num_heads}"
    if use_separate_proj_weight:
        # allow MHA to have different embedding dimensions when separate projection weights are used
        assert key.shape[:2] == value.shape[:2], \
            f"key's sequence and batch dims {key.shape[:2]} do not match value's {value.shape[:2]}"
    else:
        assert key.shape == value.shape, f"key shape {key.shape} does not match value shape {value.shape}"

    #
    # compute in-projection
    #
    if not use_separate_proj_weight:
        q, k, v = _in_projection_packed(query, key, value, in_proj_weight, in_proj_bias)
    else:
        assert q_proj_weight is not None, "use_separate_proj_weight is True but q_proj_weight is None"
        assert k_proj_weight is not None, "use_separate_proj_weight is True but k_proj_weight is None"
        assert v_proj_weight is not None, "use_separate_proj_weight is True but v_proj_weight is None"
        if in_proj_bias is None:
            b_q = b_k = b_v = None
        else:
            b_q, b_k, b_v = in_proj_bias.chunk(3)
        q, k, v = _in_projection(query, key, value, q_proj_weight, k_proj_weight, v_proj_weight, b_q, b_k, b_v)

    # prep attention mask
    if attn_mask is not None:
        if attn_mask.dtype == torch.uint8:
            warnings.warn("Byte tensor for attn_mask in nn.MultiheadAttention is deprecated. Use bool tensor instead.")
            attn_mask = attn_mask.to(torch.bool)
        else:
            assert attn_mask.is_floating_point() or attn_mask.dtype == torch.bool, \
                f"Only float, byte, and bool types are supported for attn_mask, not {attn_mask.dtype}"
        # ensure attn_mask's dim is 3
        if attn_mask.dim() == 2:
            correct_2d_size = (tgt_len, src_len)
            if attn_mask.shape != correct_2d_size:
                raise RuntimeError(f"The shape of the 2D attn_mask is {attn_mask.shape}, but should be {correct_2d_size}.")
            attn_mask = attn_mask.unsqueeze(0)
        elif attn_mask.dim() == 3:
            correct_3d_size = (bsz * num_heads, tgt_len, src_len)
            if attn_mask.shape != correct_3d_size:
                raise RuntimeError(f"The shape of the 3D attn_mask is {attn_mask.shape}, but should be {correct_3d_size}.")
        else:
            raise RuntimeError(f"attn_mask's dimension {attn_mask.dim()} is not supported")

    # prep key padding mask
    if key_padding_mask is not None and key_padding_mask.dtype == torch.uint8:
        warnings.warn("Byte tensor for key_padding_mask in nn.MultiheadAttention is deprecated. Use bool tensor instead.")
        key_padding_mask = key_padding_mask.to(torch.bool)

    # add bias along batch dimension (currently second)
    if bias_k is not None and bias_v is not None:
        assert static_k is None, "bias cannot be added to static key."
        assert static_v is None, "bias cannot be added to static value."
        k = torch.cat([k, bias_k.repeat(1, bsz, 1)])
        v = torch.cat([v, bias_v.repeat(1, bsz, 1)])
        if attn_mask is not None:
            attn_mask = pad(attn_mask, (0, 1))
        if key_padding_mask is not None:
            key_padding_mask = pad(key_padding_mask, (0, 1))
    else:
        assert bias_k is None
        assert bias_v is None

    #
    # reshape q, k, v for multihead attention and make em batch first
    #
    q = q.contiguous().view(tgt_len, bsz * num_heads, head_dim).transpose(0, 1)
    if static_k is None:
        k = k.contiguous().view(k.shape[0], bsz * num_heads, head_dim).transpose(0, 1)
    else:
        # TODO finish disentangling control flow so we don't do in-projections when statics are passed
        assert static_k.size(0) == bsz * num_heads, \
            f"expecting static_k.size(0) of {bsz * num_heads}, but got {static_k.size(0)}"
        assert static_k.size(2) == head_dim, \
            f"expecting static_k.size(2) of {head_dim}, but got {static_k.size(2)}"
        k = static_k
    if static_v is None:
        v = v.contiguous().view(v.shape[0], bsz * num_heads, head_dim).transpose(0, 1)
    else:
        # TODO finish disentangling control flow so we don't do in-projections when statics are passed
        assert static_v.size(0) == bsz * num_heads, \
            f"expecting static_v.size(0) of {bsz * num_heads}, but got {static_v.size(0)}"
        assert static_v.size(2) == head_dim, \
            f"expecting static_v.size(2) of {head_dim}, but got {static_v.size(2)}"
        v = static_v

    # add zero attention along batch dimension (now first)
    if add_zero_attn:
        zero_attn_shape = (bsz * num_heads, 1, head_dim)
        k = torch.cat([k, torch.zeros(zero_attn_shape, dtype=k.dtype, device=k.device)], dim=1)
        v = torch.cat([v, torch.zeros(zero_attn_shape, dtype=v.dtype, device=v.device)], dim=1)
        if attn_mask is not None:
            attn_mask = pad(attn_mask, (0, 1))
        if key_padding_mask is not None:
            key_padding_mask = pad(key_padding_mask, (0, 1))

    # update source sequence length after adjustments
    src_len = k.size(1)

    # merge key padding and attention masks
    if key_padding_mask is not None:
        assert key_padding_mask.shape == (bsz, src_len), \
            f"expecting key_padding_mask shape of {(bsz, src_len)}, but got {key_padding_mask.shape}"
        key_padding_mask = key_padding_mask.view(bsz, 1, 1, src_len).   \
            expand(-1, num_heads, -1, -1).reshape(bsz * num_heads, 1, src_len)
        if attn_mask is None:
            attn_mask = key_padding_mask
        elif attn_mask.dtype == torch.bool:
            attn_mask = attn_mask.logical_or(key_padding_mask)
        else:
            attn_mask = attn_mask.masked_fill(key_padding_mask, float("-inf"))

    # convert mask to float
    if attn_mask is not None and attn_mask.dtype == torch.bool:
        new_attn_mask = torch.zeros_like(attn_mask, dtype=torch.float)
        new_attn_mask.masked_fill_(attn_mask, float("-inf"))
        attn_mask = new_attn_mask

    # adjust dropout probability
    if not training:
        dropout_p = 0.0

    #
    # (deep breath) calculate attention and out projection
    #
    attn_output, attn_output_weights = _scaled_dot_product_attention(q, k, v, attn_mask, dropout_p)
    attn_output = attn_output.transpose(0, 1).contiguous().view(tgt_len, bsz, embed_dim)
    attn_output = linear(attn_output, out_proj_weight, out_proj_bias)

    if need_weights:
        # average attention weights over heads
        attn_output_weights = attn_output_weights.view(bsz, num_heads, tgt_len, src_len)
        return attn_output, attn_output_weights.sum(dim=1) / num_heads
    else:
        return attn_output, None<|MERGE_RESOLUTION|>--- conflicted
+++ resolved
@@ -607,11 +607,7 @@
     return_indices: bool = False
 ) -> Tuple[Tensor, Tensor]:
     r"""
-<<<<<<< HEAD
-    max_pool1d(input, kernel_size, stride=None, padding=0, dilation=1, ceil_mode=False, return_indices=False) -> Tensor
-=======
     max_pool1d(input, kernel_size, stride=None, padding=0, dilation=1, ceil_mode=False, return_indices=False)
->>>>>>> 632719c2
 
     Applies a 1D max pooling over an input signal composed of several input
     planes.
@@ -709,11 +705,7 @@
     return_indices: bool = False
 ) -> Tuple[Tensor, Tensor]:
     r"""
-<<<<<<< HEAD
-    max_pool2d(input, kernel_size, stride=None, padding=0, dilation=1, ceil_mode=False, return_indices=False) -> Tensor
-=======
     max_pool2d(input, kernel_size, stride=None, padding=0, dilation=1, ceil_mode=False, return_indices=False)
->>>>>>> 632719c2
 
     Applies a 2D max pooling over an input signal composed of several input
     planes.
@@ -811,11 +803,7 @@
     return_indices: bool = False
 ) -> Tuple[Tensor, Tensor]:
     r"""
-<<<<<<< HEAD
-    max_pool3d(input, kernel_size, stride=None, padding=0, dilation=1, ceil_mode=False, return_indices=False) -> Tensor
-=======
     max_pool3d(input, kernel_size, stride=None, padding=0, dilation=1, ceil_mode=False, return_indices=False)
->>>>>>> 632719c2
 
     Applies a 3D max pooling over an input signal composed of several input
     planes.
