import torch._C as _C

TensorProtoDataType = _C._onnx.TensorProtoDataType
OperatorExportTypes = _C._onnx.OperatorExportTypes
TrainingMode = _C._onnx.TrainingMode
PYTORCH_ONNX_CAFFE2_BUNDLE = _C._onnx.PYTORCH_ONNX_CAFFE2_BUNDLE

ONNX_ARCHIVE_MODEL_PROTO_NAME = "__MODEL_PROTO"

# TODO: Update these variables when there
# is a new ir_version and producer_version
# and use these values in the exporter
ir_version = _C._onnx.IR_VERSION
producer_name = "pytorch"
producer_version = _C._onnx.PRODUCER_VERSION
constant_folding_opset_versions = [9, 10, 11, 12, 13, 14]


class ExportTypes:
    PROTOBUF_FILE = 1
    ZIP_ARCHIVE = 2
    COMPRESSED_ZIP_ARCHIVE = 3
    DIRECTORY = 4


class CheckerError(Exception):
    pass


def _export(*args, **kwargs):
    from torch.onnx import utils
    result = utils._export(*args, **kwargs)
    return result


def export(model, args, f, export_params=True, verbose=False, training=TrainingMode.EVAL,
           input_names=None, output_names=None, operator_export_type=None,
           opset_version=None, _retain_param_name=None, do_constant_folding=True,
           example_outputs=None, strip_doc_string=None, dynamic_axes=None,
           keep_initializers_as_inputs=None, custom_opsets=None, enable_onnx_checker=None,
           use_external_data_format=None, export_modules_as_functions=False):
    r"""
    Exports a model into ONNX format. If ``model`` is not a
    :class:`torch.jit.ScriptModule` nor a :class:`torch.jit.ScriptFunction`, this runs
    ``model`` once in order to convert it to a TorchScript graph to be exported
    (the equivalent of :func:`torch.jit.trace`). Thus this has the same limited support
    for dynamic control flow as :func:`torch.jit.trace`.

    Args:
        model (torch.nn.Module, torch.jit.ScriptModule or torch.jit.ScriptFunction):
            the model to be exported.
        args (tuple or torch.Tensor):

            args can be structured either as:

            1. ONLY A TUPLE OF ARGUMENTS::

                args = (x, y, z)

            The tuple should contain model inputs such that ``model(*args)`` is a valid
            invocation of the model. Any non-Tensor arguments will be hard-coded into the
            exported model; any Tensor arguments will become inputs of the exported model,
            in the order they occur in the tuple.

            2. A TENSOR::

                args = torch.Tensor([1])

            This is equivalent to a 1-ary tuple of that Tensor.

            3. A TUPLE OF ARGUMENTS ENDING WITH A DICTIONARY OF NAMED ARGUMENTS::

                args = (x,
                        {'y': input_y,
                         'z': input_z})

            All but the last element of the tuple will be passed as non-keyword arguments,
            and named arguments will be set from the last element. If a named argument is
            not present in the dictionary, it is assigned the default value, or None if a
            default value is not provided.

            .. note::
                If a dictionary is the last element of the args tuple, it will be
                interpreted as containing named arguments. In order to pass a dict as the
                last non-keyword arg, provide an empty dict as the last element of the args
                tuple. For example, instead of::

                    torch.onnx.export(
                        model,
                        (x,
                         # WRONG: will be interpreted as named arguments
                         {y: z}),
                        "test.onnx.pb")

                Write::

                    torch.onnx.export(
                        model,
                        (x,
                         {y: z},
                         {}),
                        "test.onnx.pb")

        f: a file-like object (such that ``f.fileno()`` returns a file descriptor)
            or a string containing a file name.  A binary protocol buffer will be written
            to this file.
        export_params (bool, default True): if True, all parameters will
            be exported. Set this to False if you want to export an untrained model.
            In this case, the exported model will first take all of its parameters
            as arguments, with the ordering as specified by ``model.state_dict().values()``
        verbose (bool, default False): if True, prints a description of the
            model being exported to stdout. In addition, the final ONNX graph will include the
            field ``doc_string``` from the exported model which mentions the source code locations
            for ``model``.
        training (enum, default TrainingMode.EVAL):
            * ``TrainingMode.EVAL``: export the model in inference mode.
            * ``TrainingMode.PRESERVE``: export the model in inference mode if model.training is
              False and in training mode if model.training is True.
            * ``TrainingMode.TRAINING``: export the model in training mode. Disables optimizations
              which might interfere with training.
        input_names (list of str, default empty list): names to assign to the
            input nodes of the graph, in order.
        output_names (list of str, default empty list): names to assign to the
            output nodes of the graph, in order.
        operator_export_type (enum, default None):

            None usually means ``OperatorExportTypes.ONNX``.
            However if PyTorch was built with ``-DPYTORCH_ONNX_CAFFE2_BUNDLE``, None means
            ``OperatorExportTypes.ONNX_ATEN_FALLBACK``.

            * ``OperatorExportTypes.ONNX``: Export all ops as regular ONNX ops
              (in the default opset domain).
            * ``OperatorExportTypes.ONNX_FALLTHROUGH``: Try to convert all ops
              to standard ONNX ops in the default opset domain. If unable to do so
              (e.g. because support has not been added to convert a particular torch op to ONNX),
              fall back to exporting the op into a custom opset domain without conversion. Applies
              to `custom ops <https://pytorch.org/tutorials/advanced/torch_script_custom_ops.html>`_
              as well as ATen ops. For the exported model to be usable, the runtime must support
              these non-standard ops.
            * ``OperatorExportTypes.ONNX_ATEN``: All ATen ops (in the TorchScript namespace "aten")
              are exported as ATen ops (in opset domain "org.pytorch.aten").
              `ATen <https://pytorch.org/cppdocs/#aten>`_ is PyTorch's built-in tensor library, so
              this instructs the runtime to use PyTorch's implementation of these ops.

              .. warning::

                Models exported this way are probably runnable only by Caffe2.

              This may be useful if the numeric differences in implementations of operators are
              causing large differences in behavior between PyTorch and Caffe2 (which is more
              common on untrained models).

            * ``OperatorExportTypes.ONNX_ATEN_FALLBACK``: Try to export each ATen op
              (in the TorchScript namespace "aten") as a regular ONNX op. If we are unable to do so
              (e.g. because support has not been added to convert a particular torch op to ONNX),
              fall back to exporting an ATen op. See documentation on OperatorExportTypes.ONNX_ATEN for
              context.
              For example::

                graph(%0 : Float):
                  %3 : int = prim::Constant[value=0]()
                  # conversion unsupported
                  %4 : Float = aten::triu(%0, %3)
                  # conversion supported
                  %5 : Float = aten::mul(%4, %0)
                  return (%5)

              Assuming ``aten::triu`` is not supported in ONNX, this will be exported as::

                graph(%0 : Float):
                  %1 : Long() = onnx::Constant[value={0}]()
                  # not converted
                  %2 : Float = aten::ATen[operator="triu"](%0, %1)
                  # converted
                  %3 : Float = onnx::Mul(%2, %0)
                  return (%3)

              If an op is in the TorchScript namespace "quantized", it will be exported
              in the ONNX opset domain "caffe2". These ops are produced by
              the modules described in
              `Quantization <https://pytorch.org/docs/stable/quantization.html>`_.

              .. warning::

                Models exported this way are probably runnable only by Caffe2.

        opset_version (int, default 9):
            Must be ``== _onnx_main_opset or in _onnx_stable_opsets``,
            defined in torch/onnx/symbolic_helper.py.
        _retain_param_name (bool, default True): Deprecated and ignored. Will be removed in next PyTorch
            release.
        do_constant_folding (bool, default False): Apply the constant-folding optimization.
            Constant-folding will replace some of the ops that have all constant inputs
            with pre-computed constant nodes.
        example_outputs (T or a tuple of T, where T is Tensor or convertible to Tensor, default None):
            Deprecated and ignored. Will be removed in next PyTorch release.
        strip_doc_string (bool, default True): Deprecated and ignored. Will be removed in next PyTorch release.
        dynamic_axes (dict<string, dict<int, string>> or dict<string, list(int)>, default empty dict):

            By default the exported model will have the shapes of all input and output tensors
            set to exactly match those given in ``args`` (and ``example_outputs`` when that arg is
            required). To specify axes of tensors as dynamic (i.e. known only at run-time), set
            ``dynamic_axes`` to a dict with schema:

            * KEY (str): an input or output name. Each name must also be provided in ``input_names`` or
              ``output_names``.
            * VALUE (dict or list): If a dict, keys are axis indices and values are axis names. If a
              list, each element is an axis index.

            For example::

                class SumModule(torch.nn.Module):
                    def forward(self, x):
                        return torch.sum(x, dim=1)

                torch.onnx.export(SumModule(), (torch.ones(2, 2),), "onnx.pb",
                                  input_names=["x"], output_names=["sum"])

            Produces::

                input {
                  name: "x"
                  ...
                      shape {
                        dim {
                          dim_value: 2  # axis 0
                        }
                        dim {
                          dim_value: 2  # axis 1
                ...
                output {
                  name: "sum"
                  ...
                      shape {
                        dim {
                          dim_value: 2  # axis 0
                ...

            While::

                torch.onnx.export(SumModule(), (torch.ones(2, 2),), "onnx.pb",
                                  input_names=["x"], output_names=["sum"],
                                  dynamic_axes={
                                      # dict value: manually named axes
                                      "x": {0: "my_custom_axis_name"},
                                      # list value: automatic names
                                      "sum": [0],
                                  })

            Produces::

                input {
                  name: "x"
                  ...
                      shape {
                        dim {
                          dim_param: "my_custom_axis_name"  # axis 0
                        }
                        dim {
                          dim_value: 2  # axis 1
                ...
                output {
                  name: "sum"
                  ...
                      shape {
                        dim {
                          dim_param: "sum_dynamic_axes_1"  # axis 0
                ...

        keep_initializers_as_inputs (bool, default None): If True, all the
            initializers (typically corresponding to parameters) in the
            exported graph will also be added as inputs to the graph. If False,
            then initializers are not added as inputs to the graph, and only
            the non-parameter inputs are added as inputs.
            This may allow for better optimizations (e.g. constant folding) by
            backends/runtimes.

            If ``opset_version < 9``, initializers MUST be part of graph
            inputs and this argument will be ignored and the behavior will be
            equivalent to setting this argument to True.

            If None, then the behavior is chosen automatically as follows:

            * If ``operator_export_type=OperatorExportTypes.ONNX``, the behavior is equivalent
              to setting this argument to False.
            * Else, the behavior is equivalent to setting this argument to True.

        custom_opsets (dict<str, int>, default empty dict): A dict with schema:

            * KEY (str): opset domain name
            * VALUE (int): opset version

            If a custom opset is referenced by ``model`` but not mentioned in this dictionary,
            the opset version is set to 1. Only custom opset domain name and version should be
            indicated through this argument.

        enable_onnx_checker (bool, default True): Deprecated and ignored. Will be removed in next
            Pytorch release.
        use_external_data_format (bool, default False): Deprecated and ignored. Will be removed in
            next Pytorch release.
        export_modules_as_functions (bool or set of str, type or nn.Module, default False): Flag to enable
            exporting all ``nn.Module`` forward calls as local functions in ONNX. Or a set to indicate the
            particular modules to export as local functions in ONNX.

            * ``False``(default): export ``nn.Module`` forward calls as fine grained nodes.
            * ``True``: export all ``nn.Module`` forward calls as local function nodes.
            * Set of str, type or nn.Module: export ``nn.Module`` forward calls as local function nodes,
              only if the name, type or obj of the ``nn.Module`` is found in the set.

    Raises:
<<<<<<< HEAD
        ONNXCheckerError: If the ONNX checker detects an invalid ONNX graph. Will still export the
            model to the file ``f`` even if this is raised.
=======
      CheckerError: If the ONNX checker detects an invalid ONNX graph. Will still export the
        model to the file ``f`` even if this is raised.
>>>>>>> f75fd460
    """

    from torch.onnx import utils
    return utils.export(model, args, f, export_params, verbose, training,
                        input_names, output_names, operator_export_type, opset_version,
                        _retain_param_name, do_constant_folding, example_outputs,
                        strip_doc_string, dynamic_axes, keep_initializers_as_inputs,
                        custom_opsets, enable_onnx_checker, use_external_data_format,
                        export_modules_as_functions)


def export_to_pretty_string(*args, **kwargs) -> str:
    r"""
    Similar to :func:`export`, but returns a text representation of the ONNX
    model. Only differences in args listed below. All other args are the same
    as :func:`export`.

    Args:
      f:  Deprecated and ignored. Will be removed in the next release of
          PyTorch.
      add_node_names (bool, default True): Whether or not to set
          NodeProto.name. This makes no difference unless
          ``google_printer=True``.
      google_printer (bool, default False): If False, will return a custom,
          compact representation of the model. If True will return the
          protobuf's `Message::DebugString()`, which is more verbose.

    Returns:
      A UTF-8 str containing a human-readable representation of the ONNX model.
    """
    from torch.onnx import utils
    return utils.export_to_pretty_string(*args, **kwargs)


def _export_to_pretty_string(*args, **kwargs):
    from torch.onnx import utils
    return utils._export_to_pretty_string(*args, **kwargs)


def _optimize_trace(graph, operator_export_type):
    from torch.onnx import utils
    return utils._optimize_graph(graph, operator_export_type)


def select_model_mode_for_export(model, mode):
    r"""
    A context manager to temporarily set the training mode of ``model``
    to ``mode``, resetting it when we exit the with-block.  A no-op if
    mode is None.

    Args:
      model: Same type and meaning as ``model`` arg to :func:`export`.
      mode: Same type and meaning as ``training`` arg to :func:`export`.
    """

    from torch.onnx import utils
    return utils.select_model_mode_for_export(model, mode)


def _run_symbolic_function(*args, **kwargs):
    from torch.onnx import utils
    return utils._run_symbolic_function(*args, **kwargs)


def _run_symbolic_method(*args, **kwargs):
    from torch.onnx import utils
    return utils._run_symbolic_method(*args, **kwargs)


def is_in_onnx_export():
    r"""
    Returns True iff :func:`export` is running in the current thread
    """

    from torch.onnx import utils
    return utils.is_in_onnx_export()


def register_custom_op_symbolic(symbolic_name, symbolic_fn, opset_version):
    r"""
    Registers ``symbolic_fn`` to handle ``symbolic_name``. See
    "Custom Operators" in the module documentation for an example usage.

    Args:
      symbolic_name (str): The name of the custom operator in "<domain>::<op>"
        format.
      symbolic_fn (Callable): A function that takes in the ONNX graph and
        the input arguments to the current operator, and returns new
        operator nodes to add to the graph.
      opset_version (int): The ONNX opset version in which to register.
    """
    from torch.onnx import utils
    utils.register_custom_op_symbolic(symbolic_name, symbolic_fn, opset_version)


def unregister_custom_op_symbolic(symbolic_name, opset_version):
    from torch.onnx import utils
    utils.unregister_custom_op_symbolic(symbolic_name, opset_version)<|MERGE_RESOLUTION|>--- conflicted
+++ resolved
@@ -308,13 +308,8 @@
               only if the name, type or obj of the ``nn.Module`` is found in the set.
 
     Raises:
-<<<<<<< HEAD
-        ONNXCheckerError: If the ONNX checker detects an invalid ONNX graph. Will still export the
-            model to the file ``f`` even if this is raised.
-=======
       CheckerError: If the ONNX checker detects an invalid ONNX graph. Will still export the
         model to the file ``f`` even if this is raised.
->>>>>>> f75fd460
     """
 
     from torch.onnx import utils
