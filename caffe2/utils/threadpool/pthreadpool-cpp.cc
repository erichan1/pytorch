#include <caffe2/utils/threadpool/pthreadpool-cpp.h>
#include <caffe2/utils/threadpool/thread_pool_guard.h>
#include <c10/util/Exception.h>

#include <atomic>

namespace {
// After fork, the child process inherits the data-structures of the parent
// process' thread-pool, but since those threads don't exist, the thread-pool
// is corrupt. It's leaked in order to prevent segfaults.
// Ref: https://github.com/pytorch/pytorch/issues/54752#issuecomment-810315302
<<<<<<< HEAD
=======
// NOLINTNEXTLINE(cppcoreguidelines-avoid-non-const-global-variables)
>>>>>>> 078fadaa
bool leak_corrupted_threadpool = false;

void child_atfork() {
  leak_corrupted_threadpool = true;
}

} // namespace

namespace caffe2 {

PThreadPool::PThreadPool(const size_t thread_count)
    : threadpool_(pthreadpool_create(thread_count), pthreadpool_destroy) {}

size_t PThreadPool::get_thread_count() const {
  std::lock_guard<std::mutex> lock{mutex_};

  TORCH_INTERNAL_ASSERT(threadpool_.get(), "Invalid threadpool!");
  return pthreadpool_get_threads_count(threadpool_.get());
}

void PThreadPool::set_thread_count(const size_t thread_count) {
  std::lock_guard<std::mutex> lock{mutex_};

  // As it stands, pthreadpool is an entirely data parallel framework with no
  // support for task parallelism.  Hence, all functions are blocking, and no
  // user-provided tasks can be in flight when the control is returned to the
  // user of the API, which means re-initializing the library, without the
  // need to wait on any pending tasks, is all one needs to do to re-adjust
  // the thread count.
  threadpool_.reset(pthreadpool_create(thread_count));
}

void PThreadPool::run(
    const std::function<void(size_t)>& fn,
    const size_t range) {
  std::lock_guard<std::mutex> lock{mutex_};

  TORCH_INTERNAL_ASSERT(threadpool_.get(), "Invalid threadpool!");

  struct Context final {
    const std::function<void(size_t)>& fn;
  } context{
      fn,
  };

  pthreadpool_parallelize_1d(
      threadpool_.get(),
      // Note: pthreadpool_parallelize_1d() is a blocking function.  The
      // function pointer to this lambda passed on to
      // pthreadpool_parallelize_1d() cannot go out of scope until
      // pthreadpool_parallelize_1d() returns.
      [](void* const context, const size_t item) {
        reinterpret_cast<Context*>(context)->fn(item);
      },
      &context,
      range,
      0u);
}

// Forward declaration
size_t getDefaultNumThreads();

PThreadPool* pthreadpool() {
  static auto threadpool =
    std::make_unique<PThreadPool>(getDefaultNumThreads());
#ifndef WIN32
  static std::once_flag flag;
  std::call_once(flag, []() {
    pthread_atfork(nullptr, nullptr, child_atfork);
  });
#endif
  if (C10_UNLIKELY(leak_corrupted_threadpool)) {
    leak_corrupted_threadpool = false;
    if (auto leaked = threadpool.release()) {
      auto num_threads = leaked->get_thread_count();
<<<<<<< HEAD
=======
      // NOLINTNEXTLINE(modernize-make-unique)
>>>>>>> 078fadaa
      threadpool.reset(new PThreadPool(num_threads));
      TORCH_WARN("Leaking Caffe2 thread-pool after fork.");
    }
  }
  return threadpool.get();
}

pthreadpool_t pthreadpool_() {
  if (caffe2::_NoPThreadPoolGuard::is_enabled()) {
    return nullptr;
  }
  PThreadPool* const threadpool = pthreadpool();
  TORCH_INTERNAL_ASSERT(
      threadpool, "Failed to acquire an instance of PThreadPool!");
  return threadpool->threadpool_.get();
}

} // namespace caffe2<|MERGE_RESOLUTION|>--- conflicted
+++ resolved
@@ -9,10 +9,7 @@
 // process' thread-pool, but since those threads don't exist, the thread-pool
 // is corrupt. It's leaked in order to prevent segfaults.
 // Ref: https://github.com/pytorch/pytorch/issues/54752#issuecomment-810315302
-<<<<<<< HEAD
-=======
 // NOLINTNEXTLINE(cppcoreguidelines-avoid-non-const-global-variables)
->>>>>>> 078fadaa
 bool leak_corrupted_threadpool = false;
 
 void child_atfork() {
@@ -88,10 +85,7 @@
     leak_corrupted_threadpool = false;
     if (auto leaked = threadpool.release()) {
       auto num_threads = leaked->get_thread_count();
-<<<<<<< HEAD
-=======
       // NOLINTNEXTLINE(modernize-make-unique)
->>>>>>> 078fadaa
       threadpool.reset(new PThreadPool(num_threads));
       TORCH_WARN("Leaking Caffe2 thread-pool after fork.");
     }
