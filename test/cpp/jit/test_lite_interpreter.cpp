#include <test/cpp/jit/test_utils.h>

#include <gtest/gtest.h>

#include <c10/core/TensorOptions.h>
#include <torch/csrc/autograd/generated/variable_factories.h>
#include <torch/csrc/jit/api/module.h>
#include <torch/csrc/jit/frontend/resolver.h>
#include <torch/csrc/jit/mobile/backport.h>
#include <torch/csrc/jit/mobile/backport_manager.h>
#include <torch/csrc/jit/mobile/import.h>
#include <torch/csrc/jit/mobile/interpreter.h>
#include <torch/csrc/jit/mobile/model_compatibility.h>
#include <torch/csrc/jit/mobile/module.h>
#include <torch/csrc/jit/mobile/parse_bytecode.h>
#include <torch/csrc/jit/mobile/parse_operators.h>
#include <torch/csrc/jit/mobile/runtime_compatibility.h>
#include <torch/csrc/jit/serialization/export.h>
#include <torch/csrc/jit/serialization/import.h>
#include <torch/custom_class.h>
#include <torch/torch.h>

#include <unordered_set>

// Tests go in torch::jit
namespace torch {
namespace jit {

TEST(LiteInterpreterTest, UpsampleNearest2d) {
  Module m("m");
  m.define(R"(
    def forward(self, input: Tensor, scale:float):
      return torch.upsample_nearest2d(input, [1, 1], float(scale), float(scale))
  )");

  std::vector<IValue> inputs;
  inputs.emplace_back(torch::rand({1, 3, 128, 128}));
  inputs.emplace_back(at::Scalar(2.0));
  auto ref = m.forward(inputs);

  std::stringstream ss;
  m._save_for_mobile(ss);
  mobile::Module bc = _load_for_mobile(ss);
  IValue res;
  res = bc.forward(inputs);

  auto resd = res.toTensor();
  auto refd = ref.toTensor();
  ASSERT_TRUE(resd.equal(refd));
}

TEST(LiteInterpreterTest, CheckAttrAccess) {
  Module m("m");
  m.register_attribute("mobile_optimized", BoolType::get(), true);

  std::stringstream ss;
  m._save_for_mobile(ss);
  mobile::Module bc = _load_for_mobile(ss);
  bool mobile_optimized = bc.attr("mobile_optimized", false).toBool();

  AT_ASSERT(mobile_optimized);
  m.setattr("mobile_optimized", false);
  ss = std::stringstream();
  m._save_for_mobile(ss);
  bc = _load_for_mobile(ss);
  mobile_optimized = bc.attr("mobile_optimized", false).toBool();

  AT_ASSERT(!mobile_optimized);
}

TEST(LiteInterpreterTest, MethodInvocation) { // NOLINT (use =delete in gtest)
  const std::vector<std::string> test_programs{
      // test invoking a method with default parameter
      R"(
      def test_func(self, x, b : int = 4):
        return self.foo + x + b
      )",
      // inner method call with default parameter (gets inlined)
      R"(
      def add_with_default_arg(self, x, b : int = 4):
        return self.foo + x + b
      def test_func(self, x):
        return self.add_with_default_arg(x)  # invoke method w/ default arg
      )",
      // simple method call
      R"(
      def test_func(self, x):
        b = 4
        return self.foo + x + b
      )",
  };
  for (const auto& test_program : test_programs) {
    Module m("m");
    m.register_parameter("foo", torch::ones({}), false);
    m.define(test_program);

    const int fortyTwo = 42; // (keep linter happy)
    auto minput = fortyTwo * torch::ones({});
    auto ref = m.run_method("test_func", minput);

    std::stringstream ss;
    m._save_for_mobile(ss);
    mobile::Module bc = _load_for_mobile(ss);
    const auto& test_func = bc.get_method("test_func");
    IValue res;
    for (int i = 0; i < 3; ++i) {
      res = test_func({minput});
    }

    auto resd = res.toTensor().item<float>();
    auto refd = ref.toTensor().item<float>();
    AT_ASSERT(resd == refd);
  }
}

TEST(LiteInterpreterTest, Conv) {
  auto s = std::getenv("PYTORCH_TEST_WITH_TSAN");
  if (s && strcmp(s, "1") == 0)
    return;

  std::vector<torch::jit::IValue> inputs;

  Module m("m");
  m.register_parameter("weight", torch::ones({20, 1, 5, 5}), false);
  m.register_parameter("bias", torch::ones({20}), false);
  m.define(R"(
    def forward(self, input):
      return torch._convolution(input, self.weight, self.bias, [1, 1], [0, 0], [1, 1], False, [0, 0], 1, False, False, True, True)
  )");

  // NOLINTNEXTLINE(cppcoreguidelines-avoid-magic-numbers,modernize-use-emplace)
  inputs.push_back(torch::ones({1, 1, 28, 28}));

  auto outputref = m.forward(inputs).toTensor();

  std::stringstream ss;
  m._save_for_mobile(ss);
  mobile::Module bc = _load_for_mobile(ss);
  IValue res;
  for (int i = 0; i < 3; ++i) {
    res = bc.get_method("forward")(inputs);
  }
  auto output = res.toTensor();
  AT_ASSERT(outputref.dim() == output.dim());
  AT_ASSERT(
      outputref[0][0][0][0].item<int>() == output[0][0][0][0].item<int>());
}

TEST(LiteInterpreterTest, Inline) {
  Module m("m");
  m.define(R"JIT(
  def foo1(self, x):
      return x + 1

  def foo2(self, x):
      return self.foo1(x) + 2

  def foo3(self, x):
      return self.foo2(x) + 3
  )JIT");
  std::stringstream ss;
  m._save_for_mobile(ss);
  mobile::Module bc = _load_for_mobile(ss);
  std::vector<torch::jit::IValue> inputs({torch::ones({})});
  auto output = bc.get_method("foo3")(inputs);
  AT_ASSERT(output.toTensor().item<float>() == 7.0);
}

TEST(LiteInterpreterTest, Tuple) {
  Module m("m");
  m.define(R"JIT(
  def foo(self, x):
      return (1, 2, x + 3)

  def forward(self, x):
      tuple = self.foo(x)
      return tuple
  )JIT");
  std::stringstream ss;
  m._save_for_mobile(ss);
  mobile::Module bc = _load_for_mobile(ss);
  std::vector<torch::jit::IValue> inputs({torch::ones({})});
  auto output = bc.get_method("forward")(inputs);
  AT_ASSERT(output.toTuple()->elements()[1].toInt() == 2);
}

TEST(LiteInterpreterTest, Dict) {
  Module m("m");
  m.define(R"JIT(
  def foo(self, x):
      return {"result": x + 1}

  def forward(self, x):
      d = self.foo(x)
      return d
  )JIT");
  std::stringstream ss;
  m._save_for_mobile(ss);
  mobile::Module bc = _load_for_mobile(ss);
  std::vector<torch::jit::IValue> inputs({torch::ones({})});
  auto output = bc.get_method("forward")(inputs);
  AT_ASSERT(output.toGenericDict().at("result").toTensor().item().toInt() == 2);
}

TEST(LiteInterpreterTest, PrimOverload) {
  /*
  // temporarily disabled
  script::Module m("m");
  m.define(R"JIT(
  def forward(self, x):
      result = [1, 2]
      result.append(3)
      return result
  )JIT");
  std::stringstream ss;
  m._save_for_mobile(ss);
  mobile::Module bc = _load_for_mobile(ss);
  std::vector<torch::jit::IValue> inputs({torch::ones({})});
  auto output = bc.get_method("forward")(inputs);
  AT_ASSERT(output.toIntList()[2] == 3);
  */
}

TEST(LiteInterpreterTest, Prim) {
  Module m("m");
  m.define(R"JIT(
        def forward(self, x):
            return int(x)
  )JIT");

  std::vector<IValue> inputs;
  auto minput = 3.5 * torch::ones({});
  inputs.emplace_back(minput);
  auto ref = m.run_method("forward", minput);

  std::stringstream ss;
  m._save_for_mobile(ss);
  mobile::Module bc = _load_for_mobile(ss);
  IValue res;
  for (int i = 0; i < 3; ++i) {
    // NOLINTNEXTLINE(performance-unnecessary-copy-initialization)
    auto bcinputs = inputs;
    res = bc.get_method("forward")(bcinputs);
  }

  auto resi = res.toInt();
  auto refi = ref.toInt();
  AT_ASSERT(resi == refi);
}

TEST(LiteInterpreterTest, PrimScalar) {
  Module m("m");
  m.define(R"JIT(
        def forward(self, x):
            return int(x.item())
  )JIT");

  std::vector<IValue> inputs;
  auto minput = 3.5 * torch::ones({});
  inputs.emplace_back(minput);
  auto ref = m.run_method("forward", minput);

  std::stringstream ss;
  m._save_for_mobile(ss);
  mobile::Module bc = _load_for_mobile(ss);
  IValue res;
  for (int i = 0; i < 3; ++i) {
    // NOLINTNEXTLINE(performance-unnecessary-copy-initialization)
    auto bcinputs = inputs;
    res = bc.get_method("forward")(bcinputs);
  }

  auto resi = res.toInt();
  auto refi = ref.toInt();
  AT_ASSERT(resi == refi);
}

TEST(LiteInterpreterTest, LoadOrigJit) {
  Module m("m");
  m.register_parameter("foo", torch::ones({}), false);
  m.define(R"(
    def forward(self, x):
      b = 4
      return self.foo + x + b
  )");
  std::stringstream ss;
  m.save(ss);
  ASSERT_THROWS_WITH_MESSAGE(_load_for_mobile(ss), "file not found");
}

TEST(LiteInterpreterTest, WrongMethodName) {
  Module m("m");
  m.register_parameter("foo", torch::ones({}), false);
  m.define(R"(
    def add(self, x):
      b = 4
      return self.foo + x + b
  )");
  std::stringstream ss;
  m._save_for_mobile(ss);
  mobile::Module bc = _load_for_mobile(ss);
  std::vector<IValue> inputs;
  auto minput = 5 * torch::ones({});
  inputs.emplace_back(minput);
  ASSERT_THROWS_WITH_MESSAGE(
      bc.get_method("forward")(inputs), "is not defined");
}

TEST(LiteInterpreterTest, SetState) {
  Module m("m");
  m.register_parameter("foo", torch::ones({}), false);
  m.define(R"(
    def __getstate__(self):
      return self.foo + self.foo
    def __setstate__(self, a):
      self.foo = a
    def forward(self, x):
      b = 4
      return self.foo + x + b
  )");

  std::vector<IValue> inputs;
  auto minput = 5 * torch::ones({});
  inputs.emplace_back(minput);

  std::stringstream ms;
  m.save(ms);
  auto loaded_m = load(ms);
  auto ref = loaded_m.run_method("forward", minput);

  std::stringstream ss;
  m._save_for_mobile(ss);
  mobile::Module bc = _load_for_mobile(ss);
  IValue res;
  for (int i = 0; i < 3; ++i) {
    // NOLINTNEXTLINE(performance-unnecessary-copy-initialization)
    auto bcinputs = inputs;
    res = bc.get_method("forward")(bcinputs);
  }

  auto resd = res.toTensor().item<float>();
  auto refd = ref.toTensor().item<float>();
  AT_ASSERT(resd == refd);
}

class TorchBindLiteInterpreterTestStruct
    : public torch::jit::CustomClassHolder {
 public:
  std::string get(at::Tensor t) {
    std::stringstream ss;
    ss << "Hello! Your tensor has ";
    ss << t.numel();
    ss << " elements!";
    return ss.str();
  }
};

namespace {
struct ClassNamespaceValue : public SugaredValue {
  explicit ClassNamespaceValue(c10::QualifiedName name)
      : basename_(std::move(name)) {}

  std::shared_ptr<SugaredValue> attr(
      const SourceRange& loc,
      Function& m,
      const std::string& name) override {
    const auto fullName = c10::QualifiedName(basename_, name);

    // Check to see if it is a custom class.
    if (auto custom_class = getCustomClass(fullName.qualifiedName())) {
      return std::make_shared<ClassValue>(custom_class);
    }

    // If it's not a custom class, assume it's another namespace
    // NOLINTNEXTLINE(performance-move-const-arg)
    return std::make_shared<ClassNamespaceValue>(std::move(fullName));
  }

  std::string kind() const override {
    return "Class Namespace";
  }

 private:
  c10::QualifiedName basename_;
};

struct TestModuleResolver : public Resolver {
  std::shared_ptr<SugaredValue> resolveValue(
      const std::string& name,
      Function& m,
      const SourceRange& loc) override {
    if (name == "torch") {
      return std::make_shared<BuiltinModule>("aten");
    } else if (name == "__torch__") {
      return std::make_shared<ClassNamespaceValue>(c10::QualifiedName(name));
    }

    return nullptr;
  }

  TypePtr resolveType(const std::string& name, const SourceRange& loc)
      override {
    return nullptr;
  }
};
} // namespace

TEST(LiteInterpreterTest, BuiltinClass) {
  script::Module m("m");

  auto cls = getCustomClass(
      "__torch__.torch.classes._TorchScriptTesting._LiteInterpreterTest");
  TORCH_INTERNAL_ASSERT(cls);
  c10::intrusive_ptr<torch::CustomClassHolder> obj_holder;
  m.register_attribute("my_obj", cls, IValue::make_capsule(obj_holder));

  m.register_parameter("foo", torch::ones({}), false);
  m.define(
      R"(
    def __getstate__(self):
      return 1
    def __setstate__(self, a):
      self.my_obj = __torch__.torch.classes._TorchScriptTesting._LiteInterpreterTest()

    def forward(self, x) -> str:
      return self.my_obj.get(x)
  )",
      std::make_shared<TestModuleResolver>());

  std::stringstream ss;
  m._save_for_mobile(ss);
  mobile::Module bc = _load_for_mobile(ss);
  auto res =
      bc.get_method("forward")(std::vector<IValue>{torch::zeros({3, 4})});
  const auto& str = res.toStringRef();
  std::string expected = "Hello! Your tensor has 12 elements!";
  AT_ASSERT(str == expected);
}

TEST(LiteInterpreterTest, BuiltinFunction) {
  script::Module m("m");
  auto custom_class_obj =
      make_custom_class<TorchBindLiteInterpreterTestStruct>();
  m.register_attribute("my_obj", custom_class_obj.type(), custom_class_obj);
  m.define(R"(
    def forward(self, x) -> str:
      return self.my_obj.get(x)
  )");

  std::stringstream ss;
  m._save_for_mobile(ss);
  mobile::Module bc = _load_for_mobile(ss);
  auto res =
      bc.get_method("forward")(std::vector<IValue>{torch::zeros({3, 4})});
  // NOLINTNEXTLINE(performance-unnecessary-copy-initialization)
  auto str = res.toStringRef();
  std::string expected = "Hello! Your tensor has 12 elements!";
  AT_ASSERT(str == expected);
}

#if !defined FB_XPLAT_BUILD
TEST(LiteInterpreterTest, GetRuntimeByteCodeVersion) {
  auto runtime_bytecode_version = _get_runtime_bytecode_version();
  AT_ASSERT(
      runtime_bytecode_version ==
      caffe2::serialize::kMaxSupportedBytecodeVersion);
}

/**
 * The test below is disarmed for FB internal xplat builds since
 * BUCK requires us to pass in the script_module_v4.ptl file in
 * as a resource dependency of the build rule for this file, and
 * we would need to access it via the C++ Resources API instead
 * of directly reading from disk (which is what the open source
 * build/run does).
 */
TEST(LiteInterpreterTest, GetByteCodeVersion) {
  std::string filePath(__FILE__);
  auto test_model_file_v4 =
      filePath.substr(0, filePath.find_last_of("/\\") + 1);
  test_model_file_v4.append("script_module_v4.ptl");

  auto version_v4 = _get_model_bytecode_version(test_model_file_v4);
  AT_ASSERT(version_v4 == 4);
}

#endif // !defined(FB_XPLAT_BUILD)

TEST(LiteInterpreterTest, GetContainTypes) {
  Module m("m");
  m.define(R"(
    def forward(self):
      return 3
  )");

  std::stringstream ss;
  m._save_for_mobile(ss, {}, true);

  auto contained_types = _get_mobile_model_contained_types(ss);
  AT_ASSERT(contained_types.size() >= 0);
}

namespace {

void compareModelOutput(
    c10::ArrayRef<IValue> actual_result_list,
    const std::vector<Tensor>& expect_result_list) {
  AT_ASSERT(actual_result_list.size() == expect_result_list.size());
  AT_ASSERT(actual_result_list[0].toTensor().equal(expect_result_list[0]));
  AT_ASSERT(
      actual_result_list[1].toTensor().dim() == expect_result_list[1].dim());
  AT_ASSERT(actual_result_list[2].toTensor().equal(expect_result_list[2]));
  AT_ASSERT(actual_result_list[3].toTensor().equal(expect_result_list[3]));
}

void runAndCheckTorchScriptModel(
    std::stringstream& input_model_stream,
    const std::vector<IValue>& input_data,
    const std::vector<Tensor>& expect_result_list,
    const int64_t expect_version) {
  auto actual_version = _get_model_bytecode_version(input_model_stream);
  AT_ASSERT(actual_version == expect_version);

  // Load and run the backport model, then compare the result with expect
  // result
  Module m_mobile = load(input_model_stream);

  auto actual_result = m_mobile.forward(input_data);
  const auto& actual_result_list = actual_result.toTuple()->elements();
  compareModelOutput(actual_result_list, expect_result_list);
}

void runAndCheckBytecodeModel(
    std::stringstream& input_model_stream,
    const std::vector<IValue>& input_data,
    const std::vector<Tensor>& expect_result_list,
    const int64_t expect_version) {
  auto actual_version = _get_model_bytecode_version(input_model_stream);
  AT_ASSERT(actual_version == expect_version);

  // Load and run the backport model, then compare the result with expect
  // result
  Module m_mobile = load(input_model_stream);

  auto actual_result = m_mobile.forward(input_data);
  const auto& actual_result_list = actual_result.toTuple()->elements();

  compareModelOutput(actual_result_list, expect_result_list);
}

void backportAllVersionCheck(
    std::stringstream& test_model_file_stream,
    std::vector<IValue>& input_data,
    std::vector<Tensor>& expect_result_list,
    const int64_t expect_from_version) {
  auto from_version = _get_model_bytecode_version(test_model_file_stream);
  AT_ASSERT(from_version == expect_from_version);

  // Backport script_module_v5.ptl to an older version
  constexpr int64_t minimum_to_version = 4;
  int64_t current_to_version = from_version - 1;

  // Verify all candidate to_version work as expected. All backport to version
  // larger than minimum_to_version should success.
  while (current_to_version >= minimum_to_version) {
    // Do not declare std::stringstream oss outside of the while loop as
    // oss.clear() doesn't reset the stream content, only clears out error state
    // flag in stringstream causing a problematic stream. Instead, it's cleaner
    // and safer to just declare a new std::stringstream one and swap them.
    std::stringstream oss;
    bool backPortSuccess =
        _backport_for_mobile(test_model_file_stream, oss, current_to_version);
    AT_ASSERT(backPortSuccess);

    // Check backport model version
    auto backport_version = _get_model_bytecode_version(oss);
    AT_ASSERT(backport_version == current_to_version);

    // Load and run the backport model, then compare the result with expect
    // result
    runAndCheckBytecodeModel(
        oss, input_data, expect_result_list, current_to_version);
    runAndCheckTorchScriptModel(
        oss, input_data, expect_result_list, current_to_version);

    current_to_version--;
  }
  //  backport to minimum version - 1 should fail
  std::stringstream oss;
  bool backPortSuccess =
      _backport_for_mobile(test_model_file_stream, oss, minimum_to_version - 1);
  AT_ASSERT(!backPortSuccess);
}
} // namespace

#if !defined FB_XPLAT_BUILD
TEST(LiteInterpreterTest, BackPortByteCodeModelAllVersions) {
  torch::jit::Module module("m");
  // NOLINTNEXTLINE(cppcoreguidelines-avoid-magic-numbers)
  module.register_parameter("weight", torch::ones({20, 1, 5, 5}), false);
  // NOLINTNEXTLINE(cppcoreguidelines-avoid-magic-numbers)
  module.register_parameter("bias", torch::ones({20}), false);
  module.define(R"(
    def forward(self, input):
      x1 = torch.zeros(2, 2)
      x2 = torch.empty_like(torch.empty(2, 2))
      x3 = torch._convolution(input, self.weight, self.bias, [1, 1], [0, 0], [1, 1], False, [0, 0], 1, False, False, True, True)
      # Add torch.add operator to cover bytecode version bump from 6 to 7
      # for bytecode version 7, the main change is to support defaults arguments with out arguments
      x = 2 * torch.ones(1)
      h = torch.ones(1)
      torch.add(x, h, out=x)
      return (x1, x2, x3, x)
  )");

  torch::jit::Module module_freeze = freeze(module);

  std::stringstream input_model_stream;
  module_freeze._save_for_mobile(input_model_stream);
  std::vector<IValue> input_data =
      std::vector<IValue>({torch::ones({1, 1, 28, 28})});
  std::vector<Tensor> expect_result_list;
  expect_result_list.emplace_back(at::ones({2, 2}, ScalarType::Float) * 0);
  expect_result_list.emplace_back(at::ones({2, 2}, ScalarType::Float));
  expect_result_list.emplace_back(
      at::ones({1, 20, 24, 24}, ScalarType::Float) * 26);
  expect_result_list.emplace_back(3 * at::ones({1}));

  backportAllVersionCheck(
      input_model_stream,
      input_data,
      expect_result_list,
      caffe2::serialize::kProducedBytecodeVersion);
}
#endif // !defined(FB_XPLAT_BUILD)

TEST(LiteInterpreterTest, GetRuntimeOpsAndInfo) {
  auto runtime_ops = _get_runtime_ops_and_info();
  // Ballpark estimate of the minimal number of ops; just used to
  // verify API returns a reasonably large number.
  AT_ASSERT(runtime_ops.size() > 2900);
}

TEST(LiteInterpreterTest, isCompatibleSuccess) {
  // test trivial success case
  auto runtime_info = RuntimeCompatibilityInfo::get();
  std::unordered_map<std::string, OperatorInfo> model_ops;
  model_ops["aten::add.Scalar"] = OperatorInfo{2};

<<<<<<< HEAD
  std::unordered_set<std::string> types = {"List", "int"};
=======
  std::unordered_set<std::string> types = {"List", "int", "NamedTuple"};
>>>>>>> 632719c2
  auto model_info = ModelCompatibilityInfo{
      caffe2::serialize::kMaxSupportedBytecodeVersion, model_ops, types};

  AT_ASSERT(
      is_compatible(runtime_info, model_info).status ==
      ModelCompatibilityStatus::OK);
}

TEST(LiteInterpreterTest, isCompatibleFail) {
  // test trivial failure due to ops
  std::unordered_map<std::string, OperatorInfo> model_ops;
  model_ops["aten::add.Scalar"] = OperatorInfo{2};
  auto model_info = ModelCompatibilityInfo{
      caffe2::serialize::kMaxSupportedBytecodeVersion, model_ops};
  std::unordered_map<std::string, OperatorInfo> runtime_ops;
  runtime_ops["aten::add.Int"] = OperatorInfo{2};
  auto runtime_info = RuntimeCompatibilityInfo{
      caffe2::serialize::kMaxSupportedBytecodeVersion,
      runtime_ops,
      _get_mobile_supported_types()};

  auto result = is_compatible(runtime_info, model_info);
  AT_ASSERT(result.status = ModelCompatibilityStatus::ERROR);
  AT_ASSERT(
      result.errors[0] ==
      "Operator 'aten::add.Scalar' missing from runtime (not found)");

  // test trivial failure due to bytecode
  runtime_ops["aten::add.Scalar"] = OperatorInfo{2};
  runtime_info = RuntimeCompatibilityInfo{
      caffe2::serialize::kMaxSupportedBytecodeVersion,
      runtime_ops,
      _get_mobile_supported_types()};
  model_info.bytecode_version =
      caffe2::serialize::kMaxSupportedBytecodeVersion + 1;

  result = is_compatible(runtime_info, model_info);
  AT_ASSERT(result.status = ModelCompatibilityStatus::ERROR);

  // test trivial failure due to type
  runtime_info = RuntimeCompatibilityInfo::get();
<<<<<<< HEAD
  std::unordered_set<std::string> types = {"List", "int", "NamedTuple"};
=======
  std::unordered_set<std::string> types = {"List", "int", "Sequence"};
>>>>>>> 632719c2

  model_info = ModelCompatibilityInfo{
      caffe2::serialize::kMaxSupportedBytecodeVersion, model_ops, types};

  AT_ASSERT(
      is_compatible(runtime_info, model_info).status ==
      ModelCompatibilityStatus::ERROR);
}

TEST(LiteInterpreterTest, Eval) {
  std::vector<torch::jit::IValue> inputs;

  Module m("m");
  m.define(R"(
    def __init__(self, x):
      self.training = True

    def forward(self, input):
      return torch.dropout(input, 1.0, self.training)
  )");

  // NOLINTNEXTLINE(cppcoreguidelines-avoid-magic-numbers,modernize-use-emplace)
  inputs.push_back(torch::ones({1, 1, 28, 28}));
  m.eval();
  auto outputref = m.forward(inputs).toTensor();

  // save m in training mode to make sure that mobile eval() will correctly
  // change back to eval mode
  m.train();
  std::stringstream ss;
  m._save_for_mobile(ss);
  mobile::Module bc = _load_for_mobile(ss);
  bc.eval();
  IValue res;
  for (int i = 0; i < 3; ++i) {
    res = bc.get_method("forward")(inputs);
  }
  auto output = res.toTensor();
  AT_ASSERT(outputref.dim() == output.dim());
  AT_ASSERT(
      outputref[0][0][0][0].item<int>() == output[0][0][0][0].item<int>());
}

TEST(LiteInterpreterTest, FindWrongMethodName) {
  Module m("m");
  m.register_parameter("foo", torch::ones({}), false);
  m.define(R"(
    def add(self, x):
      b = 4
      return self.foo + x + b
  )");
  std::stringstream ss;
  m._save_for_mobile(ss);
  mobile::Module bc = _load_for_mobile(ss);
  ASSERT_TRUE(bc.find_method("forward") == c10::nullopt);
}

TEST(LiteInterpreterTest, FindAndRunMethod) {
  Module m("m");
  m.register_parameter("foo", torch::ones({}), false);
  m.define(R"(
    def add_it(self, x):
      b = 4
      return self.foo + x + b
  )");

  std::vector<IValue> inputs;
  auto minput = 5 * torch::ones({});
  inputs.emplace_back(minput);
  auto ref = m.get_method("add_it")(inputs);

  std::stringstream ss;
  m._save_for_mobile(ss);
  mobile::Module bc = _load_for_mobile(ss);
  IValue res;
  for (int i = 0; i < 3; ++i) {
    auto bcinputs = inputs;
    auto method = bc.find_method("add_it");
    AT_ASSERT(method != c10::nullopt);
    res = (*method)(std::move(bcinputs));
  }

  auto resd = res.toTensor().item<float>();
  auto refd = ref.toTensor().item<float>();
  AT_ASSERT(resd == refd);
}

TEST(LiteInterpreterTest, RunMethodVariadic) {
  Module m("m");
  m.register_parameter("foo", torch::ones({}), false);
  m.define(R"(
    def add_three(self, x, y):
      return self.foo + x + y
  )");

  std::vector<IValue> inputs;
  auto inputx = 5 * torch::ones({});
  auto inputy = 4 * torch::ones({});
  auto ref = m.run_method("add_three", inputx, inputy);

  std::stringstream ss;
  m._save_for_mobile(ss);
  mobile::Module bc = _load_for_mobile(ss);
  IValue res = bc.run_method("add_three", inputx, inputy);

  auto resd = res.toTensor().item<float>();
  auto refd = ref.toTensor().item<float>();
  AT_ASSERT(resd == refd);
}

TEST(LiteInterpreterTest, DuplicateSetState) {
  Module m("M");
  m.register_parameter("foo", torch::ones({}), false);
  m.define(R"(
    def __getstate__(self):
      return self.foo + self.foo
    def __setstate__(self, a):
      self.foo = a
    def forward(self, x):
      b = 4
      return self.foo + x + b
  )");

  Module b("B");
  b.register_module("M0", m);
  b.register_module("M1", m);
  b.define(R"(
    def forward(self, x):
      return self.M0.forward(x) + self.M1.forward(x)
  )");

  std::stringstream ss;
  m._save_for_mobile(ss);
  mobile::Module bc = _load_for_mobile(ss);
  const auto methods = bc.get_methods();
  const size_t expected_n = 3;
  ASSERT_EQ(methods.size(), expected_n);
}

TEST(LiteInterpreterTest, ExtraFiles) {
  const auto script = R"JIT(
    def forward(self):
        x = torch.rand(5, 5)
        x = x.mm(x)
        return x
  )JIT";

  auto module =
      std::make_shared<Module>("Module", std::make_shared<CompilationUnit>());
  module->define(script);
  std::ostringstream oss;
  std::unordered_map<std::string, std::string> extra_files;
  extra_files["metadata.json"] = "abc";
  extra_files["mobile_info.json"] = "{\"key\": 23}";
  module->_save_for_mobile(oss, extra_files);

  std::istringstream iss(oss.str());
  caffe2::serialize::IStreamAdapter adapter{&iss};
  std::unordered_map<std::string, std::string> loaded_extra_files;
  loaded_extra_files["metadata.json"] = "";
  torch::jit::_load_for_mobile(iss, torch::kCPU, loaded_extra_files);
  ASSERT_EQ(loaded_extra_files["metadata.json"], "abc");

  loaded_extra_files.clear();
  std::vector<std::string> all_files =
      caffe2::serialize::PyTorchStreamReader(&iss).getAllRecords();

  for (auto& file_name : all_files) {
    if (file_name.find("extra/") == 0) {
      loaded_extra_files[file_name.substr(6)] = "";
    }
  }

  torch::jit::_load_for_mobile(iss, torch::kCPU, loaded_extra_files);
  ASSERT_EQ(loaded_extra_files["metadata.json"], "abc");
  ASSERT_EQ(loaded_extra_files["mobile_info.json"], "{\"key\": 23}");
}

TEST(LiteInterpreterTest, OpNameExportFetchRootOperators) {
  torch::jit::Module m("m");
  m.register_parameter("weight", torch::ones({20, 1, 5, 5}), false);
  m.register_parameter("bias", torch::ones({20}), false);
  m.define(R"(
    def forward(self, input):
      x1 = torch.zeros(2, 2)
      x2 = torch.empty_like(torch.empty(2, 2))
      x3 = torch._convolution(input, self.weight, self.bias, [1, 1], [0, 0], [1, 1], False, [0, 0], 1, False, False, True, True)
      return (x1, x2, x3)
  )");
  m.eval();

  std::stringstream ss;
  m._save_for_mobile(ss);

  torch::jit::mobile::Module ptl_model = torch::jit::_load_for_mobile(ss);
  std::set<std::string> operator_names =
      torch::jit::mobile::_export_operator_list(ptl_model);
  std::set<std::string> expected_operator_names = {
      "aten::_convolution",
      "aten::empty.memory_format",
      "aten::empty_like",
      "aten::zeros",
  };
  EXPECT_EQ(operator_names, expected_operator_names)
      << "Expected the root operator lists to be the same";
}

TEST(LiteInterpreterTest, DefaultArgsConv) {
  auto s = std::getenv("PYTORCH_TEST_WITH_TSAN");
  if (s && strcmp(s, "1") == 0)
    return;

  std::vector<torch::jit::IValue> inputs;

  Module m("m");
  m.register_parameter("weight", torch::ones({20, 1, 5, 5}), false);
  m.register_parameter("bias", torch::ones({20}), false);
  m.define(R"(
    def forward(self, input):
      return torch.conv2d(input, self.weight, self.bias, [1, 1], [0, 0], [1, 1], 1)
  )");

  inputs.push_back(torch::ones({1, 1, 28, 28}));

  auto outputref = m.forward(inputs).toTensor();

  std::stringstream ss;
  m._save_for_mobile(ss);
  mobile::Module bc = _load_for_mobile(ss);
  IValue res;
  for (int i = 0; i < 1; ++i) {
    res = bc.get_method("forward")(inputs);
  }
  auto output = res.toTensor();
  AT_ASSERT(outputref.dim() == output.dim());
  AT_ASSERT(output.equal(outputref));
}

TEST(RunTimeTest, ParseBytecode) {
  // A simple example to show a simple bytecode that can be used independent of
  // PyTorch TorchScript serialization (unpickler, etc) and operator library.
  // It has basic control flow (if, else) and basic data orchestration (list
  // construction). The original PyTorch program:

  //  class Module(torch.nn.Module):
  //
  //    def __init__(self):
  //      super().__init__()
  //
  //    def forward(self, x: int, h: int, xfirst: bool):
  //      if xfirst:
  //        return [x, h]
  //      else:
  //        return [h, x]

  // 1. Prepare for the bytecode. In reality it can be from a customized
  // deserializer.
  std::vector<IValue> instructions{
      to_tuple({"STOREN", 1, 4}),
      to_tuple({"DROPR", 1, 0}),
      to_tuple({"MOVE", 4, 0}),
      to_tuple({"JF", 5, 0}),
      to_tuple({"LOAD", 2, 0}),
      to_tuple({"LOAD", 3, 0}),
      to_tuple({"LIST_CONSTRUCT", 0, 2}),
      to_tuple({"JMP", 4, 0}),
      to_tuple({"LOAD", 3, 0}),
      to_tuple({"LOAD", 2, 0}),
      to_tuple({"LIST_CONSTRUCT", 1, 2}),
      to_tuple({"STORE", 5, 0}),
      to_tuple({"DROPR", 3, 0}),
      to_tuple({"DROPR", 2, 0}),
      to_tuple({"MOVE", 5, 0}),
      to_tuple({"RET", 0, 0}),
  };
  std::vector<IValue> operators; // empty for this example
  std::vector<IValue> constants; // empty for this example

  std::vector<IValue> types{"List[int]", "List[int]"};
  // 2. Parse the function
  std::string function_name("test_function");
  auto function = std::unique_ptr<mobile::Function>(
      new mobile::Function(c10::QualifiedName(function_name)));
  c10::ivalue::TupleElements debug_handles_m_tuple;
  parseInstructions(
      function_name,
      std::move(*c10::ivalue::Tuple::create(instructions)).elements(),
      debug_handles_m_tuple,
      function.get());
  parseTypes(c10::ivalue::Tuple::create(types)->elements(), function.get());
  const size_t rsize = 5;
  parseRegisterSize(rsize, function.get());

  // 3. Prepare for inputs and run the function
  // Note that the first input is reserved for Module object.
  // Since this is a function test and Module object is not required,
  // a dummy IValue (0) is added here.
  std::vector<IValue> inputs{0, 1, 2, true};
  function->run(inputs);
  auto output = inputs[0].toList();
  ASSERT_EQ(output[0], 1);
  ASSERT_EQ(output[1], 2);

  std::vector<IValue> inputs1{0, 1, 2, false};
  function->run(inputs1);
  auto output1 = inputs1[0].toList();
  ASSERT_EQ(output1[0], 2);
  ASSERT_EQ(output1[1], 1);
}

TEST(RunTimeTest, ParseOperator) {
  // A simple example to show a simple bytecode that can be used independent of
  // PyTorch TorchScript serialization (unpickler, etc) and operator library.
  // It has one operator and we should be able to register it. The original
  // PyTorch program:

  // class Add(torch.nn.Module):
  //     def __init__(self):
  //         super(Add, self).__init__()

  //     def forward(self, a, b):
  //         return a + b

  // 1. Prepare for the bytecode. In reality it can be from a customized
  // deserializer.
  std::vector<IValue> instructions{
      to_tuple({"STOREN", 1, 3}),
      to_tuple({"DROPR", 1, 0}),
      to_tuple({"MOVE", 2, 0}),
      to_tuple({"MOVE", 3, 0}),
      to_tuple({"OP", 0, 0}),
      to_tuple({"RET", 0, 0}),
  };
  std::vector<IValue> operators{
      to_tuple({"aten::add", "Tensor", 2}),
  };
  std::vector<IValue> constants{
      to_tuple({1}),
  };
  int64_t model_version = caffe2::serialize::kProducedBytecodeVersion;
  // 2. Parse the function
  std::string function_name("test_function");
  auto function = std::unique_ptr<mobile::Function>(
      new mobile::Function(c10::QualifiedName(function_name)));
  c10::ivalue::TupleElements debug_handles_m_tuple;
  parseInstructions(
      function_name,
      std::move(*c10::ivalue::Tuple::create(instructions)).elements(),
      debug_handles_m_tuple,
      function.get());
  parseOperators(
      std::move(*c10::ivalue::Tuple::create(operators)).elements(),
      model_version,
      1,
      function.get());
  const size_t rsize = 5;
  parseRegisterSize(rsize, function.get());

  // 3. Prepare for inputs and run the function
  // Note that the first input is reserved for Module object.
  // Since this is a function test and Module object is not required,
  // a dummy IValue (0) is added here.
  std::vector<IValue> inputs{0, at::tensor(1), at::tensor(2)};
  function->run(inputs);
  auto output = inputs[0];
  ASSERT_EQ(output, at::tensor(3));
}

namespace {
void testLiteModuleCompareResultTensors(
    Module& m,
    const std::vector<torch::jit::IValue>& inputs,
    const std::string& method_name = "forward") {
  auto outputref = m.get_method(method_name)(inputs).toTensor();

  std::stringstream ss;
  m._save_for_mobile(ss);
  mobile::Module bc = _load_for_mobile(ss);
  IValue res;
  for (int i = 0; i < 3; ++i) {
    res = bc.get_method(method_name)(inputs);
  }
  auto output = res.toTensor();
  AT_ASSERT(outputref.dim() == output.dim());
  AT_ASSERT(output.equal(outputref));
}

void testDefaultArgsPinv(int num_args) {
  Module m("m");
  if (num_args == 1) {
    m.define(R"(
      def forward(self, input):
        return torch.linalg_pinv(input)
    )");
  } else if (num_args == 2) {
    m.define(R"(
      def forward(self, input):
        return torch.linalg_pinv(input, 1e-5)
    )");
  } else if (num_args == 3) {
    m.define(R"(
      def forward(self, input):
        return torch.linalg_pinv(input, 1e-5, True)
    )");
  }

  std::vector<torch::jit::IValue> inputs;
  const int N = 28;
  auto input = torch::range(1, N * N, 1);
  input[0] = 1; // a more stable matrix
  input = input.view({N, N});
  inputs.push_back(input);
  testLiteModuleCompareResultTensors(m, inputs);
}
} // namespace

#if !defined FB_XPLAT_BUILD
TEST(LiteInterpreterTest, DefaultArgsPinv) {
  // Test with different number of specified arguments.
  // Arguments not specified take default value.
  for (int num_args = 1; num_args <= 3; ++num_args) {
    testDefaultArgsPinv(num_args);
  }

  //  bytecode with one specified argument:
  //  (6,
  //      ('__torch__.m.forward',
  //          (('instructions',
  //              (('STOREN', 1, 2),
  //                  ('DROPR', 1, 0),
  //                  ('MOVE', 2, 0),
  //                  ('OP', 0, 0),
  //                  ('RET', 0, 0))),
  //              ('operators', (('aten::linalg_pinv', '', 1),)),
  //              ('constants', (False, 1e-15)), # default constants are not
  //              used
  //              ('types', ()),
  //              ('register_size', 2)),
  //          (('arguments',
  //              ((('name', 'self'), ('type', '__torch__.m'), ('default_value',
  //              None)),
  //                  (('name', 'input'), ('type', 'Tensor'), ('default_value',
  //                  None)))),
  //              ('returns',
  //                  ((('name', ''), ('type', 'Tensor'), ('default_value',
  //                  None)),)))))

  //  bytecode with 2 specified argument:
  //  (6,
  //      ('__torch__.m.forward',
  //          (('instructions',
  //              (('STOREN', 1, 2),
  //                  ('DROPR', 1, 0),
  //                  ('MOVE', 2, 0),
  //                  ('LOADC', 1, 0), # added LOADC for specified argument
  //                  ('OP', 0, 0),
  //                  ('RET', 0, 0))),
  //              ('operators', (('aten::linalg_pinv', '', 2),)),
  //              ('constants', (False, 1e-05)), # updated constant table
  //              ('types', ()),
  //              ('register_size', 2)),
  //          (('arguments',
  //              ((('name', 'self'), ('type', '__torch__.m'), ('default_value',
  //              None)),
  //                  (('name', 'input'), ('type', 'Tensor'), ('default_value',
  //                  None)))),
  //              ('returns',
  //                  ((('name', ''), ('type', 'Tensor'), ('default_value',
  //                  None)),)))))

  //  bytecode with 3 specified arguments:
  //  (6,
  //      ('__torch__.m.forward',
  //          (('instructions',
  //              (('STOREN', 1, 2),
  //                  ('DROPR', 1, 0),
  //                  ('MOVE', 2, 0),
  //                  ('LOADC', 1, 0),
  //                  ('LOADC', 0, 0),
  //                  ('OP', 0, 0),
  //                  ('RET', 0, 0))),
  //              ('operators', (('aten::linalg_pinv', '', 3),)),
  //              ('constants', (True, 1e-05)),
  //              ('types', ()),
  //              ('register_size', 2)),
  //          (('arguments',
  //              ((('name', 'self'), ('type', '__torch__.m'), ('default_value',
  //              None)),
  //                  (('name', 'input'), ('type', 'Tensor'), ('default_value',
  //                  None)))),
  //              ('returns',
  //                  ((('name', ''), ('type', 'Tensor'), ('default_value',
  //                  None)),)))))
}

TEST(LiteInterpreterTest, DefaultArgsTensorinvSpecifyDefault) {
  // The second argument is specified, but the value is the same as the default
  // value. It's treated as "not specified" since the value can be fetched from
  // schema.
  Module m("m");
  m.define(R"(
    def forward(self, input):
      return torch.linalg_tensorinv(input, 2)
  )");
  torch::jit::MobileCode code(m.get_method("forward").graph(), "forward");
  auto arg_nums = code.op_to_num_specified_args();
  ASSERT_EQ(arg_nums.size(), 1);
  ASSERT_EQ(arg_nums["aten::linalg_tensorinv"], 1);
  std::vector<torch::jit::IValue> inputs;
  const int N = 4;
  auto input = torch::rand({N, N, N, N});
  inputs.push_back(input);
  testLiteModuleCompareResultTensors(m, inputs);
}

void testDefaultArgsPinvWithOutArg(int num_args) {
  Module m("m");
  if (num_args == 1) {
    m.define(R"(
      def forward(self, input):
        return torch.linalg_pinv(input, out=input)
    )");
  } else if (num_args == 2) {
    m.define(R"(
      def forward(self, input):
        return torch.linalg_pinv(input, 1e-5, out=input)
    )");
  } else if (num_args == 3) {
    m.define(R"(
      def forward(self, input):
        return torch.linalg_pinv(input, 1e-5, True, out=input)
    )");
  }

  const int N = 28;
  auto input = torch::range(1, N * N, 1);
  input[0] = 10000; // a more stable matrix
  input = input.view({N, N});
  auto ref = m.run_method("forward", input);
  TORCH_CHECK(!input.equal(torch::range(1, N * N, 1)));
  TORCH_CHECK(input.equal(ref.toTensor()));
}

TEST(LiteInterpreterTest, DefaultArgsPinvWithOutArg) {
  // Test with different number of specified arguments + out arg.
  // Arguments not specified take default value.
  for (int num_args = 1; num_args <= 3; ++num_args) {
    testDefaultArgsPinvWithOutArg(num_args);
  }
}

TEST(LiteInterpreterTest, DefaultArgsWithOutArg) {
  Module m("m");
  m.define(R"(
    def forward(self, x, h):
      torch.add(x, h, out=x)
  )");

  std::vector<IValue> inputs;
  auto input_x = 2 * torch::ones({});
  auto input_h = torch::ones({});
  auto ref = m.run_method("forward", input_x, input_h);

  std::stringstream ss;

  m._save_for_mobile(ss, {}, true);
  mobile::Module bc = _load_for_mobile(ss);
  bc.run_method("forward", input_x, input_h);
  AT_ASSERT(input_x.equal(4 * torch::ones({})));

  auto ops = _get_model_ops_and_info(ss);
  auto op = ops.find("aten::add.out");
  TORCH_CHECK(
      op != ops.end() && op->second.num_schema_args.has_value() &&
      op->second.num_schema_args.value() == 3);
}

TEST(LiteInterpreterTest, TestExceptionStackWithTwoLevelModuleHierarchy) {
  Module a("A");
  a.define(R"(
    def bar(self, x, y):
      return x + y
  )");
  Module b("B");
  b.register_module("A0", a);
  b.define(R"(
    def foo(self, x, y):
      return self.A0.bar(x, y) + 2
  )");
  Module c("C");
  c.register_module("B0", b);
  c.define(R"(
    def forward(self, x, y):
      return self.B0.foo(x, y) + 3
  )");

  std::vector<IValue> inputs;
  inputs.emplace_back(torch::rand({2, 4}));
  inputs.emplace_back(torch::rand({13, 9}));

  std::stringstream ss;
  c._save_for_mobile(ss, ExtraFilesMap(), true);
  auto lite_m = _load_for_mobile(ss);
  std::string error_pattern = R"(
  Module hierarchy:top(C)::<unknown>.B0(B)::foo.A0(A)::bar.aten::add
Traceback of TorchScript (most recent call last):
  File "<string>", line 3, in <unknown>

    def forward(self, x, y):
      return self.B0.foo(x, y) + 3
             ~~~~~~~~~~~ <--- HERE

  File "<string>", line 3, in foo

    def foo(self, x, y):
      return self.A0.bar(x, y) + 2
             ~~~~~~~~~~~ <--- HERE

  File "<string>", line 3, in bar

    def bar(self, x, y):
      return x + y
             ~~~~~ <--- HERE
  )";
  ASSERT_THROWS_WITH_MESSAGE(lite_m.forward(inputs), error_pattern);
}
#endif // !defined(FB_XPLAT_BUILD)

namespace {
static auto reg =
    torch::class_<TorchBindLiteInterpreterTestStruct>(
        "_TorchScriptTesting",
        "_LiteInterpreterTest")
        .def(torch::init<>())
        .def("get", &TorchBindLiteInterpreterTestStruct::get)
        .def_pickle(
            // __getattr__
            [](const c10::intrusive_ptr<TorchBindLiteInterpreterTestStruct>&
                   self) -> int64_t { return 0; },
            // __setattr__
            [](int64_t state) {
              return c10::make_intrusive<TorchBindLiteInterpreterTestStruct>();
            });

} // namespace

TEST(LiteInterpreterTest, OperatorCacheDifferentiatesDefaultArgs) {
  // Create 3 methods:
  //
  // 1. forward() returns a tensor with dtype=torch.int64 (4)
  // 2. forward2() returns a tensor with dtype=torch.float32 (6)
  // 3. forward3() returns a tensor with dtype=torch.float32 but
  //    the dtype is inferred by the input tensor's dtype
  //
  // If caching works correctly, then the result from the full-jit
  // module and the lite module will be the same. Otherwise, it
  // will be different if we don't correctly ignore the cache
  // entry for an operator that has a different number of
  // arguments.
  Module m("m");
  m.define(R"(
    def forward(self):
      ret1 = torch.new_empty(torch.zeros(10), [10], dtype=4)
      return ret1.fill_(25)
  )");
  m.define(R"(
    def forward2(self):
      ret1 = torch.new_empty(torch.zeros(10), [10], dtype=6)
      return ret1.fill_(32.0)
  )");
  m.define(R"(
    def forward3(self):
      ret1 = torch.new_empty(torch.zeros(10), [10])
      return ret1.fill_(12.0)
  )");

  std::vector<torch::jit::IValue> inputs;
  testLiteModuleCompareResultTensors(m, inputs, "forward");
  testLiteModuleCompareResultTensors(m, inputs, "forward2");
  testLiteModuleCompareResultTensors(m, inputs, "forward3");
}

TEST(RunTimeTest, RuntimeCall) {
  //     def call(x):
  //         return x + x
  //
  //     def forward(a):
  //         x = a + call(a)
  //         y = a + call(x)
  //         return y

  std::vector<IValue> instructionsCall{
      to_tuple({"STORE", 1, 0}),
      to_tuple({"LOAD", 1, 0}),
      to_tuple({"MOVE", 1, 0}),
      to_tuple({"LOADC", 0, 0}),
      to_tuple({"OP", 0, 0}),
      to_tuple({"RET", 0, 0}),
  };
  std::vector<IValue> instructionsFoo{
      to_tuple({"STORE", 1, 0}),
      to_tuple({"LOAD", 1, 0}),
      to_tuple({"LOAD", 1, 0}),
      to_tuple({"MOVE", 1, 0}),
      to_tuple({"CALL", 0, 0}),
      to_tuple({"LOADC", 0, 0}),
      to_tuple({"OP", 0, 0}),
      to_tuple({"CALL", 0, 0}),
      to_tuple({"LOADC", 0, 0}),
      to_tuple({"OP", 0, 0}),
      to_tuple({"RET", 0, 0}),
  };
  std::vector<IValue> operatorsFoo{
      to_tuple({"aten::add", "Tensor", 3}),
  };
  std::vector<IValue> constantsFoo{
      1,
  };
  std::vector<IValue> operatorsCall{
      to_tuple({"aten::add", "Tensor", 3}),
  };
  std::vector<IValue> constantsCall{
      1,
  };
  int64_t model_version = caffe2::serialize::kProducedBytecodeVersion;

  auto foo = std::make_unique<mobile::Function>(c10::QualifiedName("foo"));
  c10::ivalue::TupleElements debug_handles_m_tuple;
  parseInstructions(
      "foo",
      std::move(*c10::ivalue::Tuple::create(instructionsFoo)).elements(),
      debug_handles_m_tuple,
      foo.get());
  parseOperators(
      std::move(*c10::ivalue::Tuple::create(operatorsFoo)).elements(),
      model_version,
      1,
      foo.get());
  parseConstants(
      std::move(*c10::ivalue::Tuple::create(constantsFoo)).elements(),
      foo.get());
  const size_t rsize = 5;
  parseRegisterSize(rsize, foo.get());

  auto call = std::make_unique<mobile::Function>(c10::QualifiedName("call"));
  parseInstructions(
      "call",
      std::move(*c10::ivalue::Tuple::create(instructionsCall)).elements(),
      debug_handles_m_tuple,
      call.get());
  parseOperators(
      std::move(*c10::ivalue::Tuple::create(operatorsCall)).elements(),
      model_version,
      1,
      call.get());
  parseConstants(
      std::move(*c10::ivalue::Tuple::create(constantsCall)).elements(),
      call.get());
  parseRegisterSize(rsize, call.get());

  foo->append_function(*call);

  std::vector<IValue> inputs{at::tensor(1)};
  foo->run(inputs);
  auto output = inputs[0];
  ASSERT_EQ(output, at::tensor(7));
}

} // namespace jit
} // namespace torch<|MERGE_RESOLUTION|>--- conflicted
+++ resolved
@@ -647,11 +647,7 @@
   std::unordered_map<std::string, OperatorInfo> model_ops;
   model_ops["aten::add.Scalar"] = OperatorInfo{2};
 
-<<<<<<< HEAD
-  std::unordered_set<std::string> types = {"List", "int"};
-=======
   std::unordered_set<std::string> types = {"List", "int", "NamedTuple"};
->>>>>>> 632719c2
   auto model_info = ModelCompatibilityInfo{
       caffe2::serialize::kMaxSupportedBytecodeVersion, model_ops, types};
 
@@ -693,11 +689,7 @@
 
   // test trivial failure due to type
   runtime_info = RuntimeCompatibilityInfo::get();
-<<<<<<< HEAD
-  std::unordered_set<std::string> types = {"List", "int", "NamedTuple"};
-=======
   std::unordered_set<std::string> types = {"List", "int", "Sequence"};
->>>>>>> 632719c2
 
   model_info = ModelCompatibilityInfo{
       caffe2::serialize::kMaxSupportedBytecodeVersion, model_ops, types};
