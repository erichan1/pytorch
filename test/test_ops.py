from collections.abc import Sequence
from functools import partial, wraps
import warnings

import torch

from torch.testing import FileCheck, make_tensor
from torch.testing._internal.common_dtype import floating_and_complex_types_and, get_all_dtypes
from torch.testing._internal.common_utils import \
    (TestCase, is_iterable_of_tensors, run_tests, IS_SANDCASTLE, clone_input_helper,
     gradcheck, gradgradcheck, IS_IN_CI, suppress_warnings)
from torch.testing._internal.common_methods_invocations import \
    (op_db, _NOTHING, UnaryUfuncInfo, ReductionOpInfo, SpectralFuncInfo)
from torch.testing._internal.common_device_type import \
    (deviceCountAtLeast, instantiate_device_type_tests, ops, onlyCUDA, onlyOnCPUAndCUDA, skipCUDAIfRocm, OpDTypes)
from torch.testing._internal.common_jit import JitCommonTestCase, check_against_reference
from torch.testing._internal.jit_metaprogramming_utils import create_script_fn, create_traced_fn, \
    check_alias_annotation
from torch.testing._internal.jit_utils import disable_autodiff_subgraph_inlining
import torch.testing._internal.opinfo_helper as opinfo_helper

# variant testing is only done with torch.float and torch.cfloat to avoid
#   excessive test times and maximize signal to noise ratio
_variant_ops = partial(ops, dtypes=OpDTypes.supported,
                       allowed_dtypes=(torch.float, torch.cfloat))

# Get names of all the operators which have ref in their entry in OpInfo (testing infra)
#   except for Unary Ufuncs (separately implemented in test/test_unary_ufuncs.py)
#   and Spectral Functions (separately implemented for only 1D as of now, in test/test_spectral_ops.py)
_ref_test_ops = list(filter(lambda op: not isinstance(op, (UnaryUfuncInfo, ReductionOpInfo,
                     SpectralFuncInfo)) and op.ref is not None and op.ref is not _NOTHING, op_db))


# Tests that apply to all operators and aren't related to any particular
#   system
class TestCommon(TestCase):
    exact_dtype = True

    # Verifies, on teardown, that no OpInfo is still using dynamic dtypes in CI
    @classmethod
    def tearDownClass(cls):
        super().tearDownClass()

        if IS_IN_CI:
            err_msg = ("The operator(s) below is(are) using dynamic_dtypes in the OpInfo entries."
                       "This is OK for testing, but be sure to set the dtypes manually before landing your PR!")
            # Assure no opinfo entry has dynamic_dtypes
            filtered_ops = list(filter(opinfo_helper.is_dynamic_dtype_set, op_db))
            for op in filtered_ops:
                fmt_str = opinfo_helper.str_format_dynamic_dtype(op)
                err_msg += "\n" + fmt_str

            assert len(filtered_ops) == 0, err_msg

    # Validates that each OpInfo specifies its forward and backward dtypes
    #   correctly for CPU and CUDA devices
    @skipCUDAIfRocm
    @onlyOnCPUAndCUDA
    @ops(op_db, dtypes=OpDTypes.none)
    def test_dtypes(self, device, op):
        # dtypes to try to backward in
        allowed_backward_dtypes = floating_and_complex_types_and(torch.bfloat16, torch.float16)

        # lists for (un)supported dtypes
        supported_dtypes = []
        unsupported_dtypes = []
        supported_backward_dtypes = []
        unsupported_backward_dtypes = []

        def unsupported(dtype):
            unsupported_dtypes.append(dtype)
            if dtype in allowed_backward_dtypes:
                unsupported_backward_dtypes.append(dtype)

        for dtype in get_all_dtypes():
            # tries to acquire samples - failure indicates lack of support
            requires_grad = (dtype in allowed_backward_dtypes and op.supports_autograd)
            try:
                samples = op.sample_inputs(device, dtype, requires_grad=requires_grad)
            except Exception as e:
                unsupported(dtype)
                continue

            # Counts number of successful backward attempts
            # NOTE: This exists as a kludge because this only understands how to
            #   request a gradient if the output is a tensor or a sequence with
            #   a tensor as its first element.
            num_backward_successes = 0
            for sample in samples:
                # tries to call operator with the sample - failure indicates
                #   lack of support
                try:
                    result = op(sample.input, *sample.args, **sample.kwargs)
                except Exception as e:
                    # NOTE: some ops will fail in forward if their inputs
                    #   require grad but they don't support computing the gradient
                    #   in that type! This is a bug in the op!
                    unsupported(dtype)

                # Short-circuits testing this dtype -- it doesn't work
                if dtype in unsupported_dtypes:
                    break

                # Short-circuits if the dtype isn't a backward dtype or
                #   it's already identified as not supported
                if dtype not in allowed_backward_dtypes or dtype in unsupported_backward_dtypes:
                    continue

                # Checks for backward support in the same dtype
                try:
                    result = sample.output_process_fn_grad(result)
                    if isinstance(result, torch.Tensor):
                        backward_tensor = result
                    elif isinstance(result, Sequence) and isinstance(result[0], torch.Tensor):
                        backward_tensor = result[0]
                    else:
                        continue

                    # Note: this grad may not have the same dtype as dtype
                    # For functions like complex (float -> complex) or abs
                    #   (complex -> float) the grad tensor will have a
                    #   different dtype than the input.
                    #   For simplicity, this is still modeled as these ops
                    #   supporting grad in the input dtype.
                    grad = torch.randn_like(backward_tensor)
                    backward_tensor.backward(grad)
                    num_backward_successes += 1
                except Exception as e:
                    unsupported_backward_dtypes.append(dtype)

            if dtype not in unsupported_dtypes:
                supported_dtypes.append(dtype)
            if num_backward_successes > 0 and dtype not in unsupported_backward_dtypes:
                supported_backward_dtypes.append(dtype)

        # Checks that dtypes are listed correctly and generates an informative
        #   error message
        device_type = torch.device(device).type
        claimed_supported = set(op.supported_dtypes(device_type))
        supported_dtypes = set(supported_dtypes)

        supported_but_unclaimed = supported_dtypes - claimed_supported
        claimed_but_unsupported = claimed_supported - supported_dtypes
        msg = """The supported dtypes for {0} on {1} according to its OpInfo are
        {2}, but the detected supported dtypes are {3}.
        """.format(op.name, device_type, claimed_supported, supported_dtypes)

        if len(supported_but_unclaimed) > 0:
            msg += "The following dtypes should be added to the OpInfo: {0}. ".format(supported_but_unclaimed)
        if len(claimed_but_unsupported) > 0:
            msg += "The following dtypes should be removed from the OpInfo: {0}.".format(claimed_but_unsupported)

        self.assertEqual(supported_dtypes, claimed_supported, msg=msg)

        # Checks that backward dtypes are listed correctly and generates an
        #   informative error message
        # NOTE: this code is nearly identical to the check + msg generation
        claimed_backward_supported = set(op.supported_backward_dtypes(device_type))
        supported_backward_dtypes = set(supported_backward_dtypes)

        supported_but_unclaimed = supported_backward_dtypes - claimed_backward_supported
        claimed_but_unsupported = claimed_backward_supported - supported_backward_dtypes
        msg = """The supported backward dtypes for {0} on {1} according to its OpInfo are
        {2}, but the detected supported backward dtypes are {3}.
        """.format(op.name, device_type, claimed_backward_supported, supported_backward_dtypes)

        if len(supported_but_unclaimed) > 0:
            msg += "The following backward dtypes should be added to the OpInfo: {0}. ".format(supported_but_unclaimed)
        if len(claimed_but_unsupported) > 0:
            msg += "The following backward dtypes should be removed from the OpInfo: {0}.".format(claimed_but_unsupported)

        self.assertEqual(supported_backward_dtypes, claimed_backward_supported, msg=msg)

    # Validates that each OpInfo works correctly on different CUDA devices
    @skipCUDAIfRocm
    @onlyCUDA
    @deviceCountAtLeast(2)
    @ops(op_db, allowed_dtypes=(torch.float32, torch.long))
    def test_multiple_devices(self, devices, dtype, op):
        for cuda_device_str in devices:
            cuda_device = torch.device(cuda_device_str)
            # NOTE: only tests on first sample
            samples = op.sample_inputs(cuda_device, dtype)
            sample = samples[0]
            result = op(sample.input, *sample.args, **sample.kwargs)

            if isinstance(result, torch.Tensor):
                self.assertTrue(result.device == cuda_device)
            elif is_iterable_of_tensors(result):
                self.assertTrue(all(map(lambda t: t.device == cuda_device, result)))
            else:
                self.skipTest("Skipped! Only supports single tensor or iterable of tensor outputs.")

    # Tests that the function and its (ndarray-accepting) reference produce the same
    #   values on the tensors from sample_inputs func for the corresponding op.
    @onlyOnCPUAndCUDA
    @suppress_warnings
    @ops(_ref_test_ops, allowed_dtypes=(torch.float32, torch.long, torch.complex64))
    def test_reference_testing(self, device, dtype, op):
        sample_inputs = op.sample_inputs(device, dtype)
        for sample_input in sample_inputs:
            self.compare_with_reference(op, op.ref, sample_input)

    # Validates ops implement the correct out= behavior
    # See https://github.com/pytorch/pytorch/wiki/Developer-FAQ#how-does-out-work-in-pytorch
    #   for a description of the correct behavior
    # TODO: operations that support out= but don't support float
    #   are not covered by this test.
    @ops(op_db, allowed_dtypes=(torch.float,))
    def test_out(self, device, dtype, op):
        # TODO: verify the op doesn't support the out= kwarg
        if not op.supports_out:
            self.skipTest("Skipped! Op doesn't support out= kwarg.")

        # NOTE: only tests on first sample
        samples = op.sample_inputs(device, dtype)
        sample = samples[0]

        # calls it normally to get the expected result
        expected = op(sample.input, *sample.args, **sample.kwargs)
        op_out = partial(op, sample.input, *sample.args, **sample.kwargs)

        # Short-circuits if output is not a single tensor or an
        #   iterable of tensors

        if not isinstance(expected, torch.Tensor) and not is_iterable_of_tensors(expected, include_empty=True):
            self.skipTest("Skipped! Only supports single tensor or iterable of tensor outputs.")

        # A wrapper around map that works with single tensors and always
        #   instantiates the map. Used below to apply transforms to
        #   single tensor and iterable tensor outputs.
        def _apply_out_transform(fn, out):
            if isinstance(out, torch.Tensor):
                return fn(out)

            # assumes (see above) that out is an iterable of tensors
            return tuple(map(fn, out))

        # Case 0: out= with the correct shape, dtype, and device
        #   but NaN values for floating point and complex tensors, and
        #   maximum values for integer tensors.
        #   Expected behavior: out= values have no effect on the computation.
        def _case_zero_transform(t):
            try:
                info = torch.iinfo(t.dtype)
                return torch.full_like(t, info.max)
            except TypeError as te:
                # for non-integer types fills with NaN
                return torch.full_like(t, float('nan'))

        out = _apply_out_transform(_case_zero_transform, expected)
        result = op_out(out=out)
        self.assertEqual(expected, out)

        # Checks that the returned value shares storage with out
        # NOTE: only checks on the CPU and CUDA device types since some
        #   device types don't have storage
        if self.device_type == 'cpu' or self.device_type == 'cuda':
            if isinstance(out, torch.Tensor):
                self.assertEqual(out.storage().data_ptr(), result.storage().data_ptr())
            else:
                for out_t, result_t in zip(out, result):
                    self.assertEqual(out_t.storage().data_ptr(), result_t.storage().data_ptr())

        # Case 1: out= with the correct shape, dtype, and device,
        #   but noncontiguous.
        #   Expected behavior: strides are respected and `out` storage is not changed.
        def _case_one_transform(t):
            return make_tensor(t.shape,
                               dtype=t.dtype,
                               device=t.device,
                               noncontiguous=True)

        # Extracts strides from a tensor or iterable of tensors into a tuple
        def _extract_strides(out):
            if isinstance(out, torch.Tensor):
                return (out.stride(),)

            # assumes (see above) that out is an iterable of tensors
            return tuple(map(lambda t: t.stride(), out))

        def _extract_data_ptrs(out):
            if isinstance(out, torch.Tensor):
                return (out.data_ptr(),)

            # assumes (see above) that out is an iterable of tensors
            return tuple(map(lambda t: t.data_ptr(), out))


        out = _apply_out_transform(_case_one_transform, expected)
        original_strides = _extract_strides(out)
        original_ptrs = _extract_data_ptrs(out)

        op_out(out=out)
        final_strides = _extract_strides(out)
        final_ptrs = _extract_data_ptrs(out)

        self.assertEqual(expected, out)
        self.assertEqual(original_strides, final_strides)
        self.assertEqual(original_ptrs, final_ptrs)

        # Case 2: out= with the correct dtype and device, but the wrong shape
        #   Expected behavior: resize with a warning.
        def _case_two_transform(t):
            wrong_shape = list(t.shape)

            if len(wrong_shape) == 0:
                # Handles scalar tensor case (empty list)
                wrong_shape = [2]
            else:
                wrong_shape[-1] = wrong_shape[-1] + 1
            return make_tensor(wrong_shape, dtype=t.dtype, device=t.device)

        out = _apply_out_transform(_case_two_transform, expected)
        msg_fail = "Resized a non-empty tensor but did not warn about it."
        with self.assertWarnsRegex(UserWarning, "An output with one or more elements", msg=msg_fail):
            op_out(out=out)
        self.assertEqual(expected, out)

        # Case 3: out= with the correct dtype and device, but an empty
        #   tensor.
        #   Expected behavior: resize without warning.
        def _case_three_transform(t):
            return make_tensor((0,),
                               dtype=t.dtype,
                               device=t.device)

        out = _apply_out_transform(_case_three_transform, expected)
        with warnings.catch_warnings(record=True) as caught:
            warnings.simplefilter("always")
            op_out(out=out)

        # Verifies no warning is a resize warning
        for w in caught:
            if "An output with one or more elements" in str(w.message):
                self.fail("Resizing an out= argument with no elements threw a resize warning!")

        self.assertEqual(expected, out)

        # Case 4: out= with correct shape and dtype, but wrong device.
        wrong_device = None
        if torch.device(device).type != 'cpu':
            wrong_device = 'cpu'
        elif torch.cuda.is_available():
            wrong_device = 'cuda'

        if wrong_device is not None:
            def _case_four_transform(t):
                return make_tensor(t.shape, dtype=t.dtype, device=wrong_device)

            out = _apply_out_transform(_case_four_transform, expected)
            msg_fail = f"Expected RuntimeError when calling with input.device={device} and out.device={wrong_device}"
            with self.assertRaises(RuntimeError, msg=msg_fail):
                op_out(out=out)

        # Case 5: out= with correct shape and device, but a dtype
        #   that output cannot be "safely" cast to (long).
        #   Expected behavior: error.
        # NOTE: this case is filtered by dtype since some ops produce
        #   bool tensors, for example, which can be safely cast to any
        #   dtype. It is applied when single tensors are floating point or complex
        #   dtypes, or if an op returns multiple tensors when at least one such
        #   tensor is a floating point or complex dtype.
        _dtypes = floating_and_complex_types_and(torch.float16, torch.bfloat16)
        if (isinstance(expected, torch.Tensor) and expected.dtype in _dtypes or
                (not isinstance(expected, torch.Tensor) and any(t.dtype in _dtypes for t in expected))):
            def _case_five_transform(t):
                return make_tensor(t.shape, dtype=torch.long, device=t.device)

            out = _apply_out_transform(_case_five_transform, expected)
            msg_fail = "" if not isinstance(expected, torch.Tensor) else \
                       ("Expected RuntimeError when doing an unsafe cast from a result of dtype "
                        f"{expected.dtype} into an out= with dtype torch.long")
            with self.assertRaises(RuntimeError, msg=msg_fail):
                op_out(out=out)

    # Tests that the forward and backward passes of operations produce the
    #   same values for the cross-product of op variants (method, inplace)
    #   against eager's gold standard op function variant
    @_variant_ops(op_db)
    def test_variant_consistency_eager(self, device, dtype, op):
        # Acquires variants (method variant, inplace variant, aliases)

        method = op.method_variant
        inplace = op.inplace_variant

        # list of all inplace ops: inplace variant + alias inplace variants if exist
        inplace_ops = [inplace, ]
        variants = [method, inplace]

        for a_op in op.aliases:
            variants.append(a_op.op)
            variants.append(a_op.method_variant)
            variants.append(a_op.inplace_variant)
            inplace_ops.append(a_op.inplace_variant)

        inplace_variants = tuple(filter(None, inplace_ops))
        variants = tuple(filter(None, variants))

        _requires_grad = (op.supports_autograd and
                          (dtype.is_floating_point or op.supports_complex_autograd(torch.device(device).type)))

        include_conjugated_inputs = op.test_conjugated_samples and dtype.is_complex
        samples = op.sample_inputs(device, dtype, requires_grad=_requires_grad, include_conjugated_inputs=include_conjugated_inputs)

        def _test_consistency_helper(samples, variants):
            for sample in samples:
                # TODO: Check grad for all Tensors requiring grad if sample.input is TensorList
                tensor = sample.input if isinstance(sample.input, torch.Tensor) else sample.input[0]

                # Computes function forward and backward values
                tensor.grad = None
                expected_forward = op(sample.input, *sample.args, **sample.kwargs)
                expected_grad = None

                output_process_fn_grad = sample.output_process_fn_grad if sample.output_process_fn_grad \
                    else lambda x: x

                # Skips inplace variants if the output dtype is not the same as
                #   the input dtype
                skip_inplace = False
                if (isinstance(expected_forward, torch.Tensor) and
                        expected_forward.dtype is not tensor.dtype):
                    skip_inplace = True

                # TODO: backward consistency only supported for single tensor outputs
                # TODO: backward consistency only checked on sample.input, not all
                #   tensor inputs
                # TODO: update to handle checking grads of all tensor inputs as
                #   derived from each tensor output
                if (op.supports_autograd and isinstance(expected_forward, torch.Tensor)
                        and (dtype.is_floating_point or op.supports_complex_autograd(torch.device(device).type))):
                    output_process_fn_grad(expected_forward).sum().backward()
                    expected_grad = tensor.grad

                # Test eager consistency
                for variant in variants:
                    # Skips inplace ops
                    if variant in inplace_ops and skip_inplace:
                        continue

                    # Compares variant's forward
                    # Note: copies the to-be-modified input when testing the inplace variant
                    tensor.grad = None
                    cloned = clone_input_helper(sample.input) if variant in inplace_ops else sample.input

                    if variant in inplace_ops and sample.broadcasts_input:
                        with self.assertRaises(RuntimeError,
                                               msg=('inplace variant either incorrectly allowed '
                                                    'resizing or you have marked the sample {}'
                                                    ' incorrectly with `broadcasts_self=True'.format(sample.summary()))):
                            variant_forward = variant(cloned,
                                                      *sample.args,
                                                      **sample.kwargs)
                        continue

                    variant_forward = variant(cloned,
                                              *sample.args,
                                              **sample.kwargs)
                    self.assertEqual(expected_forward, variant_forward)

                    # Compares variant's backward
                    if expected_grad is not None and \
                            (variant not in inplace_ops or op.supports_inplace_autograd):
                        output_process_fn_grad(variant_forward).sum().backward()
                        self.assertEqual(expected_grad, tensor.grad)

        _test_consistency_helper(samples, variants)

        def _test_inplace_preserve_storage(samples, variants):
            for sample in samples:
                # Skips inplace variants if the output dtype is not the same as
                #   the input dtype
                expected_forward = op(sample.input, *sample.args, **sample.kwargs)
                tensor = sample.input if isinstance(sample.input, torch.Tensor) else sample.input[0]
                skip_inplace = False
                if (isinstance(expected_forward, torch.Tensor) and
                        expected_forward.dtype is not tensor.dtype):
                    skip_inplace = True
                if skip_inplace:
                    return
                for variant in variants:
                    cloned = clone_input_helper(sample.input) if variant in inplace_ops else sample.input
                    inp_tensor = cloned if isinstance(cloned, torch.Tensor) else cloned[0]
                    data_ptr = inp_tensor.data_ptr()
                    variant_forward = variant(cloned,
                                              *sample.args,
                                              **sample.kwargs)
                    # TODO Support non-tensor outputs if they exist for inplace ops
                    if (isinstance(variant_forward, torch.Tensor)):
                        self.assertEqual(data_ptr, variant_forward.data_ptr(), atol=0, rtol=0)
                    else:
                        self.assertTrue(False, "Non-tensor outputs for inplace ops are not supported")

        if len(inplace_ops) > 0:
            inplace_samples = list(filter(lambda sample: not sample.broadcasts_input, samples))
            _test_inplace_preserve_storage(inplace_samples, inplace_variants)


# gradcheck requires double precision
_gradcheck_ops = partial(ops, dtypes=OpDTypes.supported,
                         allowed_dtypes=[torch.double, torch.cdouble])


class TestGradients(TestCase):
    exact_dtype = True

    # Copies inputs to inplace operations to avoid inplace modifications
    #   to leaves requiring gradient
    def _get_safe_inplace(self, inplace_variant):
        @wraps(inplace_variant)
        def _fn(t, *args, **kwargs):
            return inplace_variant(t.clone(), *args, **kwargs)

        return _fn

    def _check_helper(self, device, dtype, op, variant, check, *, check_forward_ad=False):
        if variant is None:
            self.skipTest("Skipped! Variant not implemented.")
        if not op.supports_dtype(dtype, torch.device(device).type):
            self.skipTest(f"Skipped! {op.name} does not support dtype {str(dtype)}")

        def is_inplace(variant):
            if hasattr(variant, "__wrapped__"):
                return variant.__wrapped__ is op.get_inplace()
            return variant is op.get_inplace()

        include_conjugated_inputs = op.test_conjugated_samples and dtype.is_complex
        samples = op.sample_inputs(device, dtype, requires_grad=True, include_conjugated_inputs=include_conjugated_inputs)

        for sample in samples:
            if sample.broadcasts_input and is_inplace(variant):
                continue

            # Note on TensorList inputs
            #
            # gradcheck does not support TensorList inputs so here we pass TensorList
            # inputs of size n as n single Tensor inputs to gradcheck and wrap the op
            # in a function that puts the n Tensor inputs back into a TensorList
            def fn(*inputs):
                # Put tensors back into TensorList since we splat them when passing to gradcheck
                if is_iterable_of_tensors(sample.input):
                    n = len(sample.input)
                    inputs = (inputs[:n], *inputs[n:])
                output = op.gradcheck_wrapper(variant, *inputs, **sample.kwargs)
                if sample.output_process_fn_grad is not None:
                    return sample.output_process_fn_grad(output)
                return output

            # Splat TensorList inputs into single Tensor inputs
            gradcheck_args = (sample.input,) if isinstance(sample.input, torch.Tensor) else tuple(sample.input)
            gradcheck_args += sample.args

            if check == 'gradcheck':
                self.assertTrue(gradcheck(fn, gradcheck_args,
                                          check_batched_grad=op.check_batched_grad,
                                          check_grad_dtypes=True,
                                          nondet_tol=op.gradcheck_nondet_tol,
                                          fast_mode=op.gradcheck_fast_mode,
                                          check_forward_ad=check_forward_ad))
            elif check == 'gradgradcheck':
                self.assertFalse(check_forward_ad, msg="Cannot run forward AD check for gradgradcheck")
                self.assertTrue(gradgradcheck(fn, gradcheck_args,
                                              gen_non_contig_grad_outputs=False,
                                              check_batched_grad=op.check_batched_gradgrad,
                                              check_grad_dtypes=True,
                                              nondet_tol=op.gradcheck_nondet_tol,
                                              fast_mode=op.gradcheck_fast_mode))
                self.assertTrue(gradgradcheck(fn, gradcheck_args,
                                              gen_non_contig_grad_outputs=True,
                                              check_batched_grad=op.check_batched_gradgrad,
                                              check_grad_dtypes=True,
                                              nondet_tol=op.gradcheck_nondet_tol,
                                              fast_mode=op.gradcheck_fast_mode))
            else:
                self.assertTrue(False, msg="Unknown check requested!")

    def _grad_test_helper(self, device, dtype, op, variant, *, check_forward_ad=False):
        return self._check_helper(device, dtype, op, variant, 'gradcheck', check_forward_ad=check_forward_ad)

    def _gradgrad_test_helper(self, device, dtype, op, variant):
        return self._check_helper(device, dtype, op, variant, 'gradgradcheck')

    def _skip_helper(self, op, device, dtype):
        if not op.supports_autograd:
            self.skipTest("Skipped! autograd not supported.")
        if not op.supports_complex_autograd(torch.device(device).type) and dtype.is_complex:
            self.skipTest("Skipped! Complex autograd not supported.")

    # Tests that gradients are computed correctly
    @_gradcheck_ops(op_db)
    def test_fn_grad(self, device, dtype, op):
        self._skip_helper(op, device, dtype)
        self._grad_test_helper(device, dtype, op, op.get_op())

    # Method grad (and gradgrad, see below) tests are disabled since they're
    #   costly and redundant with function grad (and gradgad) tests
    # @_gradcheck_ops(op_db)
    # def test_method_grad(self, device, dtype, op):
    #     self._skip_helper(op, device, dtype)
    #     self._grad_test_helper(device, dtype, op, op.get_method())

    @_gradcheck_ops(op_db)
    def test_inplace_grad(self, device, dtype, op):
        self._skip_helper(op, device, dtype)
        if not op.inplace_variant or not op.supports_inplace_autograd:
            self.skipTest("Skipped! Operation does not support inplace autograd.")
        self._grad_test_helper(device, dtype, op, self._get_safe_inplace(op.get_inplace()))

    # Test that gradients of gradients are computed correctly
    @_gradcheck_ops(op_db)
    def test_fn_gradgrad(self, device, dtype, op):
        self._skip_helper(op, device, dtype)
        if not op.supports_gradgrad:
            self.skipTest("Skipped! Operation does not support gradgrad")
        self._gradgrad_test_helper(device, dtype, op, op.get_op())

    # Test that gradients of gradients are properly raising
    @_gradcheck_ops(op_db)
    def test_fn_fail_gradgrad(self, device, dtype, op):
        self._skip_helper(op, device, dtype)
        if op.supports_gradgrad:
            self.skipTest("Skipped! Operation does support gradgrad")

        err_msg = r"derivative for .* is not implemented"
        with self.assertRaisesRegex(RuntimeError, err_msg):
            self._gradgrad_test_helper(device, dtype, op, op.get_op())

    # Method gradgrad (and grad, see above) tests are disabled since they're
    #   costly and redundant with function gradgrad (and grad) tests
    # @_gradcheck_ops(op_db)
    # def test_method_gradgrad(self, device, dtype, op):
    #     self._skip_helper(op, device, dtype)
    #     self._gradgrad_test_helper(device, dtype, op, op.get_method())

    @_gradcheck_ops(op_db)
    def test_inplace_gradgrad(self, device, dtype, op):
        self._skip_helper(op, device, dtype)
        if not op.inplace_variant or not op.supports_inplace_autograd:
            self.skipTest("Skipped! Operation does not support inplace autograd.")
        self._gradgrad_test_helper(device, dtype, op, self._get_safe_inplace(op.get_inplace()))

    def _forward_grad_helper(self, device, dtype, op, variant):
        if op.supports_forward_ad:
            self._grad_test_helper(device, dtype, op, variant, check_forward_ad=True)
        else:
            err_msg = r"Trying to use forward AD with .* that does not support it\."
            hint_msg = ("Running forward AD for an OP that has does not support it did not "
                        "raise any error. If your op supports forward AD, you should set supports_forward_ad=True")
            with self.assertRaisesRegex(NotImplementedError, err_msg, msg=hint_msg):
                self._grad_test_helper(device, dtype, op, variant, check_forward_ad=True)

    @_gradcheck_ops(op_db)
    def test_forward_mode_AD(self, device, dtype, op):
        self._skip_helper(op, device, dtype)

        self._forward_grad_helper(device, dtype, op, op.get_op())

    @_gradcheck_ops(op_db)
    def test_inplace_forward_mode_AD(self, device, dtype, op):
        self._skip_helper(op, device, dtype)

        if not op.inplace_variant or not op.supports_inplace_autograd:
            self.skipTest("Skipped! Operation does not support inplace autograd.")

        self._forward_grad_helper(device, dtype, op, self._get_safe_inplace(op.get_inplace()))

# types.LambdaType gave false positives
def is_lambda(lamb):
    LAMBDA = lambda: 0  # noqa: E731
    return isinstance(lamb, type(LAMBDA)) and lamb.__name__ == LAMBDA.__name__


# Tests operators for consistency between JIT and eager, also checks
#   correctness of JIT specific alias schemas and intended
#   autodifferentiation behavior.
# Inherits from JitCommonTestCase instead of TestCase directly to share
#   functionality with original test_jit.py method operator tests
class TestJit(JitCommonTestCase):
    exact_dtype = True

    # Tests that the forward and backward passes of operations produce the
    #   same values for the cross-product of op variants (function, method, inplace)
    #   and runtimes (eager, traced, scripted).
    # TODO WARNING: inplace x {traced, scripted} not currently tested
    @_variant_ops(op_db)
    def test_variant_consistency_jit(self, device, dtype, op):
        _requires_grad = op.supports_autograd and (dtype.is_floating_point or
                                                   op.supports_complex_autograd(torch.device(device).type))

        include_conjugated_inputs = op.test_conjugated_samples and dtype.is_complex
        samples = op.sample_inputs(device, dtype, requires_grad=_requires_grad, include_conjugated_inputs=include_conjugated_inputs)

        # Acquires variants to test
        func = op.get_op()
        method = op.get_method()
        variants = {
            # TODO: inplace tests currently fail, fix and add inplace variant
            'function': func, 'method': method,
        }

        # TODO: find better way to standardize on op registration itself..
        has_fake_function = op.name in ["resize_", 'resize_as_']
<<<<<<< HEAD

        if has_fake_function:
            variants = {'method': getattr(torch.Tensor, op.name)}
            samples = op.sample_inputs(device, dtype, requires_grad=False)

=======

        if has_fake_function:
            variants = {'method': getattr(torch.Tensor, op.name)}
            samples = op.sample_inputs(device, dtype, requires_grad=False)

        support_script = op.supports_scripting

>>>>>>> fccaa4a3
        tested = False
        for sample in samples:
            # Test traced and scripted consistency
            for func_type, variant in variants.items():
                if variant is None:
                    continue

                # scripting and check_alias_analysis do not work with lambdas
                # lambdas are typically used as a way to simulate methods without
                # functional variants, so rely on the other variant for testing
                # for now
                if is_lambda(variant):
                    continue

                tested = True

                # Create accessor for script function variant
                name = op.name + '_' if func_type == 'inplace' else op.name

                # run with disable_autodiff_subgraph_inlining(True) to test
                #   autodiff support. Context manager forces the graph to contain
                #   DifferentiableGraph nodes if they are present
                with disable_autodiff_subgraph_inlining():
                    # Check scripted forward, grad, and grad grad
                    if support_script:
                        script_fn = create_script_fn(self, name, func_type)

                    def out_fn(output):
                        # Processes the output for autograd
                        if sample.output_process_fn_grad is not None:
                            return sample.output_process_fn_grad(output)
                        return output

                    def get_sample():
                        return clone_input_helper(sample.input) if op.name[-1] == '_' else sample.input

<<<<<<< HEAD
                    check_against_reference(self,
                                            script_fn,
                                            func,
                                            out_fn,
                                            (get_sample(),) + sample.args,
                                            sample.kwargs,
                                            no_grad=not _requires_grad, no_gradgrad=not op.supports_gradgrad)
=======
                    if support_script:
                        check_against_reference(self,
                                                script_fn,
                                                func,
                                                out_fn,
                                                (get_sample(),) + sample.args,
                                                sample.kwargs,
                                                no_grad=not _requires_grad, no_gradgrad=not op.supports_gradgrad)
>>>>>>> fccaa4a3

                    # Check traced forward, grad, and grad grad
                    # TODO: fix tracing here
                    supports_tracing = not has_fake_function
<<<<<<< HEAD
=======
                    if op.assert_jit_shape_analysis:
                        self.assertTrue(supports_tracing)

>>>>>>> fccaa4a3
                    if supports_tracing:
                        traced_fn = create_traced_fn(self, variant)
                        check_against_reference(self,
                                                traced_fn,
                                                func,
                                                out_fn,
                                                (get_sample(),) + sample.args,
                                                sample.kwargs,
                                                no_grad=not _requires_grad, no_gradgrad=not op.supports_gradgrad)

                    # Check alias annotation schema for correctness (make
                    #   sure inputs that aren't supposed to be modified aren't)
                    # Note: only runs in float32 because schema isn't affected by dtype,
                    #   so running it on all dtypes is would be excessive
                    if dtype == torch.float32:
<<<<<<< HEAD
                        check_alias_annotation(name, (get_sample(),) + sample.args, sample.kwargs,
                                               func_type=func_type, aten_name=op.aten_name)
=======
                        # TODO: no reason why we cant run this with tracing graph
                        if support_script and op.name != "rsub":
                            check_alias_annotation(name, (get_sample(),) + sample.args, sample.kwargs,
                                                   func_type=func_type, aten_name=op.aten_name)

                        # TODO: use script graph as well
                        checked_shape_analysis = False
                        if supports_tracing:
                            out = variant(get_sample(), *sample.args, **sample.kwargs)

                            # right now, tuple of outputs and tensor output supported
                            # TODO: list of tensor outputs
                            tuple_of_tensors = isinstance(out, tuple) and all([isinstance(elem, torch.Tensor) for elem in out])

                            if isinstance(out, torch.Tensor) or tuple_of_tensors:
                                if tuple_of_tensors:
                                    sizes = [elem.size() for elem in out]
                                else:
                                    sizes = out.size()
                                self.checkShapeAnalysis(sizes, traced_fn.graph, op.assert_jit_shape_analysis)
                                checked_shape_analysis = True
                        if op.assert_jit_shape_analysis:
                            self.assertTrue(checked_shape_analysis)
>>>>>>> fccaa4a3

                        # TODO: use script graph as well
                        checked_shape_analysis = False
                        if supports_tracing:
                            out = variant(get_sample(), *sample.args, **sample.kwargs)

                            # TODO: handle multiple outputs
                            if isinstance(out, torch.Tensor):
                                self.checkShapeAnalysis(out.size(), traced_fn.graph, op.assert_jit_shape_analysis)
                                checked_shape_analysis = True
                        if op.assert_jit_shape_analysis:
                            self.assertTrue(checked_shape_analysis)

                    # Check autodifferentiation of nodes for traced and scripted graphs, only need to check once per sample
                    if dtype is torch.float32:
                        # Sandcastle doesn't fuse nodes
                        if IS_SANDCASTLE:
                            # fusible nodes are expected to be found in FusionGroups in the DifferentiableGraphs
                            nonfusible_nodes = op.autodiff_nonfusible_nodes + op.autodiff_fusible_nodes
                            fusible_nodes = []
                        else:
                            nonfusible_nodes = op.autodiff_nonfusible_nodes
                            fusible_nodes = op.autodiff_fusible_nodes

                        if supports_tracing:
                            self.assertAutodiffNode(traced_fn.last_graph, op.assert_autodiffed, nonfusible_nodes, fusible_nodes)
<<<<<<< HEAD
                        self.assertAutodiffNode(script_fn.last_graph, op.assert_autodiffed, nonfusible_nodes, fusible_nodes)
=======
                        if support_script:
                            self.assertAutodiffNode(script_fn.last_graph, op.assert_autodiffed, nonfusible_nodes, fusible_nodes)
>>>>>>> fccaa4a3
        assert tested, "JIT Test does not execute any logic"

    # alias testing is only done with torch.float for the same reason
    _alias_ops = partial(ops, dtypes=OpDTypes.supported,
                         allowed_dtypes=(torch.float,))

    @_alias_ops((op for op in op_db if op.aliases))
    def test_jit_alias_remapping(self, device, dtype, op):
        # Required to avoid undefined value: tensor error in JIT compilation of the function template
        tensor = torch.tensor

        samples = op.sample_inputs(device, dtype, requires_grad=True)
        if len(samples) == 0:
            self.skipTest("Skipped! No sample inputs!")

        # NOTE: only tests on first sample
        sample = samples[0]

        # [Scripting Data Preparation]
        # Prepare data for test scripting
        # Below we prepare strings of args/kwargs with and without type annotations.
        # These strings are inserted into function template strings which is then torch scripted.
        # - args string is ["t0"] corresponding to the "input" tensor required by the op
        # - args_kw is the value of args and strings of kwargs used to call the op (without type annotations), for example,
        # ["to", "1.0", "(1,)", "True", "tensor(1.0)"] -> def fn(t0): return variant(t0, 1.0, (1,), True, tensor(1.0))
        args = ["t0"]

        def quote_strs(v):
            if isinstance(v, str):
                return f"'{v}'"

            return str(v)

        args_kw = args + \
            [f"{v}" for v in sample.args] + \
            [f"{k}={quote_strs(v)}" for k, v in sample.kwargs.items()]

        # Prepare data for test tracing
        sample_args_kwargs = ()
        if len(sample.args) > 0:
            sample_args_kwargs += (sample.args, )
        if len(sample.kwargs) > 0:
            sample_args_kwargs += (sample.kwargs, )

        original_name = op.aten_name
        original_name_inplace = original_name + "_"
        expected_dtype = op(sample.input, *sample.args, **sample.kwargs).dtype

        for a_op in op.aliases:
            inplace = a_op.inplace_variant
            method_or_inplace = [a_op.inplace_variant, a_op.method_variant]
            variants = (v for v in (a_op.op, a_op.method_variant, a_op.inplace_variant) if v is not None)

            # Test scripting:
            for variant in variants:
                variant_name = variant.__name__
                op_name = original_name_inplace if variant is inplace else original_name

                if variant in method_or_inplace:
                    fn_template = '''
                        def _fn(t0{c}):
                            return t0.{alias_name}({args_kw})
                    '''
                    # remove the first input tensor
                    script = fn_template.format(
                        c=", " if len(args_kw[1:]) > 1 else "",
                        args_kw=", ".join(args_kw[1:]),
                        alias_name=variant_name,
                    )
                else:
                    fn_template = '''
                        def _fn({args}):
                            return variant({args_kw})
                    '''
                    script = fn_template.format(
                        args=", ".join(args),
                        args_kw=", ".join(args_kw),
                    )
                scripted = torch.jit.CompilationUnit(script)._fn

                if (variant is inplace and not torch.can_cast(expected_dtype, dtype)):
                    try:
                        inp = clone_input_helper(sample.input)
                        scripted(inp)
                    except Exception as e:
                        continue
                    self.fail("Inplace operation on integer tensor that should be promoted to float didn't fail!")

                inp = clone_input_helper(sample.input)
                scripted(inp)
                inp = clone_input_helper(sample.input)
                graph = scripted.graph_for(inp)
                FileCheck().check(op.aten_name).check_not(variant_name).run(graph)

            # Test tracing:
            for variant in variants:
                variant_name = variant.__name__
                op_name = original_name_inplace if variant is inplace else original_name

                def _fn(*sample_args, **sample_kwargs):
                    return variant(*sample_args, **sample_kwargs)

                inp = (clone_input_helper(sample.input),) + sample_args_kwargs
                traced = torch.jit.trace(_fn, *inp)
                inp = (clone_input_helper(sample.input),) + sample_args_kwargs
                traced(*inp)
                inp = (clone_input_helper(sample.input),) + sample_args_kwargs
                graph = traced.graph_for(*inp)
                FileCheck().check(op_name).check_not(variant_name).run(graph)

class TestMathBits(TestCase):
    # Tests that
    # 1. The operator's output for physically conjugated/negated tensors and conjugate/negative view tensors
    # produces the same value
    # 2. The gradients are same in both cases mentioned in (1)
    # 3. If the operator's inplace variant is supported, tests that the inplace operation
    #    produces the correct value when called on a conjugate/negative view tensor and that the output
    #    has its conj/neg bit set to true
    # This test only runs for C -> R and C -> C functions
    # TODO: add tests for `R->C` functions
    # Note: This test runs for functions that take both tensors and tensorlists as input.
    def _test_math_view(self, device, dtype, op, _requires_grad, math_op_physical, math_op_view, is_bit_set, out_type):
        samples = op.sample_inputs(device, dtype, requires_grad=_requires_grad)
        inplace_variant = op.inplace_variant

        # helper function to physically conjugate/negate the tensor
        def math_physical(input):
            if isinstance(input, torch.Tensor):
                tensor_requires_grad = input.requires_grad
                with torch.no_grad():
                    input = math_op_physical(input)
                return input.requires_grad_(tensor_requires_grad)

            if isinstance(input, Sequence):
                out = list(map(clone_input_helper, input))
                out[0] = math_physical(out[0])
                return tuple(out)

        # helper function to clone and conjugate/negate the input if its a tensor
        # else clone the sequence and conjugate/negate the first element in the sequence
        # If a requires_grad argument is provided the tensor being conjugated/negated will
        # have its requires_grad set to that value.
        def clone_and_perform_view(input, **kwargs):
            if isinstance(input, torch.Tensor):
                requires_grad = kwargs.get('requires_grad', input.requires_grad)
                with torch.no_grad():
                    input = input.clone()
                # Note: .conj() is not called under no_grad mode since it's not allowed to modify a
                # view created in no_grad mode. Here it's ok to do so, so as a workaround we call conj
                # before resetting the requires_grad field for input
                input = math_op_view(input)
                assert input.is_leaf
                return input.requires_grad_(requires_grad)

            if isinstance(input, Sequence):
                out = list(map(clone_input_helper, input))
                out[0] = clone_and_perform_view(out[0])
                return tuple(out)

        for sample in samples:
            tensor = sample.input if isinstance(sample.input, torch.Tensor) else sample.input[0]
            cloned1 = clone_and_perform_view(sample.input)
            sample.input = math_physical(sample.input)

            # Computes function forward value with a physically conjugated/negated tensor and
            # a conj/neg view tensor and verifies that the output in both case are equal.
            expected_forward = op(sample.input, *sample.args, **sample.kwargs)
            forward_with_mathview = op(cloned1, *sample.args, **sample.kwargs)
            self.assertEqual(expected_forward, forward_with_mathview)

            # If the op has an inplace variant, and the input doesn't require broadcasting
            # and has the same dtype as output, verify that the inplace operation on a conjugated/negated
            # input produces correct output, and the output tensor has the conj/neg bit set to True
            if inplace_variant is not None and not sample.broadcasts_input:
                cloned2 = clone_and_perform_view(tensor, requires_grad=False)
                if (isinstance(expected_forward, torch.Tensor) and
                        expected_forward.dtype is tensor.dtype):
                    inplace_forward = inplace_variant(cloned2, *sample.args, **sample.kwargs)
                    self.assertTrue(is_bit_set(inplace_forward))
                    self.assertEqual(inplace_forward, expected_forward)

            # TODO: backward consistency only supported for single tensor outputs
            # TODO: backward consistency only checked on sample.input, not all
            #   tensor inputs
            # TODO: update to handle checking grads of all tensor inputs as
            #   derived from each tensor output
            if isinstance(expected_forward, torch.Tensor) and expected_forward.requires_grad:
                tensor = sample.input if isinstance(sample.input, torch.Tensor) else sample.input[0]
                expected_forward.sum().backward(retain_graph=True)
                forward_with_mathview.sum().backward(retain_graph=True)
                if tensor.grad is not None:
                    cloned1_tensor = cloned1 if isinstance(cloned1, torch.Tensor) else cloned1[0]
                    self.assertEqual(tensor.grad, cloned1_tensor.grad)

                    tensor.grad, cloned1_tensor.grad = None, None

                    # a repeat of the above test if output is not complex valued
                    if (out_type(expected_forward)):
                        grad = torch.randn_like(expected_forward)
                        expected_forward.backward(math_op_physical(grad))
                        forward_with_mathview.backward(math_op_view(grad))

                        self.assertEqual(tensor.grad, cloned1_tensor.grad)

    @ops(op_db, allowed_dtypes=(torch.cfloat,))
    def test_conj_view(self, device, dtype, op):
        if not op.test_conjugated_samples:
            self.skipTest("Operation doesn't support conjugated inputs.")
        math_op_physical = torch.conj_physical
        math_op_view = torch.conj
        _requires_grad = (op.supports_autograd and op.supports_complex_autograd(torch.device(device).type))
        is_bit_set = torch.is_conj
        self._test_math_view(device, dtype, op, _requires_grad, math_op_physical, math_op_view, is_bit_set, torch.is_complex)

    @ops(op_db, allowed_dtypes=(torch.double,))
    def test_neg_view(self, device, dtype, op):
        if not op.test_neg_view:
            self.skipTest("Operation not tested with tensors with negative bit.")

        # The view op here is an identity, but math_op_physical's output is
        # modified inplace, so we must at least clone
        math_op_physical = torch.clone

        def math_op_view(x):
            return torch.conj(x * -1j).imag
        _requires_grad = (op.supports_autograd and op.supports_complex_autograd(torch.device(device).type))
        is_bit_set = torch.is_neg
        self._test_math_view(device, dtype, op, _requires_grad, math_op_physical, math_op_view, is_bit_set,
                             lambda x: not torch.is_complex(x))


instantiate_device_type_tests(TestCommon, globals())
instantiate_device_type_tests(TestGradients, globals())
instantiate_device_type_tests(TestJit, globals())
instantiate_device_type_tests(TestMathBits, globals())

if __name__ == '__main__':
    run_tests()<|MERGE_RESOLUTION|>--- conflicted
+++ resolved
@@ -701,21 +701,13 @@
 
         # TODO: find better way to standardize on op registration itself..
         has_fake_function = op.name in ["resize_", 'resize_as_']
-<<<<<<< HEAD
 
         if has_fake_function:
             variants = {'method': getattr(torch.Tensor, op.name)}
             samples = op.sample_inputs(device, dtype, requires_grad=False)
 
-=======
-
-        if has_fake_function:
-            variants = {'method': getattr(torch.Tensor, op.name)}
-            samples = op.sample_inputs(device, dtype, requires_grad=False)
-
         support_script = op.supports_scripting
 
->>>>>>> fccaa4a3
         tested = False
         for sample in samples:
             # Test traced and scripted consistency
@@ -752,15 +744,6 @@
                     def get_sample():
                         return clone_input_helper(sample.input) if op.name[-1] == '_' else sample.input
 
-<<<<<<< HEAD
-                    check_against_reference(self,
-                                            script_fn,
-                                            func,
-                                            out_fn,
-                                            (get_sample(),) + sample.args,
-                                            sample.kwargs,
-                                            no_grad=not _requires_grad, no_gradgrad=not op.supports_gradgrad)
-=======
                     if support_script:
                         check_against_reference(self,
                                                 script_fn,
@@ -769,17 +752,13 @@
                                                 (get_sample(),) + sample.args,
                                                 sample.kwargs,
                                                 no_grad=not _requires_grad, no_gradgrad=not op.supports_gradgrad)
->>>>>>> fccaa4a3
 
                     # Check traced forward, grad, and grad grad
                     # TODO: fix tracing here
                     supports_tracing = not has_fake_function
-<<<<<<< HEAD
-=======
                     if op.assert_jit_shape_analysis:
                         self.assertTrue(supports_tracing)
 
->>>>>>> fccaa4a3
                     if supports_tracing:
                         traced_fn = create_traced_fn(self, variant)
                         check_against_reference(self,
@@ -795,10 +774,6 @@
                     # Note: only runs in float32 because schema isn't affected by dtype,
                     #   so running it on all dtypes is would be excessive
                     if dtype == torch.float32:
-<<<<<<< HEAD
-                        check_alias_annotation(name, (get_sample(),) + sample.args, sample.kwargs,
-                                               func_type=func_type, aten_name=op.aten_name)
-=======
                         # TODO: no reason why we cant run this with tracing graph
                         if support_script and op.name != "rsub":
                             check_alias_annotation(name, (get_sample(),) + sample.args, sample.kwargs,
@@ -819,19 +794,6 @@
                                 else:
                                     sizes = out.size()
                                 self.checkShapeAnalysis(sizes, traced_fn.graph, op.assert_jit_shape_analysis)
-                                checked_shape_analysis = True
-                        if op.assert_jit_shape_analysis:
-                            self.assertTrue(checked_shape_analysis)
->>>>>>> fccaa4a3
-
-                        # TODO: use script graph as well
-                        checked_shape_analysis = False
-                        if supports_tracing:
-                            out = variant(get_sample(), *sample.args, **sample.kwargs)
-
-                            # TODO: handle multiple outputs
-                            if isinstance(out, torch.Tensor):
-                                self.checkShapeAnalysis(out.size(), traced_fn.graph, op.assert_jit_shape_analysis)
                                 checked_shape_analysis = True
                         if op.assert_jit_shape_analysis:
                             self.assertTrue(checked_shape_analysis)
@@ -849,12 +811,8 @@
 
                         if supports_tracing:
                             self.assertAutodiffNode(traced_fn.last_graph, op.assert_autodiffed, nonfusible_nodes, fusible_nodes)
-<<<<<<< HEAD
-                        self.assertAutodiffNode(script_fn.last_graph, op.assert_autodiffed, nonfusible_nodes, fusible_nodes)
-=======
                         if support_script:
                             self.assertAutodiffNode(script_fn.last_graph, op.assert_autodiffed, nonfusible_nodes, fusible_nodes)
->>>>>>> fccaa4a3
         assert tested, "JIT Test does not execute any logic"
 
     # alias testing is only done with torch.float for the same reason
