# Owner(s): ["oncall: quantization"]

# Torch
import torch
from torch.ao.quantization import (
    MinMaxObserver,
    PerChannelMinMaxObserver,
    MovingAverageMinMaxObserver,
    MovingAveragePerChannelMinMaxObserver,
    HistogramObserver,
    RecordingObserver,
    PlaceholderObserver,
    NoopObserver,
    FakeQuantize,
    FixedQParamsFakeQuantize,
    default_debug_qconfig,
    default_observer,
    default_histogram_observer,
    default_per_channel_weight_observer,
    get_observer_dict,
    prepare,
    QConfig,
    FusedMovingAvgObsFakeQuantize,
)

import torch.nn as nn

# Standard library
import copy
import io
import itertools
import unittest
import math
import numpy as np

# Testing utils
from hypothesis import given, settings
from hypothesis import strategies as st
import torch.testing._internal.hypothesis_utils as hu
hu.assert_deadline_disabled()
from torch.testing._internal.common_cuda import TEST_MULTIGPU, TEST_CUDA
from torch.testing._internal.common_utils import TestCase
from torch.testing._internal.common_quantization import (
    QuantizationTestCase,
    AnnotatedSingleLayerLinearModel,
    test_only_eval_fn,
    SingleLayerLinearModel,
)

from torch.testing._internal.common_quantized import (
    override_quantized_engine,
    supported_qengines,
    override_qengines,
    _fake_quantize_per_channel_affine_reference,
    _fake_quantize_per_channel_affine_grad_reference,
    to_tensor,
)

NP_RANDOM_SEED = 19
tolerance = 1e-6

class TestObserver(QuantizationTestCase):
    @given(qdtype=st.sampled_from((torch.qint8, torch.quint8)),
           qscheme=st.sampled_from((torch.per_tensor_affine, torch.per_tensor_symmetric)),
           reduce_range=st.booleans())
    def test_per_tensor_observers(self, qdtype, qscheme, reduce_range):
        # reduce_range cannot be true for symmetric quantization with uint8
        if qdtype == torch.quint8 and qscheme == torch.per_tensor_symmetric:
            reduce_range = False
        ObserverList = [MinMaxObserver(dtype=qdtype, qscheme=qscheme, reduce_range=reduce_range),
                        MovingAverageMinMaxObserver(averaging_constant=0.5,
                                                    dtype=qdtype,
                                                    qscheme=qscheme,
                                                    reduce_range=reduce_range)]
        for myobs in ObserverList:
            # Calculate Qparams should return with a warning for observers with no data
            qparams = myobs.calculate_qparams()
            if type(myobs) == MinMaxObserver:
                x = torch.tensor([1.0, 2.0, 2.0, 3.0, 4.0, 5.0, 6.0])
                y = torch.tensor([4.0, 5.0, 5.0, 6.0, 7.0, 8.0])
            else:
                # Moving average of min/max for x and y matches that of
                # extreme values for x/y used for minmax observer
                x = torch.tensor([0.0, 2.0, 2.0, 3.0, 4.0, 5.0, 6.0])
                y = torch.tensor([2.0, 5.0, 5.0, 6.0, 7.0, 10.0])

            result = myobs(x)
            result = myobs(y)
            self.assertEqual(result, y)
            self.assertEqual(myobs.min_val, 1.0)
            self.assertEqual(myobs.max_val, 8.0)
            qparams = myobs.calculate_qparams()
            if reduce_range:
                if qscheme == torch.per_tensor_symmetric:
                    ref_scale = 0.062745 * 255 / 127
                    ref_zero_point = 0 if qdtype is torch.qint8 else 128
                else:
                    ref_scale = 0.0313725 * 255 / 127
                    ref_zero_point = -64 if qdtype is torch.qint8 else 0
            else:
                if qscheme == torch.per_tensor_symmetric:
                    ref_scale = 0.062745
                    ref_zero_point = 0 if qdtype is torch.qint8 else 128
                else:
                    ref_scale = 0.0313725
                    ref_zero_point = -128 if qdtype is torch.qint8 else 0
            self.assertEqual(qparams[1].item(), ref_zero_point)
            self.assertEqual(qparams[0].item(), ref_scale, atol=1e-5, rtol=0)
            state_dict = myobs.state_dict()
            b = io.BytesIO()
            torch.save(state_dict, b)
            b.seek(0)
            loaded_dict = torch.load(b)
            for key in state_dict:
                self.assertEqual(state_dict[key], loaded_dict[key])
            loaded_obs = MinMaxObserver(dtype=qdtype, qscheme=qscheme, reduce_range=reduce_range)
            loaded_obs.load_state_dict(loaded_dict)
            loaded_qparams = loaded_obs.calculate_qparams()
            self.assertEqual(myobs.min_val, loaded_obs.min_val)
            self.assertEqual(myobs.max_val, loaded_obs.max_val)
            self.assertEqual(myobs.calculate_qparams(), loaded_obs.calculate_qparams())


    @given(qdtype=st.sampled_from((torch.qint8, torch.quint8)),
           qscheme=st.sampled_from((torch.per_channel_affine, torch.per_channel_symmetric, torch.per_channel_affine_float_qparams)),
           ch_axis=st.sampled_from((0, 1, 2, 3)), reduce_range=st.booleans())
    def test_per_channel_observers(self, qdtype, qscheme, ch_axis, reduce_range):
        # reduce_range cannot be true for symmetric quantization with uint8
        if qscheme == torch.per_channel_affine_float_qparams:
            reduce_range = False
        if qdtype == torch.quint8 and qscheme == torch.per_channel_symmetric:
            reduce_range = False
        ObserverList = [PerChannelMinMaxObserver(reduce_range=reduce_range,
                                                 ch_axis=ch_axis,
                                                 dtype=qdtype,
                                                 qscheme=qscheme),
                        MovingAveragePerChannelMinMaxObserver(averaging_constant=0.5,
                                                              reduce_range=reduce_range,
                                                              ch_axis=ch_axis,
                                                              dtype=qdtype,
                                                              qscheme=qscheme)]

        for myobs in ObserverList:
            # Calculate qparams should work for empty observers
            qparams = myobs.calculate_qparams()
            x = torch.tensor(
                [
                    [[[1.0, 2.0], [2.0, 2.5]], [[3.0, 4.0], [4.5, 6.0]]],
                    [[[-4.0, -3.0], [5.0, 5.0]], [[6.0, 3.0], [7.0, 8.0]]],
                ]
            )
            if type(myobs) == MovingAveragePerChannelMinMaxObserver:
                # Scaling the input tensor to model change in min/max values
                # across batches
                result = myobs(0.5 * x)
                result = myobs(1.5 * x)
                self.assertEqual(result, 1.5 * x)
            else:
                result = myobs(x)
                self.assertEqual(result, x)

            qparams = myobs.calculate_qparams()
            ref_min_vals = [[1.0, -4.0], [-4.0, 3.0], [-4.0, 2.0], [-4.0, -3.0]]
            ref_max_vals = [[6.0, 8.0], [5.0, 8.0], [6.0, 8.0], [7.0, 8.0]]
            per_channel_symmetric_ref_scales = [
                [0.04705882, 0.06274509],
                [0.03921569, 0.0627451],
                [0.04705882, 0.0627451],
                [0.05490196, 0.0627451],
            ]
            per_channel_affine_ref_scales = [
                [0.02352941, 0.04705882],
                [0.03529412, 0.03137255],
                [0.03921569, 0.03137255],
                [0.04313726, 0.04313726],
            ]
            per_channel_affine_qint8_zp = [
                [-128, -43],
                [-15, -128],
                [-26, -128],
                [-35, -58],
            ]
            per_channel_affine_float_qparams_ref_scales = [
                [0.0196, 0.0471],
                [0.0353, 0.0196],
                [0.0392, 0.0235],
                [0.0431, 0.0431],
            ]
            per_channel_affine_quint8_zp = [[0, 85], [113, 0], [102, 0], [93, 70]]

            self.assertEqual(myobs.min_val, ref_min_vals[ch_axis])
            self.assertEqual(myobs.max_val, ref_max_vals[ch_axis])
            if qscheme == torch.per_channel_symmetric:
                ref_scales = per_channel_symmetric_ref_scales[ch_axis]
                ref_zero_points = [0, 0] if qdtype is torch.qint8 else [128, 128]
            elif qscheme == torch.per_channel_affine_float_qparams:
                ref_scales = per_channel_affine_float_qparams_ref_scales[ch_axis]
                ref_zero_points = [-1 * ref_min_vals[ch_axis][i] / ref_scales[i] for i in range(len(ref_scales))]
            else:
                ref_scales = per_channel_affine_ref_scales[ch_axis]
                ref_zero_points = (
                    per_channel_affine_qint8_zp[ch_axis]
                    if qdtype is torch.qint8
                    else per_channel_affine_quint8_zp[ch_axis]
                )

            if reduce_range:
                ref_scales = [s * 255 / 127 for s in ref_scales]
                ref_zero_points = [math.floor(z / 2) for z in ref_zero_points]
            self.assertEqual(qparams[0], torch.tensor(ref_scales, dtype=qparams[0].dtype), rtol=1e-5, atol=0.0001)
            if qscheme == torch.per_channel_affine_float_qparams:
                self.assertEqual(qparams[1], torch.tensor(ref_zero_points, dtype=qparams[1].dtype), rtol=1e-5, atol=1)
            else:
                self.assertEqual(qparams[1], torch.tensor(ref_zero_points, dtype=qparams[1].dtype))


            # Test for serializability
            state_dict = myobs.state_dict()
            b = io.BytesIO()
            torch.save(state_dict, b)
            b.seek(0)
            loaded_dict = torch.load(b)
            for key in state_dict:
                self.assertEqual(state_dict[key], loaded_dict[key])
            loaded_obs = PerChannelMinMaxObserver(reduce_range=reduce_range, ch_axis=ch_axis, dtype=qdtype, qscheme=qscheme)
            loaded_obs.load_state_dict(loaded_dict)
            loaded_qparams = loaded_obs.calculate_qparams()
            self.assertEqual(myobs.min_val, loaded_obs.min_val)
            self.assertEqual(myobs.max_val, loaded_obs.max_val)
            self.assertEqual(myobs.calculate_qparams(), loaded_obs.calculate_qparams())


    def test_observer_scriptable(self):
        obs_list = [MinMaxObserver(), MovingAverageMinMaxObserver()]
        for obs in obs_list:
            scripted = torch.jit.script(obs)

            x = torch.rand(3, 4)
            obs(x)
            scripted(x)
            self.assertEqual(obs.calculate_qparams(), scripted.calculate_qparams())

            buf = io.BytesIO()
            torch.jit.save(scripted, buf)
            buf.seek(0)
            loaded = torch.jit.load(buf)
            self.assertEqual(obs.calculate_qparams(), loaded.calculate_qparams())

    @unittest.skipIf(not TEST_MULTIGPU, "multi-GPU not supported")
    @unittest.skipIf(not TEST_CUDA, "CUDA unavailable")
    @override_qengines
    def test_state_dict_respects_device_affinity(self):
        """
        Tests that loading from a state dict loads buffers to the correct
        device.
        """
        device_cpu = torch.device('cpu')
        device_cuda = torch.device('cuda:0')
        test_cases = itertools.product(
            [device_cpu, device_cuda],
            [device_cpu, device_cuda],
            [MinMaxObserver, MovingAverageMinMaxObserver,
             PerChannelMinMaxObserver,
             MovingAveragePerChannelMinMaxObserver,
             # TODO: enable this (separate PR)
             # HistogramObserver,
             PlaceholderObserver, RecordingObserver, NoopObserver,
             FakeQuantize])

        for device_source, device_target, obs_cls in test_cases:
            # calibrated source model
            model = obs_cls()
            model.to(device_source)
            model(torch.randn(4, 1, 4, 4, device=device_source))
            # target model
            model2 = obs_cls()
            model2.to(device_target)
            model2.load_state_dict(model.state_dict())
            # verify that buffers stayed on model2's device
            model_devices = {p.device for p in model2.parameters()} | \
                {p.device for p in model2.buffers()}
            # some observers do not have any buffers, so lessEqual instead of
            # Equal
            self.assertLessEqual(len(model_devices), 1)
            if len(model_devices) == 1:
                model_device = next(iter(model_devices))
                self.assertEqual(model_device, device_target)

    def test_histogram_observer_consistent_buffer_shape(self):
        """
        Ensures that the buffer shapes do not change from uninitialized to
        initialized states for HistogramObserver.
        """
        obs = HistogramObserver()
        min_shape_before = obs.min_val.shape
        max_shape_before = obs.max_val.shape
        for _ in range(2):
            obs(torch.randn(4, 4, 4, 4))
        self.assertEqual(min_shape_before, obs.min_val.shape)
        self.assertEqual(max_shape_before, obs.max_val.shape)

    def test_histogram_observer_save_load_state_dict(self):
        """
        Smoke test on saving/loading state_dict
        """
        obs1 = HistogramObserver()
        obs1(torch.randn(4, 4, 4, 4))
        obs2 = HistogramObserver()
        obs2.load_state_dict(obs1.state_dict())
        self.assertEqual(obs2.min_val.shape, torch.Size([]))
        self.assertEqual(obs2.max_val.shape, torch.Size([]))


    def test_save_load_state_dict_script(self):
        """
        Tests that we can save and load state_dict for observers that are scripted
        in a quantized model.
        """
        obs_list = [MinMaxObserver, MovingAverageMinMaxObserver, HistogramObserver]

        for obs in obs_list:
            model = SingleLayerLinearModel().eval()
            qconfig = QConfig(activation=default_observer, weight=obs)
            qconfig_dict = {'' : qconfig}
            scripted = torch.jit.script(model)
            scripted = torch.ao.quantization.prepare_jit(scripted, qconfig_dict)
            x = torch.rand(5, 5)
            scripted(x)
            obs_dict = torch.ao.quantization.get_observer_state_dict(scripted)

            # Load stats
            scripted_2 = torch.jit.script(model)
            scripted_2 = torch.ao.quantization.prepare_jit(scripted_2, qconfig_dict)
            torch.ao.quantization.load_observer_state_dict(scripted_2, obs_dict)
            # Verify that state_dict matches exactly with original one.
            self.assertEqual(scripted.state_dict(), scripted_2.state_dict())


    @unittest.skipIf(not TEST_MULTIGPU, "multi-GPU not supported")
    @unittest.skipIf(not TEST_CUDA, "CUDA unavailable")
    def test_observer_qparams_respects_device_affinity(self):
        """
        Ensure that the scale and zero_point returned by the observer
        are on the same device as the input tensor.
        """
        observerList = [MinMaxObserver(),
                        MovingAverageMinMaxObserver(),
                        PerChannelMinMaxObserver(),
                        MovingAveragePerChannelMinMaxObserver()]
        for obs in observerList:
            device = torch.device('cuda:1')
            x = torch.randn(1, 2, device=device)
            obs.to(device)
            result = obs(x)
            scale, zero_point = obs.calculate_qparams()

            self.assertEqual(x.device, scale.device)
            self.assertEqual(x.device, zero_point.device)

    def test_zero_numel(self):
        obs_list = [MinMaxObserver, MovingAverageMinMaxObserver,
                    PerChannelMinMaxObserver,
                    MovingAveragePerChannelMinMaxObserver, HistogramObserver,
                    FakeQuantize, FixedQParamsFakeQuantize]
        for obs_cls in obs_list:
            if obs_cls is FixedQParamsFakeQuantize:
                obs = obs_cls(0.1, 0)
            else:
                obs = obs_cls()
            x = torch.tensor([])
            # verify no crash
            x = obs(x)

    def _test_memoryless(self, obs_class):
        obs = obs_class(memoryless=True)
        x = torch.randn((3, 3))
        obs(x)
        params = obs.calculate_qparams()
        for _ in range(20):
            obs(10 * torch.randn((3, 3)))
            self.assertNotEqual(params, obs.calculate_qparams())
            obs(x)
            self.assertEqual(params, obs.calculate_qparams())

    def test_memoryless_minmaxobserver(self):
        self._test_memoryless(MinMaxObserver)

    def test_memoryless_perchannelminmaxobserver(self):
        self._test_memoryless(PerChannelMinMaxObserver)

# HistogramObserver that works like it does on master
class _ReferenceHistogramObserver(HistogramObserver):
    def __init__(self, *args, **kwargs):
        super().__init__(*args, **kwargs)

    @torch.jit.ignore
    def _non_linear_param_search(self):
        r"""Non-linear parameter search.

        An approximation for L2 error minimization for selecting min/max.
        By selecting new min/max, we filter out outliers in input distribution.
        This follows the implementation of NormMinimization::NonlinearQuantizationParamsSearch in
        caffe2/quantization/server/norm_minimization.cc
        """
        def _get_norm(delta_begin, delta_end, density, norm_type):
            r"""
            Compute the norm of the values uniformaly distributed between
            delta_begin and delta_end.

            norm = density * (integral_{begin, end} x^2)
                 = density * (end^3 - begin^3) / 3
            """
            assert norm_type == "L2", "Only L2 norms are currently supported"
            norm = 0.0
            if norm_type == "L2":
                norm = (
                    delta_end * delta_end * delta_end
                    - delta_begin * delta_begin * delta_begin
                ) / 3
            return density * norm

        def _compute_quantization_error(next_start_bin, next_end_bin, norm_type):
            r"""
            Compute the quantization error if we use start_bin to end_bin as the
            min and max to do the quantization.
            """
            bin_width = (self.max_val.item() - self.min_val.item()) / self.bins

            norm = 0.0
            dst_bin_width = bin_width * (next_end_bin - next_start_bin + 1) / self.dst_nbins
            if dst_bin_width == 0.0:
                return 0.0
            for src_bin in range(self.bins):
                # distances from the beginning of first dst_bin to the beginning and
                # end of src_bin
                src_bin_begin = (src_bin - next_start_bin) * bin_width
                src_bin_end = src_bin_begin + bin_width

                # which dst_bins the beginning and end of src_bin belong to?
                dst_bin_of_begin = min(
                    self.dst_nbins - 1, max(0.0, math.floor(src_bin_begin / dst_bin_width))
                )
                dst_bin_of_end = min(
                    self.dst_nbins - 1, max(0.0, math.floor(src_bin_end / dst_bin_width))
                )
                dst_bin_of_begin_center = (
                    dst_bin_of_begin * dst_bin_width + dst_bin_width / 2
                )

                density = self.histogram[src_bin] / bin_width
                if dst_bin_of_begin == dst_bin_of_end:
                    # if src_bin is entirely within 1 dst_bin
                    delta_begin = src_bin_begin - dst_bin_of_begin_center
                    delta_end = src_bin_end - dst_bin_of_begin_center
                    norm = norm + _get_norm(delta_begin, delta_end, density, norm_type)
                else:
                    delta_begin = src_bin_begin - dst_bin_of_begin_center
                    delta_end = dst_bin_width / 2
                    norm = norm + _get_norm(delta_begin, delta_end, density, norm_type)

                    norm = norm + (dst_bin_of_end - dst_bin_of_begin - 1) * _get_norm(
                        -dst_bin_width / 2, dst_bin_width / 2, density, norm_type
                    )

                    dst_bin_of_end_center = (
                        dst_bin_of_end * dst_bin_width + dst_bin_width / 2
                    )

                    delta_begin = -dst_bin_width / 2
                    delta_end = src_bin_end - dst_bin_of_end_center
                    norm = norm + _get_norm(delta_begin, delta_end, density, norm_type)
            return norm

        assert self.histogram.size()[0] == self.bins, "bins mistmatch"
        bin_width = (self.max_val - self.min_val) / self.bins

        # cumulative sum
        total = sum(self.histogram)
        cSum = torch.cumsum(self.histogram, dim=0)

        stepsize = 1e-5  # granularity
        alpha = 0.0  # lower bound
        beta = 1.0  # upper bound
        start_bin = 0
        end_bin = self.bins - 1
        norm_min = float("inf")

        while alpha < beta:
            # Find the next step
            next_alpha = alpha + stepsize
            next_beta = beta - stepsize

            # find the left and right bins between the quantile bounds
            l = start_bin
            r = end_bin
            while l < end_bin and cSum[l] < next_alpha * total:
                l = l + 1
            while r > start_bin and cSum[r] > next_beta * total:
                r = r - 1

            # decide the next move
            next_start_bin = start_bin
            next_end_bin = end_bin
            if (l - start_bin) > (end_bin - r):
                # move the start bin
                next_start_bin = l
                alpha = next_alpha
            else:
                # move the end bin
                next_end_bin = r
                beta = next_beta

            if next_start_bin == start_bin and next_end_bin == end_bin:
                continue

            # calculate the quantization error using next_start_bin and next_end_bin
            norm = _compute_quantization_error(next_start_bin, next_end_bin, "L2")

            if norm > norm_min:
                break
            norm_min = norm
            start_bin = next_start_bin
            end_bin = next_end_bin

        new_min = self.min_val + bin_width * start_bin
        new_max = self.min_val + bin_width * (end_bin + 1)
        return new_min, new_max

class TestRecordHistogramObserver(QuantizationTestCase):
    # TODO: move this to quantize.py
    def test_record_observer(self):
        for qengine in supported_qengines:
            with override_quantized_engine(qengine):
                model = AnnotatedSingleLayerLinearModel()
                model.qconfig = default_debug_qconfig
                model = prepare(model)
                # run the evaluation and dump all tensors
                test_only_eval_fn(model, self.calib_data)
                test_only_eval_fn(model, self.calib_data)
                observer_dict = {}
                get_observer_dict(model, observer_dict)

                self.assertTrue('fc1.module.activation_post_process' in observer_dict.keys(),
                                'observer is not recorded in the dict')
                self.assertEqual(len(observer_dict['fc1.module.activation_post_process'].get_tensor_value()),
                                 2 * len(self.calib_data))
                self.assertEqual(observer_dict['fc1.module.activation_post_process'].get_tensor_value()[0],
                                 model(self.calib_data[0][0]))

    @given(qdtype=st.sampled_from((torch.qint8, torch.quint8)),
           qscheme=st.sampled_from((torch.per_tensor_affine, torch.per_tensor_symmetric)))
    def test_observer_scriptable(self, qdtype, qscheme):
        obs = RecordingObserver(dtype=qdtype, qscheme=qscheme)
        scripted = torch.jit.script(obs)

        x = torch.rand(3, 4)
        obs(x)
        scripted(x)
        self.assertTrue(torch.equal(obs.get_tensor_value()[0], scripted.get_tensor_value()[0]))
        buf = io.BytesIO()
        torch.jit.save(scripted, buf)
        buf.seek(0)
        loaded = torch.jit.load(buf)
        self.assertTrue(torch.equal(obs.get_tensor_value()[0], loaded.get_tensor_value()[0]))

class TestHistogramObserver(QuantizationTestCase):
    @given(qdtype=st.sampled_from((torch.qint8, torch.quint8)),
           qscheme=st.sampled_from(
               (torch.per_tensor_affine, torch.per_tensor_symmetric))
           )
    def test_observer_scriptable(self, qdtype, qscheme):
        ob_list = [
            HistogramObserver(dtype=qdtype, qscheme=qscheme),
            default_histogram_observer()
        ]
        for obs in ob_list:
            scripted = torch.jit.script(obs)

            x = torch.rand(3, 4)
            obs(x)
            scripted(x)
            self.assertTrue(torch.equal(obs.histogram, scripted.histogram))
            buf = io.BytesIO()
            torch.jit.save(scripted, buf)
            buf.seek(0)
            loaded = torch.jit.load(buf)
            self.assertTrue(torch.equal(obs.histogram, scripted.histogram))

    @given(qdtype=st.sampled_from((torch.qint8, torch.quint8)),
           qscheme=st.sampled_from((torch.per_tensor_affine, torch.per_tensor_symmetric)),
           reduce_range=st.booleans())
    @settings(max_examples=10)
    def test_histogram_observer(self, qdtype, qscheme, reduce_range):
        myobs = HistogramObserver(bins=3, dtype=qdtype, qscheme=qscheme, reduce_range=reduce_range)
        # Calculate qparams should work for empty observers
        qparams = myobs.calculate_qparams()
        x = torch.tensor([2.0, 3.0, 4.0, 5.0], requires_grad=True)
        y = torch.tensor([5.0, 6.0, 7.0, 8.0])
        out_x = myobs(x)
        self.assertTrue(out_x.requires_grad)
        myobs(y)
        self.assertEqual(myobs.min_val, 2.0)
        self.assertEqual(myobs.max_val, 8.0)
        self.assertEqual(myobs.histogram, [2., 3., 3.])

        qparams = myobs.calculate_qparams()

        if reduce_range:
            if qscheme == torch.per_tensor_symmetric:
                ref_scale = 0.0470588 * 255 / 127
                ref_zero_point = 0 if qdtype is torch.qint8 else 128
            else:
                ref_scale = 0.0235294 * 255 / 127
                ref_zero_point = -64 if qdtype is torch.qint8 else 0
        else:
            if qscheme == torch.per_tensor_symmetric:
                ref_scale = 0.0470588
                ref_zero_point = 0 if qdtype is torch.qint8 else 128
            else:
                ref_scale = 0.0235294
                ref_zero_point = -128 if qdtype is torch.qint8 else 0

        self.assertEqual(qparams[1].item(), ref_zero_point)
        self.assertEqual(qparams[0].item(), ref_scale, atol=1e-5, rtol=0)
        # Test for serializability
        state_dict = myobs.state_dict()
        b = io.BytesIO()
        torch.save(state_dict, b)
        b.seek(0)
        loaded_dict = torch.load(b)
        for key in state_dict:
            self.assertEqual(state_dict[key], loaded_dict[key])
        loaded_obs = HistogramObserver(bins=3, dtype=qdtype, qscheme=qscheme, reduce_range=reduce_range)
        loaded_obs.load_state_dict(loaded_dict)
        loaded_qparams = loaded_obs.calculate_qparams()
        self.assertEqual(myobs.min_val, loaded_obs.min_val)
        self.assertEqual(myobs.max_val, loaded_obs.max_val)
        self.assertEqual(myobs.histogram, loaded_obs.histogram)
        self.assertEqual(myobs.bins, loaded_obs.bins)
        self.assertEqual(myobs.calculate_qparams(), loaded_obs.calculate_qparams())

    def test_histogram_observer_one_sided(self):
        myobs = HistogramObserver(bins=8, dtype=torch.quint8, qscheme=torch.per_tensor_affine, reduce_range=True)
        x = torch.tensor([0.0, 0.3, 1.2, 1.7])
        y = torch.tensor([0.1, 1.3, 2.0, 2.7])
        myobs(x)
        myobs(y)
        self.assertEqual(myobs.min_val, 0)
        qparams = myobs.calculate_qparams()
        self.assertEqual(qparams[1].item(), 0)

    def test_histogram_observer_same_inputs(self):
        myobs = HistogramObserver(bins=3, dtype=torch.qint8, qscheme=torch.per_tensor_symmetric, reduce_range=False)
        w = torch.ones(4, requires_grad=True)
        x = torch.zeros(4, requires_grad=True)
        y = torch.tensor([2.0, 3.0, 4.0, 5.0], requires_grad=True)
        z = torch.tensor([5.0, 6.0, 7.0, 8.0])
        myobs(w)
        myobs(x)
        myobs(x)
        myobs(y)
        myobs(z)
        qparams = myobs.calculate_qparams()
        self.assertEqual(myobs.min_val, 2.0)
        self.assertEqual(myobs.max_val, 8.0)
        self.assertEqual(myobs.histogram, [2., 3., 3.])

    @given(N=st.sampled_from([10, 1000]),
           bins=st.sampled_from([256, 512, 1024, 2048]),
           dtype=st.sampled_from([torch.qint8, torch.quint8]),
           qscheme=st.sampled_from([torch.per_tensor_affine, torch.per_tensor_symmetric]),
           reduce_range=st.booleans())
    def test_histogram_observer_against_reference(self, N, bins, dtype, qscheme, reduce_range):

        ref_obs = _ReferenceHistogramObserver(bins=bins, dtype=dtype, qscheme=qscheme, reduce_range=reduce_range)
        my_obs = HistogramObserver(bins=bins, dtype=dtype, qscheme=qscheme, reduce_range=reduce_range)

        for _ in range(10):
            X = torch.randn(N)
            my_obs(X)
            ref_obs(X)

        ref_qparams = ref_obs.calculate_qparams()
        my_qparams = my_obs.calculate_qparams()

        self.assertEqual(ref_qparams, my_qparams)


class TestFakeQuantize(TestCase):
    @given(device=st.sampled_from(['cpu', 'cuda'] if torch.cuda.is_available() else ['cpu']),
           X=hu.per_channel_tensor(shapes=hu.array_shapes(2, 5,),
           qparams=hu.qparams(dtypes=torch.qint8)))
    def test_fq_module_per_channel(self, device, X):
        np.random.seed(NP_RANDOM_SEED)
        X, (scale, zero_point, axis, torch_type) = X
        quant_min = torch.iinfo(torch_type).min
        quant_max = torch.iinfo(torch_type).max

        X = to_tensor(X, device)
        X.requires_grad_()
        fq_module = FakeQuantize(default_per_channel_weight_observer, quant_min, quant_max, ch_axis=axis).to(device)
        Y_prime = fq_module(X)
        assert fq_module.scale is not None
        assert fq_module.zero_point is not None
        Y = _fake_quantize_per_channel_affine_reference(X, fq_module.scale,
                                                        fq_module.zero_point, axis, quant_min, quant_max)
        np.testing.assert_allclose(Y.cpu().detach().numpy(), Y_prime.cpu().detach().numpy(), rtol=tolerance, atol=tolerance)

        # Test backward
        dout = torch.rand_like(X, dtype=torch.float, device=device)
        Y_prime.backward(dout)
        dX = _fake_quantize_per_channel_affine_grad_reference(dout, X, fq_module.scale,
                                                              fq_module.zero_point, axis, quant_min, quant_max)
        np.testing.assert_allclose(dX.cpu().numpy(), X.grad.cpu().detach().numpy(), rtol=tolerance, atol=tolerance)

    def test_fq_serializable_per_channel(self):
        observer = default_per_channel_weight_observer
        quant_min = -128
        quant_max = 127
        fq_module = FakeQuantize(observer, quant_min, quant_max)
        X = torch.tensor([[-5, -3.5, -2, 0, 3, 5, 7], [1, 3, 2, 5, 6.5, 8, 10]], dtype=torch.float32)
        y_ref = fq_module(X)
        state_dict = fq_module.state_dict()
        self.assertEqual(state_dict['scale'], [0.054902, 0.078431])
        self.assertEqual(state_dict['zero_point'], [0, 0])
        b = io.BytesIO()
        torch.save(state_dict, b)
        b.seek(0)
        loaded_dict = torch.load(b)
        for key in state_dict:
            self.assertEqual(state_dict[key], loaded_dict[key])

def _get_buffer_ids(module):
    """
    Object addresses stay constant if and only if all modifications are in-place
    """
    return [id(v) for k, v in module._buffers.items()]

class TestDistributed(QuantizationTestCase):

    def test_observers_preserve_buffers(self):
        """
        Tests that observers only modify buffers in place. Note: this is important
        because nn.DataParallel depends on this assumption to work correctly.
        However, DataParallel does not expose IDs of the replicas, so we test it
        without DataParallel in order to easily access the object IDs.
        """
        observer_types = [
            torch.ao.quantization.MinMaxObserver.with_args(dtype=torch.qint8),
            torch.ao.quantization.MovingAverageMinMaxObserver.with_args(dtype=torch.qint8),
            torch.ao.quantization.PerChannelMinMaxObserver.with_args(dtype=torch.qint8),
            torch.ao.quantization.MovingAveragePerChannelMinMaxObserver.with_args(dtype=torch.qint8),
            torch.ao.quantization.HistogramObserver.with_args(dtype=torch.qint8),
            torch.ao.quantization.RecordingObserver.with_args(dtype=torch.qint8),
            torch.ao.quantization.PlaceholderObserver.with_args(dtype=torch.float16),
        ]

        for observer_type in observer_types:
            observer = observer_type()
            buffer_ids_before = _get_buffer_ids(observer)
            for _i in range(5):
                inputs = torch.rand((4, 4, 4))
                observer(inputs)
            buffer_ids_after = _get_buffer_ids(observer)
            self.assertEqual(
                buffer_ids_before,
                buffer_ids_after,
                msg="{}: Buffers must be modified in place".format(str(observer)))

    def test_fake_quant_preserves_buffers(self):
        """
        Tests that fake quant only modifies buffers in place. Note: this is important
        because nn.DataParallel depends on this assumption to work correctly.
        However, DataParallel does not expose IDs of the replicas, so we test it
        without DataParallel in order to easily access the object IDs.
        """
        model = torch.ao.quantization.FakeQuantize()
        buffer_ids_before = _get_buffer_ids(model)
        for _i in range(5):
            inputs = torch.rand((4, 4, 4))
            model(inputs)
        model.apply(torch.ao.quantization.enable_fake_quant)
        model.apply(torch.ao.quantization.disable_fake_quant)
        model.apply(torch.ao.quantization.enable_observer)
        model.apply(torch.ao.quantization.disable_observer)
        buffer_ids_after = _get_buffer_ids(model)
        self.assertEqual(
            buffer_ids_before,
            buffer_ids_after,
            msg="FakeQuant: Buffers must be modified in place")

    @unittest.skipIf(not TEST_MULTIGPU, "multi-GPU not supported")
    @unittest.skipIf(not TEST_CUDA, "CUDA unavailable")
    def test_qat_data_parallel(self):
        """
        Tests that doing QAT in nn.DataParallel does not crash.
        """
        if 'fbgemm' not in torch.backends.quantized.supported_engines:
            return
        with override_quantized_engine('fbgemm'):
            device = torch.device('cuda')

            model = nn.Sequential(
                torch.ao.quantization.QuantStub(),
                nn.Conv2d(3, 1, 1, bias=False),
                nn.BatchNorm2d(1),
                nn.ReLU(),
                nn.Conv2d(1, 2, 3, stride=2, padding=1, bias=False),
                nn.BatchNorm2d(2),
                nn.AvgPool2d(14),
                nn.Sigmoid(),
                torch.ao.quantization.DeQuantStub(),
            )

            torch.ao.quantization.fuse_modules(model, [['1', '2', '3'], ['4', '5']], inplace=True)

            model.qconfig = torch.ao.quantization.get_default_qat_qconfig('fbgemm')
            torch.ao.quantization.prepare_qat(model, inplace=True)
            model = nn.DataParallel(model, device_ids=[0, 1])
            model.to(device)
            model.train()

            for epoch in range(3):
                inputs = torch.rand(2, 3, 28, 28).to(device)
                model(inputs)
                if epoch >= 1:
                    model.apply(torch.ao.quantization.disable_observer)
                if epoch >= 2:
                    model.apply(torch.nn.intrinsic.qat.freeze_bn_stats)
                quant_model = copy.deepcopy(model.module)
                quant_model = torch.ao.quantization.convert(quant_model.eval().cpu(), inplace=False)
                with torch.no_grad():
                    out = quant_model(torch.rand(1, 3, 28, 28))

    def test_qat_convbn_fused_syncbn_replacement(self):
        """
        Tests that SyncBatchNorm replacement works for fused ConvBN.
        """
        if 'fbgemm' not in torch.backends.quantized.supported_engines:
            return
        with override_quantized_engine('fbgemm'):
            # create conv-bn
            class Model(nn.Module):
                def __init__(self):
                    super(Model, self).__init__()
                    self.conv = nn.Conv2d(4, 1, 3, padding=1)
                    self.bn = nn.BatchNorm2d(1)

                def forward(self, x):
                    x = self.conv(x)
                    x = self.bn(x)
                    return x

            model = Model()
            # fuse it
            fused_model = torch.ao.quantization.fuse_modules(
                model,
                [['conv', 'bn']],
            )
            # convert to QAT
            fused_model.qconfig = torch.ao.quantization.get_default_qconfig('fbgemm')
            torch.ao.quantization.prepare_qat(fused_model, inplace=True)
            # replace with DDP
            fused_model = nn.SyncBatchNorm.convert_sync_batchnorm(fused_model)
            self.assertTrue(
                isinstance(fused_model.conv.bn, nn.SyncBatchNorm),
                "Expected BN to be converted to SyncBN")

    def test_syncbn_preserves_qconfig(self):
        """
        Makes sure that if a BatchNorm is not fused and a qconfig exists,
        convering the module to SyncBatchNorm preserves the qconfig.
        """
        m = nn.Sequential(
            nn.Conv2d(1, 1, 1),
            nn.BatchNorm2d(1),
        )
        m[1].qconfig = torch.ao.quantization.default_qconfig
        m = torch.nn.SyncBatchNorm.convert_sync_batchnorm(m)
        self.assertTrue(
            hasattr(m[1], "qconfig"),
            "missing qconfig after SyncBatchNorm conversion")

    @unittest.skipIf(not TEST_MULTIGPU, "multi-GPU not supported")
    @unittest.skipIf(not TEST_CUDA, "CUDA unavailable")
    @override_qengines
    def test_device_affinity(self):
        """
        Tests that converting a model to QAT respects device affinity
        """
        class Model(nn.Module):

            def __init__(self):
                super(Model, self).__init__()
                self.conv = nn.Conv2d(1, 1, 1)
                self.bn = nn.BatchNorm2d(1)
                self.relu = nn.ReLU()

            def forward(self, x):
                x = self.conv(x)
                x = self.bn(x)
                x = self.relu(x)
                return x

        model = Model()
        model.qconfig = torch.ao.quantization.get_default_qat_qconfig(torch.backends.quantized.engine)
        device = torch.device('cuda:0')
        model.to(device)
        torch.ao.quantization.prepare_qat(model, inplace=True)
        model_devices = {p.device for p in model.parameters()} | \
            {p.device for p in model.buffers()}
        self.assertEqual(len(model_devices), 1)
        model_device = next(iter(model_devices))
        self.assertEqual(model_device, device)

        # ensure that running an input on CUDA works without any needed changes
        input = torch.randn(4, 1, 4, 4, device=device)
        model(input)

class TestFusedObsFakeQuantModule(TestCase):
    @given(
        device=st.sampled_from(
            ["cpu", "cuda"] if torch.cuda.is_available() else ["cpu"]
        )
    )
    @settings(deadline=None)
    def test_fused_obs_fq_module(self, device):
        # Set up the parameters
        x = torch.randn(5, 5, device=device)
        running_min_op = torch.tensor(float("inf"), device=device)
        running_max_op = torch.tensor(float("-inf"), device=device)
        avg_const = 0.01
        scale = torch.tensor([1.0], device=device)
        zero_point = torch.tensor([0], dtype=torch.int, device=device)

        # Run the forward on the Module
        mod = FusedMovingAvgObsFakeQuantize()
        torch.ao.quantization.enable_fake_quant(mod)
        torch.ao.quantization.enable_observer(mod)
        mod.to(device)
        out = mod(x)

        # Run the operator directly
        pt_op = torch.fused_moving_avg_obs_fake_quant

        out_ref = pt_op(
            x,
            mod.observer_enabled,
            mod.fake_quant_enabled,
            running_min_op,
            running_max_op,
            scale,
            zero_point,
            avg_const,
            0,
            255,
            0,
            False,
        )

        # Compare params with reference
        torch.testing.assert_allclose(out, out_ref)
        torch.testing.assert_allclose(
            running_min_op, mod.activation_post_process.min_val
        )
        torch.testing.assert_allclose(
            running_max_op, mod.activation_post_process.max_val
        )

    @given(
        device=st.sampled_from(
            ["cpu", "cuda"] if torch.cuda.is_available() else ["cpu"]
        )
    )
    @settings(deadline=None)
    def test_fused_obs_fq_moving_avg_module(self, device):
        # Set up the parameters
        running_min_op = torch.tensor(float("inf"), device=device)
        running_max_op = torch.tensor(float("-inf"), device=device)
        avg_const = 0.001
        scale = torch.tensor([1.0], device=device)
        zero_point = torch.tensor([0], dtype=torch.int, device=device)

        mod = FusedMovingAvgObsFakeQuantize(averaging_constant=0.001)
        mod.to(device)
        mod.observer_enabled[0] = 0
        mod.fake_quant_enabled[0] = 0

        for i in range(10):
            x = torch.randn(5, 5, device=device)
            if i > 2:
                mod.observer_enabled[0] = 1
            if i > 4:
                mod.fake_quant_enabled[0] = 1
            # Run the forward on the Module
            out = mod(x)

            # Run the operator directly
            pt_op = torch.fused_moving_avg_obs_fake_quant

            out_ref = pt_op(
                x,
                mod.observer_enabled,
                mod.fake_quant_enabled,
                running_min_op,
                running_max_op,
                scale,
                zero_point,
                avg_const,
                0,
                255,
                0,
                False,
            )

            # Compare params with reference
            torch.testing.assert_allclose(out, out_ref)
            torch.testing.assert_allclose(
                running_min_op, mod.activation_post_process.min_val
            )
            torch.testing.assert_allclose(
                running_max_op, mod.activation_post_process.max_val
            )

    @given(
        device=st.sampled_from(
            ["cpu", "cuda"] if torch.cuda.is_available() else ["cpu"]
        )
    )
    @settings(deadline=None)
    def test_compare_fused_obs_fq_oss_module(self, device):
        mod = FusedMovingAvgObsFakeQuantize()
        torch.ao.quantization.enable_fake_quant(mod)
        torch.ao.quantization.enable_observer(mod)
        mod.to(device)

        mod_ref = FakeQuantize()
        torch.ao.quantization.enable_fake_quant(mod_ref)
        torch.ao.quantization.enable_observer(mod_ref)
        mod_ref.to(device)

        for i in range(10):
            x = torch.randn(5, 5, device=device)
            out = mod(x)
            out_ref = mod_ref(x)
            torch.testing.assert_allclose(out, out_ref)
            torch.testing.assert_allclose(
                mod_ref.activation_post_process.min_val,
                mod.activation_post_process.min_val,
            )
            torch.testing.assert_allclose(
                mod_ref.activation_post_process.max_val,
                mod.activation_post_process.max_val,
            )

    def test_fused_mod_per_channel(self):
        devices = ["cpu", "cuda"] if torch.cuda.is_available() else ["cpu"]
        m = 5
        n = 10
        for device in devices:
            running_min_op = torch.empty(m, device=device).fill_(float("inf"))
            running_max_op = torch.empty(m, device=device).fill_(float("-inf"))
            avg_const = 0.001
            scale = torch.empty(m, device=device).fill_(0.1)
            zero_point = torch.empty(m, dtype=torch.int, device=device).fill_(0)
            obs = FusedMovingAvgObsFakeQuantize.with_args(
                averaging_constant=avg_const,
                observer=MovingAveragePerChannelMinMaxObserver,
            )
            mod = obs()
            mod = torch.jit.script(mod)
            mod.to(device)

            for i in range(10):
                x = torch.randn(m, n, device=device)
                if i > 2:
                    mod.observer_enabled[0] = 1
                if i > 4:
                    mod.fake_quant_enabled[0] = 1
                # Run the forward on the Module
                out = mod(x)

                # Run the operator directly
                pt_op = torch.fused_moving_avg_obs_fake_quant

                out_ref = pt_op(
                    x,
                    mod.observer_enabled,
                    mod.fake_quant_enabled,
                    running_min_op,
                    running_max_op,
                    scale,
                    zero_point,
                    avg_const,
                    0,
                    255,
                    0,
                    True,
                    False,
                )
                # Compare params with reference
                torch.testing.assert_allclose(out, out_ref)
                if mod.observer_enabled[0]:
                    torch.testing.assert_allclose(
                        running_min_op, mod.activation_post_process.min_val
                    )
                    torch.testing.assert_allclose(
                        running_max_op, mod.activation_post_process.max_val
                    )
                if mod.fake_quant_enabled:
                    torch.testing.assert_allclose(scale, mod.scale)
                    torch.testing.assert_allclose(zero_point, mod.zero_point)

            torch.testing.assert_allclose(mod.state_dict()['activation_post_process.min_val'], running_min_op)
            torch.testing.assert_allclose(mod.state_dict()['activation_post_process.max_val'], running_max_op)

    def test_fused_mod_reduce_range(self):
        obs = FusedMovingAvgObsFakeQuantize(quant_min=0, quant_max=255, dtype=torch.quint8, reduce_range=True)

        self.assertEqual(obs.quant_min, 0)
        self.assertEqual(obs.quant_max, 127)

    def test_embedding_bag_qat_config(self):
        class Model(nn.Module):
            def __init__(self):
                super(Model, self).__init__()
                self.emb1 = torch.nn.EmbeddingBag(num_embeddings=10, embedding_dim=12,
                                                  include_last_offset=True, scale_grad_by_freq=False, mode='sum')
                self.emb2 = torch.nn.EmbeddingBag(num_embeddings=10, embedding_dim=12,
                                                  include_last_offset=True, scale_grad_by_freq=False, mode='sum')

            def forward(self, indices):
                return torch.cat((self.emb1(indices), self.emb2(indices)))

<<<<<<< HEAD
        model = Model()
        indices = torch.randint(0, 10, (5, 12))

        model.qconfig = torch.ao.quantization.default_embedding_qat_qconfig

        quant_model = torch.quantization.prepare_qat(model)

        count_fake_quant = 0
        for name, mod in quant_model.named_modules():
            if name.endswith('weight_fake_quant'):
                count_fake_quant += 1
                self.assertEqual(type(mod), FakeQuantize)
        self.assertEqual(count_fake_quant, 2)

        quant_model(indices)
        inference_gm = torch.quantization.convert(quant_model.eval().cpu())

        # Ensure that EmbeddingBags are now quantized
        self.assertEqual(type(inference_gm.emb1), torch.nn.quantized.EmbeddingBag)
        self.assertEqual(type(inference_gm.emb2), torch.nn.quantized.EmbeddingBag)

=======

        qconfigs = [torch.ao.quantization.default_embedding_qat_qconfig,
                    torch.ao.quantization.default_embedding_qat_qconfig_4bit]
        for qconfig in qconfigs:
            model = Model()
            indices = torch.randint(0, 10, (5, 12))

            model.qconfig = qconfig

            quant_model = torch.quantization.prepare_qat(model)

            count_fake_quant = 0
            for name, mod in quant_model.named_modules():
                if name.endswith('weight_fake_quant'):
                    count_fake_quant += 1
                    self.assertEqual(type(mod), FakeQuantize)
            self.assertEqual(count_fake_quant, 2)

            quant_model(indices)
            inference_gm = torch.quantization.convert(quant_model.eval().cpu())

            # Ensure that EmbeddingBags are now quantized with the appropriate bitwidth.
            self.assertEqual(type(inference_gm.emb1), torch.nn.quantized.EmbeddingBag)
            self.assertEqual(type(inference_gm.emb2), torch.nn.quantized.EmbeddingBag)
            self.assertEqual(inference_gm.emb1.dtype, qconfig.weight().dtype)
            self.assertEqual(inference_gm.emb2.dtype, qconfig.weight().dtype)
>>>>>>> 632719c2

    def test_default_fused_qat_config(self):
        class Model(nn.Module):
            def __init__(self):
                super(Model, self).__init__()
                self.linear = nn.Linear(2, 2)
                self.relu = nn.ReLU()

            def forward(self, x):
                x = self.linear(x)
                x = self.relu(x)
                return x

        for qengine in ["fbgemm", "qnnpack"]:
            model = Model()
            model.linear.weight = torch.nn.Parameter(torch.randn(2, 2))
            sample_input = torch.randn(2, 2)
            model.qconfig = torch.ao.quantization.get_default_qat_qconfig(qengine, version=1)
            ref_model = torch.ao.quantization.QuantWrapper(model)
            ref_model = torch.ao.quantization.prepare_qat(ref_model)
            ref_model(sample_input)
            count_fake_quant = 0
            for name, mod in ref_model.named_modules():
                if name.endswith('weight_fake_quant'):
                    count_fake_quant += 1
                    self.assertEqual(type(mod), FusedMovingAvgObsFakeQuantize)

                if name.count('activation_post_process') == 1 and 'weight_fake_quant' not in name:
                    count_fake_quant += 1
                    self.assertEqual(type(mod), FusedMovingAvgObsFakeQuantize)

            self.assertEqual(count_fake_quant, 3)

            if qengine == "fbgemm":
                self.assertEqual(ref_model.quant.activation_post_process.quant_min, 0)
                self.assertEqual(ref_model.quant.activation_post_process.quant_max, 127)
                self.assertEqual(type(ref_model.module.linear.weight_fake_quant.activation_post_process),
                                 MovingAveragePerChannelMinMaxObserver)
            else:
                self.assertEqual(ref_model.quant.activation_post_process.quant_min, 0)
                self.assertEqual(ref_model.quant.activation_post_process.quant_max, 255)
                self.assertEqual(type(ref_model.module.linear.weight_fake_quant.activation_post_process),
                                 MovingAverageMinMaxObserver)


if __name__ == '__main__':
    raise RuntimeError("This test file is not meant to be run directly, use:\n\n"
                       "\tpython test/test_quantization.py TESTNAME\n\n"
                       "instead.")<|MERGE_RESOLUTION|>--- conflicted
+++ resolved
@@ -1132,29 +1132,6 @@
             def forward(self, indices):
                 return torch.cat((self.emb1(indices), self.emb2(indices)))
 
-<<<<<<< HEAD
-        model = Model()
-        indices = torch.randint(0, 10, (5, 12))
-
-        model.qconfig = torch.ao.quantization.default_embedding_qat_qconfig
-
-        quant_model = torch.quantization.prepare_qat(model)
-
-        count_fake_quant = 0
-        for name, mod in quant_model.named_modules():
-            if name.endswith('weight_fake_quant'):
-                count_fake_quant += 1
-                self.assertEqual(type(mod), FakeQuantize)
-        self.assertEqual(count_fake_quant, 2)
-
-        quant_model(indices)
-        inference_gm = torch.quantization.convert(quant_model.eval().cpu())
-
-        # Ensure that EmbeddingBags are now quantized
-        self.assertEqual(type(inference_gm.emb1), torch.nn.quantized.EmbeddingBag)
-        self.assertEqual(type(inference_gm.emb2), torch.nn.quantized.EmbeddingBag)
-
-=======
 
         qconfigs = [torch.ao.quantization.default_embedding_qat_qconfig,
                     torch.ao.quantization.default_embedding_qat_qconfig_4bit]
@@ -1181,7 +1158,6 @@
             self.assertEqual(type(inference_gm.emb2), torch.nn.quantized.EmbeddingBag)
             self.assertEqual(inference_gm.emb1.dtype, qconfig.weight().dtype)
             self.assertEqual(inference_gm.emb2.dtype, qconfig.weight().dtype)
->>>>>>> 632719c2
 
     def test_default_fused_qat_config(self):
         class Model(nn.Module):
