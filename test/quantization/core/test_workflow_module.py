# Owner(s): ["oncall: quantization"]

# Torch
import torch
from torch.ao.quantization import (
    MinMaxObserver,
    PerChannelMinMaxObserver,
    MovingAverageMinMaxObserver,
    MovingAveragePerChannelMinMaxObserver,
    HistogramObserver,
    RecordingObserver,
    PlaceholderObserver,
    NoopObserver,
    FakeQuantize,
    FixedQParamsFakeQuantize,
    default_debug_qconfig,
    default_observer,
    default_histogram_observer,
    default_per_channel_weight_observer,
    get_observer_dict,
    prepare,
    prepare_qat,
    convert,
    QConfig,
    FusedMovingAvgObsFakeQuantize,
    get_embedding_qat_module_mappings,
    get_embedding_static_quant_module_mappings,
)

import torch.nn as nn

# Standard library
import copy
import io
import itertools
import unittest
import math
import numpy as np

# Testing utils
from hypothesis import given, settings
from hypothesis import strategies as st
import torch.testing._internal.hypothesis_utils as hu
hu.assert_deadline_disabled()
from torch.testing._internal.common_cuda import TEST_MULTIGPU, TEST_CUDA
from torch.testing._internal.common_utils import TestCase
from torch.testing._internal.common_quantization import (
    QuantizationTestCase,
    AnnotatedSingleLayerLinearModel,
    test_only_eval_fn,
    SingleLayerLinearModel,
)

from torch.testing._internal.common_quantized import (
    override_quantized_engine,
    supported_qengines,
    override_qengines,
    _fake_quantize_per_channel_affine_reference,
    _fake_quantize_per_channel_affine_grad_reference,
    to_tensor,
)

from torch.testing._internal.common_quantization import (
    DeFusedEmbeddingBagLinear,
)

NP_RANDOM_SEED = 19
tolerance = 1e-6

class TestObserver(QuantizationTestCase):
    @given(qdtype=st.sampled_from((torch.qint8, torch.quint8)),
           qscheme=st.sampled_from((torch.per_tensor_affine, torch.per_tensor_symmetric)),
           reduce_range=st.booleans())
    def test_per_tensor_observers(self, qdtype, qscheme, reduce_range):
        # reduce_range cannot be true for symmetric quantization with uint8
        if qdtype == torch.quint8 and qscheme == torch.per_tensor_symmetric:
            reduce_range = False
        ObserverList = [MinMaxObserver(dtype=qdtype, qscheme=qscheme, reduce_range=reduce_range),
                        MovingAverageMinMaxObserver(averaging_constant=0.5,
                                                    dtype=qdtype,
                                                    qscheme=qscheme,
                                                    reduce_range=reduce_range)]
        for myobs in ObserverList:
            # Calculate Qparams should return with a warning for observers with no data
            qparams = myobs.calculate_qparams()
            if type(myobs) == MinMaxObserver:
                x = torch.tensor([1.0, 2.0, 2.0, 3.0, 4.0, 5.0, 6.0])
                y = torch.tensor([4.0, 5.0, 5.0, 6.0, 7.0, 8.0])
            else:
                # Moving average of min/max for x and y matches that of
                # extreme values for x/y used for minmax observer
                x = torch.tensor([0.0, 2.0, 2.0, 3.0, 4.0, 5.0, 6.0])
                y = torch.tensor([2.0, 5.0, 5.0, 6.0, 7.0, 10.0])

            result = myobs(x)
            result = myobs(y)
            self.assertEqual(result, y)
            self.assertEqual(myobs.min_val, 1.0)
            self.assertEqual(myobs.max_val, 8.0)
            qparams = myobs.calculate_qparams()
            if reduce_range:
                if qscheme == torch.per_tensor_symmetric:
                    ref_scale = 0.062745 * 255 / 127
                    ref_zero_point = 0 if qdtype is torch.qint8 else 128
                else:
                    ref_scale = 0.0313725 * 255 / 127
                    ref_zero_point = -64 if qdtype is torch.qint8 else 0
            else:
                if qscheme == torch.per_tensor_symmetric:
                    ref_scale = 0.062745
                    ref_zero_point = 0 if qdtype is torch.qint8 else 128
                else:
                    ref_scale = 0.0313725
                    ref_zero_point = -128 if qdtype is torch.qint8 else 0
            self.assertEqual(qparams[1].item(), ref_zero_point)
            self.assertEqual(qparams[0].item(), ref_scale, atol=1e-5, rtol=0)
            state_dict = myobs.state_dict()
            b = io.BytesIO()
            torch.save(state_dict, b)
            b.seek(0)
            loaded_dict = torch.load(b)
            for key in state_dict:
                self.assertEqual(state_dict[key], loaded_dict[key])
            loaded_obs = MinMaxObserver(dtype=qdtype, qscheme=qscheme, reduce_range=reduce_range)
            loaded_obs.load_state_dict(loaded_dict)
            loaded_qparams = loaded_obs.calculate_qparams()
            self.assertEqual(myobs.min_val, loaded_obs.min_val)
            self.assertEqual(myobs.max_val, loaded_obs.max_val)
            self.assertEqual(myobs.calculate_qparams(), loaded_obs.calculate_qparams())


    @given(qdtype=st.sampled_from((torch.qint8, torch.quint8)),
           qscheme=st.sampled_from((torch.per_channel_affine, torch.per_channel_symmetric, torch.per_channel_affine_float_qparams)),
           ch_axis=st.sampled_from((0, 1, 2, 3)), reduce_range=st.booleans())
    def test_per_channel_observers(self, qdtype, qscheme, ch_axis, reduce_range):
        # reduce_range cannot be true for symmetric quantization with uint8
        if qscheme == torch.per_channel_affine_float_qparams:
            reduce_range = False
        if qdtype == torch.quint8 and qscheme == torch.per_channel_symmetric:
            reduce_range = False
        ObserverList = [PerChannelMinMaxObserver(reduce_range=reduce_range,
                                                 ch_axis=ch_axis,
                                                 dtype=qdtype,
                                                 qscheme=qscheme),
                        MovingAveragePerChannelMinMaxObserver(averaging_constant=0.5,
                                                              reduce_range=reduce_range,
                                                              ch_axis=ch_axis,
                                                              dtype=qdtype,
                                                              qscheme=qscheme)]

        for myobs in ObserverList:
            # Calculate qparams should work for empty observers
            qparams = myobs.calculate_qparams()
            x = torch.tensor(
                [
                    [[[1.0, 2.0], [2.0, 2.5]], [[3.0, 4.0], [4.5, 6.0]]],
                    [[[-4.0, -3.0], [5.0, 5.0]], [[6.0, 3.0], [7.0, 8.0]]],
                ]
            )
            if type(myobs) == MovingAveragePerChannelMinMaxObserver:
                # Scaling the input tensor to model change in min/max values
                # across batches
                result = myobs(0.5 * x)
                result = myobs(1.5 * x)
                self.assertEqual(result, 1.5 * x)
            else:
                result = myobs(x)
                self.assertEqual(result, x)

            qparams = myobs.calculate_qparams()
            ref_min_vals = [[1.0, -4.0], [-4.0, 3.0], [-4.0, 2.0], [-4.0, -3.0]]
            ref_max_vals = [[6.0, 8.0], [5.0, 8.0], [6.0, 8.0], [7.0, 8.0]]
            per_channel_symmetric_ref_scales = [
                [0.04705882, 0.06274509],
                [0.03921569, 0.0627451],
                [0.04705882, 0.0627451],
                [0.05490196, 0.0627451],
            ]
            per_channel_affine_ref_scales = [
                [0.02352941, 0.04705882],
                [0.03529412, 0.03137255],
                [0.03921569, 0.03137255],
                [0.04313726, 0.04313726],
            ]
            per_channel_affine_qint8_zp = [
                [-128, -43],
                [-15, -128],
                [-26, -128],
                [-35, -58],
            ]
            per_channel_affine_float_qparams_ref_scales = [
                [0.0196, 0.0471],
                [0.0353, 0.0196],
                [0.0392, 0.0235],
                [0.0431, 0.0431],
            ]
            per_channel_affine_quint8_zp = [[0, 85], [113, 0], [102, 0], [93, 70]]

            self.assertEqual(myobs.min_val, ref_min_vals[ch_axis])
            self.assertEqual(myobs.max_val, ref_max_vals[ch_axis])
            if qscheme == torch.per_channel_symmetric:
                ref_scales = per_channel_symmetric_ref_scales[ch_axis]
                ref_zero_points = [0, 0] if qdtype is torch.qint8 else [128, 128]
            elif qscheme == torch.per_channel_affine_float_qparams:
                ref_scales = per_channel_affine_float_qparams_ref_scales[ch_axis]
                ref_zero_points = [-1 * ref_min_vals[ch_axis][i] / ref_scales[i] for i in range(len(ref_scales))]
            else:
                ref_scales = per_channel_affine_ref_scales[ch_axis]
                ref_zero_points = (
                    per_channel_affine_qint8_zp[ch_axis]
                    if qdtype is torch.qint8
                    else per_channel_affine_quint8_zp[ch_axis]
                )

            if reduce_range:
                ref_scales = [s * 255 / 127 for s in ref_scales]
                ref_zero_points = [math.floor(z / 2) for z in ref_zero_points]
            self.assertEqual(qparams[0], torch.tensor(ref_scales, dtype=qparams[0].dtype), rtol=1e-5, atol=0.0001)
            if qscheme == torch.per_channel_affine_float_qparams:
                self.assertEqual(qparams[1], torch.tensor(ref_zero_points, dtype=qparams[1].dtype), rtol=1e-5, atol=1)
            else:
                self.assertEqual(qparams[1], torch.tensor(ref_zero_points, dtype=qparams[1].dtype))


            # Test for serializability
            state_dict = myobs.state_dict()
            b = io.BytesIO()
            torch.save(state_dict, b)
            b.seek(0)
            loaded_dict = torch.load(b)
            for key in state_dict:
                self.assertEqual(state_dict[key], loaded_dict[key])
            loaded_obs = PerChannelMinMaxObserver(reduce_range=reduce_range, ch_axis=ch_axis, dtype=qdtype, qscheme=qscheme)
            loaded_obs.load_state_dict(loaded_dict)
            loaded_qparams = loaded_obs.calculate_qparams()
            self.assertEqual(myobs.min_val, loaded_obs.min_val)
            self.assertEqual(myobs.max_val, loaded_obs.max_val)
            self.assertEqual(myobs.calculate_qparams(), loaded_obs.calculate_qparams())


    def test_observer_scriptable(self):
        obs_list = [MinMaxObserver(), MovingAverageMinMaxObserver()]
        for obs in obs_list:
            scripted = torch.jit.script(obs)

            x = torch.rand(3, 4)
            obs(x)
            scripted(x)
            self.assertEqual(obs.calculate_qparams(), scripted.calculate_qparams())

            buf = io.BytesIO()
            torch.jit.save(scripted, buf)
            buf.seek(0)
            loaded = torch.jit.load(buf)
            self.assertEqual(obs.calculate_qparams(), loaded.calculate_qparams())

    @unittest.skipIf(not TEST_MULTIGPU, "multi-GPU not supported")
    @unittest.skipIf(not TEST_CUDA, "CUDA unavailable")
    @override_qengines
    def test_state_dict_respects_device_affinity(self):
        """
        Tests that loading from a state dict loads buffers to the correct
        device.
        """
        device_cpu = torch.device('cpu')
        device_cuda = torch.device('cuda:0')
        test_cases = itertools.product(
            [device_cpu, device_cuda],
            [device_cpu, device_cuda],
            [MinMaxObserver, MovingAverageMinMaxObserver,
             PerChannelMinMaxObserver,
             MovingAveragePerChannelMinMaxObserver,
             # TODO: enable this (separate PR)
             # HistogramObserver,
             PlaceholderObserver, RecordingObserver, NoopObserver,
             FakeQuantize])

        for device_source, device_target, obs_cls in test_cases:
            # calibrated source model
            model = obs_cls()
            model.to(device_source)
            model(torch.randn(4, 1, 4, 4, device=device_source))
            # target model
            model2 = obs_cls()
            model2.to(device_target)
            model2.load_state_dict(model.state_dict())
            # verify that buffers stayed on model2's device
            model_devices = {p.device for p in model2.parameters()} | \
                {p.device for p in model2.buffers()}
            # some observers do not have any buffers, so lessEqual instead of
            # Equal
            self.assertLessEqual(len(model_devices), 1)
            if len(model_devices) == 1:
                model_device = next(iter(model_devices))
                self.assertEqual(model_device, device_target)

    def test_histogram_observer_consistent_buffer_shape(self):
        """
        Ensures that the buffer shapes do not change from uninitialized to
        initialized states for HistogramObserver.
        """
        obs = HistogramObserver()
        min_shape_before = obs.min_val.shape
        max_shape_before = obs.max_val.shape
        for _ in range(2):
            obs(torch.randn(4, 4, 4, 4))
        self.assertEqual(min_shape_before, obs.min_val.shape)
        self.assertEqual(max_shape_before, obs.max_val.shape)

    def test_histogram_observer_save_load_state_dict(self):
        """
        Smoke test on saving/loading state_dict
        """
        obs1 = HistogramObserver()
        obs1(torch.randn(4, 4, 4, 4))
        obs2 = HistogramObserver()
        obs2.load_state_dict(obs1.state_dict())
        self.assertEqual(obs2.min_val.shape, torch.Size([]))
        self.assertEqual(obs2.max_val.shape, torch.Size([]))


    def test_save_load_state_dict_script(self):
        """
        Tests that we can save and load state_dict for observers that are scripted
        in a quantized model.
        """
        obs_list = [MinMaxObserver, MovingAverageMinMaxObserver, HistogramObserver]

        for obs in obs_list:
            model = SingleLayerLinearModel().eval()
            qconfig = QConfig(activation=default_observer, weight=obs)
            qconfig_dict = {'' : qconfig}
            scripted = torch.jit.script(model)
            scripted = torch.ao.quantization.prepare_jit(scripted, qconfig_dict)
            x = torch.rand(5, 5)
            scripted(x)
            obs_dict = torch.ao.quantization.get_observer_state_dict(scripted)

            # Load stats
            scripted_2 = torch.jit.script(model)
            scripted_2 = torch.ao.quantization.prepare_jit(scripted_2, qconfig_dict)
            torch.ao.quantization.load_observer_state_dict(scripted_2, obs_dict)
            # Verify that state_dict matches exactly with original one.
            self.assertEqual(scripted.state_dict(), scripted_2.state_dict())


    @unittest.skipIf(not TEST_MULTIGPU, "multi-GPU not supported")
    @unittest.skipIf(not TEST_CUDA, "CUDA unavailable")
    def test_observer_qparams_respects_device_affinity(self):
        """
        Ensure that the scale and zero_point returned by the observer
        are on the same device as the input tensor.
        """
        observerList = [MinMaxObserver(),
                        MovingAverageMinMaxObserver(),
                        PerChannelMinMaxObserver(),
                        MovingAveragePerChannelMinMaxObserver()]
        for obs in observerList:
            device = torch.device('cuda:1')
            x = torch.randn(1, 2, device=device)
            obs.to(device)
            result = obs(x)
            scale, zero_point = obs.calculate_qparams()

            self.assertEqual(x.device, scale.device)
            self.assertEqual(x.device, zero_point.device)

    def test_zero_numel(self):
        obs_list = [MinMaxObserver, MovingAverageMinMaxObserver,
                    PerChannelMinMaxObserver,
                    MovingAveragePerChannelMinMaxObserver, HistogramObserver,
                    FakeQuantize, FixedQParamsFakeQuantize]
        for obs_cls in obs_list:
            if obs_cls is FixedQParamsFakeQuantize:
                obs = obs_cls(0.1, 0)
            else:
                obs = obs_cls()
            x = torch.tensor([])
            # verify no crash
            x = obs(x)

    def _test_memoryless(self, obs_class):
        obs = obs_class(memoryless=True)
        x = torch.randn((3, 3))
        obs(x)
        params = obs.calculate_qparams()
        for _ in range(20):
            obs(10 * torch.randn((3, 3)))
            self.assertNotEqual(params, obs.calculate_qparams())
            obs(x)
            self.assertEqual(params, obs.calculate_qparams())

    def test_memoryless_minmaxobserver(self):
        self._test_memoryless(MinMaxObserver)

    def test_memoryless_perchannelminmaxobserver(self):
        self._test_memoryless(PerChannelMinMaxObserver)

# HistogramObserver that works like it does on master
class _ReferenceHistogramObserver(HistogramObserver):
    def __init__(self, *args, **kwargs):
        super().__init__(*args, **kwargs)

    @torch.jit.ignore
    def _non_linear_param_search(self):
        r"""Non-linear parameter search.

        An approximation for L2 error minimization for selecting min/max.
        By selecting new min/max, we filter out outliers in input distribution.
        This follows the implementation of NormMinimization::NonlinearQuantizationParamsSearch in
        caffe2/quantization/server/norm_minimization.cc
        """
        def _get_norm(delta_begin, delta_end, density, norm_type):
            r"""
            Compute the norm of the values uniformaly distributed between
            delta_begin and delta_end.

            norm = density * (integral_{begin, end} x^2)
                 = density * (end^3 - begin^3) / 3
            """
            assert norm_type == "L2", "Only L2 norms are currently supported"
            norm = 0.0
            if norm_type == "L2":
                norm = (
                    delta_end * delta_end * delta_end
                    - delta_begin * delta_begin * delta_begin
                ) / 3
            return density * norm

        def _compute_quantization_error(next_start_bin, next_end_bin, norm_type):
            r"""
            Compute the quantization error if we use start_bin to end_bin as the
            min and max to do the quantization.
            """
            bin_width = (self.max_val.item() - self.min_val.item()) / self.bins

            norm = 0.0
            dst_bin_width = bin_width * (next_end_bin - next_start_bin + 1) / self.dst_nbins
            if dst_bin_width == 0.0:
                return 0.0
            for src_bin in range(self.bins):
                # distances from the beginning of first dst_bin to the beginning and
                # end of src_bin
                src_bin_begin = (src_bin - next_start_bin) * bin_width
                src_bin_end = src_bin_begin + bin_width

                # which dst_bins the beginning and end of src_bin belong to?
                dst_bin_of_begin = min(
                    self.dst_nbins - 1, max(0.0, math.floor(src_bin_begin / dst_bin_width))
                )
                dst_bin_of_end = min(
                    self.dst_nbins - 1, max(0.0, math.floor(src_bin_end / dst_bin_width))
                )
                dst_bin_of_begin_center = (
                    dst_bin_of_begin * dst_bin_width + dst_bin_width / 2
                )

                density = self.histogram[src_bin] / bin_width
                if dst_bin_of_begin == dst_bin_of_end:
                    # if src_bin is entirely within 1 dst_bin
                    delta_begin = src_bin_begin - dst_bin_of_begin_center
                    delta_end = src_bin_end - dst_bin_of_begin_center
                    norm = norm + _get_norm(delta_begin, delta_end, density, norm_type)
                else:
                    delta_begin = src_bin_begin - dst_bin_of_begin_center
                    delta_end = dst_bin_width / 2
                    norm = norm + _get_norm(delta_begin, delta_end, density, norm_type)

                    norm = norm + (dst_bin_of_end - dst_bin_of_begin - 1) * _get_norm(
                        -dst_bin_width / 2, dst_bin_width / 2, density, norm_type
                    )

                    dst_bin_of_end_center = (
                        dst_bin_of_end * dst_bin_width + dst_bin_width / 2
                    )

                    delta_begin = -dst_bin_width / 2
                    delta_end = src_bin_end - dst_bin_of_end_center
                    norm = norm + _get_norm(delta_begin, delta_end, density, norm_type)
            return norm

        assert self.histogram.size()[0] == self.bins, "bins mistmatch"
        bin_width = (self.max_val - self.min_val) / self.bins

        # cumulative sum
        total = sum(self.histogram)
        cSum = torch.cumsum(self.histogram, dim=0)

        stepsize = 1e-5  # granularity
        alpha = 0.0  # lower bound
        beta = 1.0  # upper bound
        start_bin = 0
        end_bin = self.bins - 1
        norm_min = float("inf")

        while alpha < beta:
            # Find the next step
            next_alpha = alpha + stepsize
            next_beta = beta - stepsize

            # find the left and right bins between the quantile bounds
            l = start_bin
            r = end_bin
            while l < end_bin and cSum[l] < next_alpha * total:
                l = l + 1
            while r > start_bin and cSum[r] > next_beta * total:
                r = r - 1

            # decide the next move
            next_start_bin = start_bin
            next_end_bin = end_bin
            if (l - start_bin) > (end_bin - r):
                # move the start bin
                next_start_bin = l
                alpha = next_alpha
            else:
                # move the end bin
                next_end_bin = r
                beta = next_beta

            if next_start_bin == start_bin and next_end_bin == end_bin:
                continue

            # calculate the quantization error using next_start_bin and next_end_bin
            norm = _compute_quantization_error(next_start_bin, next_end_bin, "L2")

            if norm > norm_min:
                break
            norm_min = norm
            start_bin = next_start_bin
            end_bin = next_end_bin

        new_min = self.min_val + bin_width * start_bin
        new_max = self.min_val + bin_width * (end_bin + 1)
        return new_min, new_max

class TestRecordHistogramObserver(QuantizationTestCase):
    # TODO: move this to quantize.py
    def test_record_observer(self):
        for qengine in supported_qengines:
            with override_quantized_engine(qengine):
                model = AnnotatedSingleLayerLinearModel()
                model.qconfig = default_debug_qconfig
                model = prepare(model)
                # run the evaluation and dump all tensors
                test_only_eval_fn(model, self.calib_data)
                test_only_eval_fn(model, self.calib_data)
                observer_dict = {}
                get_observer_dict(model, observer_dict)

                self.assertTrue('fc1.module.activation_post_process' in observer_dict.keys(),
                                'observer is not recorded in the dict')
                self.assertEqual(len(observer_dict['fc1.module.activation_post_process'].get_tensor_value()),
                                 2 * len(self.calib_data))
                self.assertEqual(observer_dict['fc1.module.activation_post_process'].get_tensor_value()[0],
                                 model(self.calib_data[0][0]))

    @given(qdtype=st.sampled_from((torch.qint8, torch.quint8)),
           qscheme=st.sampled_from((torch.per_tensor_affine, torch.per_tensor_symmetric)))
    def test_observer_scriptable(self, qdtype, qscheme):
        obs = RecordingObserver(dtype=qdtype, qscheme=qscheme)
        scripted = torch.jit.script(obs)

        x = torch.rand(3, 4)
        obs(x)
        scripted(x)
        self.assertTrue(torch.equal(obs.get_tensor_value()[0], scripted.get_tensor_value()[0]))
        buf = io.BytesIO()
        torch.jit.save(scripted, buf)
        buf.seek(0)
        loaded = torch.jit.load(buf)
        self.assertTrue(torch.equal(obs.get_tensor_value()[0], loaded.get_tensor_value()[0]))

class TestHistogramObserver(QuantizationTestCase):
    @given(qdtype=st.sampled_from((torch.qint8, torch.quint8)),
           qscheme=st.sampled_from(
               (torch.per_tensor_affine, torch.per_tensor_symmetric))
           )
    def test_observer_scriptable(self, qdtype, qscheme):
        ob_list = [
            HistogramObserver(dtype=qdtype, qscheme=qscheme),
            default_histogram_observer()
        ]
        for obs in ob_list:
            scripted = torch.jit.script(obs)

            x = torch.rand(3, 4)
            obs(x)
            scripted(x)
            self.assertTrue(torch.equal(obs.histogram, scripted.histogram))
            buf = io.BytesIO()
            torch.jit.save(scripted, buf)
            buf.seek(0)
            loaded = torch.jit.load(buf)
            self.assertTrue(torch.equal(obs.histogram, scripted.histogram))

    @given(qdtype=st.sampled_from((torch.qint8, torch.quint8)),
           qscheme=st.sampled_from((torch.per_tensor_affine, torch.per_tensor_symmetric)),
           reduce_range=st.booleans())
    @settings(max_examples=10)
    def test_histogram_observer(self, qdtype, qscheme, reduce_range):
        myobs = HistogramObserver(bins=3, dtype=qdtype, qscheme=qscheme, reduce_range=reduce_range)
        # Calculate qparams should work for empty observers
        qparams = myobs.calculate_qparams()
        x = torch.tensor([2.0, 3.0, 4.0, 5.0], requires_grad=True)
        y = torch.tensor([5.0, 6.0, 7.0, 8.0])
        out_x = myobs(x)
        self.assertTrue(out_x.requires_grad)
        myobs(y)
        self.assertEqual(myobs.min_val, 2.0)
        self.assertEqual(myobs.max_val, 8.0)
        self.assertEqual(myobs.histogram, [2., 3., 3.])

        qparams = myobs.calculate_qparams()

        if reduce_range:
            if qscheme == torch.per_tensor_symmetric:
                ref_scale = 0.0470588 * 255 / 127
                ref_zero_point = 0 if qdtype is torch.qint8 else 128
            else:
                ref_scale = 0.0235294 * 255 / 127
                ref_zero_point = -64 if qdtype is torch.qint8 else 0
        else:
            if qscheme == torch.per_tensor_symmetric:
                ref_scale = 0.0470588
                ref_zero_point = 0 if qdtype is torch.qint8 else 128
            else:
                ref_scale = 0.0235294
                ref_zero_point = -128 if qdtype is torch.qint8 else 0

        self.assertEqual(qparams[1].item(), ref_zero_point)
        self.assertEqual(qparams[0].item(), ref_scale, atol=1e-5, rtol=0)
        # Test for serializability
        state_dict = myobs.state_dict()
        b = io.BytesIO()
        torch.save(state_dict, b)
        b.seek(0)
        loaded_dict = torch.load(b)
        for key in state_dict:
            self.assertEqual(state_dict[key], loaded_dict[key])
        loaded_obs = HistogramObserver(bins=3, dtype=qdtype, qscheme=qscheme, reduce_range=reduce_range)
        loaded_obs.load_state_dict(loaded_dict)
        loaded_qparams = loaded_obs.calculate_qparams()
        self.assertEqual(myobs.min_val, loaded_obs.min_val)
        self.assertEqual(myobs.max_val, loaded_obs.max_val)
        self.assertEqual(myobs.histogram, loaded_obs.histogram)
        self.assertEqual(myobs.bins, loaded_obs.bins)
        self.assertEqual(myobs.calculate_qparams(), loaded_obs.calculate_qparams())

    def test_histogram_observer_one_sided(self):
        myobs = HistogramObserver(bins=8, dtype=torch.quint8, qscheme=torch.per_tensor_affine, reduce_range=True)
        x = torch.tensor([0.0, 0.3, 1.2, 1.7])
        y = torch.tensor([0.1, 1.3, 2.0, 2.7])
        myobs(x)
        myobs(y)
        self.assertEqual(myobs.min_val, 0)
        qparams = myobs.calculate_qparams()
        self.assertEqual(qparams[1].item(), 0)

    def test_histogram_observer_same_inputs(self):
        myobs = HistogramObserver(bins=3, dtype=torch.qint8, qscheme=torch.per_tensor_symmetric, reduce_range=False)
        w = torch.ones(4, requires_grad=True)
        x = torch.zeros(4, requires_grad=True)
        y = torch.tensor([2.0, 3.0, 4.0, 5.0], requires_grad=True)
        z = torch.tensor([5.0, 6.0, 7.0, 8.0])
        myobs(w)
        myobs(x)
        myobs(x)
        myobs(y)
        myobs(z)
        qparams = myobs.calculate_qparams()
        self.assertEqual(myobs.min_val, 2.0)
        self.assertEqual(myobs.max_val, 8.0)
        self.assertEqual(myobs.histogram, [2., 3., 3.])

    @given(N=st.sampled_from([10, 1000]),
           bins=st.sampled_from([256, 512, 1024, 2048]),
           dtype=st.sampled_from([torch.qint8, torch.quint8]),
           qscheme=st.sampled_from([torch.per_tensor_affine, torch.per_tensor_symmetric]),
           reduce_range=st.booleans())
    def test_histogram_observer_against_reference(self, N, bins, dtype, qscheme, reduce_range):

        ref_obs = _ReferenceHistogramObserver(bins=bins, dtype=dtype, qscheme=qscheme, reduce_range=reduce_range)
        my_obs = HistogramObserver(bins=bins, dtype=dtype, qscheme=qscheme, reduce_range=reduce_range)

        for _ in range(10):
            X = torch.randn(N)
            my_obs(X)
            ref_obs(X)

        ref_qparams = ref_obs.calculate_qparams()
        my_qparams = my_obs.calculate_qparams()

        self.assertEqual(ref_qparams, my_qparams)


class TestFakeQuantize(TestCase):
    @given(device=st.sampled_from(['cpu', 'cuda'] if torch.cuda.is_available() else ['cpu']),
           X=hu.per_channel_tensor(shapes=hu.array_shapes(2, 5,),
           qparams=hu.qparams(dtypes=torch.qint8)))
    def test_fq_module_per_channel(self, device, X):
        np.random.seed(NP_RANDOM_SEED)
        X, (scale, zero_point, axis, torch_type) = X
        quant_min = torch.iinfo(torch_type).min
        quant_max = torch.iinfo(torch_type).max

        X = to_tensor(X, device)
        X.requires_grad_()
        fq_module = FakeQuantize(default_per_channel_weight_observer, quant_min, quant_max, ch_axis=axis).to(device)
        Y_prime = fq_module(X)
        assert fq_module.scale is not None
        assert fq_module.zero_point is not None
        Y = _fake_quantize_per_channel_affine_reference(X, fq_module.scale,
                                                        fq_module.zero_point, axis, quant_min, quant_max)
        np.testing.assert_allclose(Y.cpu().detach().numpy(), Y_prime.cpu().detach().numpy(), rtol=tolerance, atol=tolerance)

        # Test backward
        dout = torch.rand_like(X, dtype=torch.float, device=device)
        Y_prime.backward(dout)
        dX = _fake_quantize_per_channel_affine_grad_reference(dout, X, fq_module.scale,
                                                              fq_module.zero_point, axis, quant_min, quant_max)
        np.testing.assert_allclose(dX.cpu().numpy(), X.grad.cpu().detach().numpy(), rtol=tolerance, atol=tolerance)

    def test_fq_serializable_per_channel(self):
        observer = default_per_channel_weight_observer
        quant_min = -128
        quant_max = 127
        fq_module = FakeQuantize(observer, quant_min, quant_max)
        X = torch.tensor([[-5, -3.5, -2, 0, 3, 5, 7], [1, 3, 2, 5, 6.5, 8, 10]], dtype=torch.float32)
        y_ref = fq_module(X)
        state_dict = fq_module.state_dict()
        self.assertEqual(state_dict['scale'], [0.054902, 0.078431])
        self.assertEqual(state_dict['zero_point'], [0, 0])
        b = io.BytesIO()
        torch.save(state_dict, b)
        b.seek(0)
        loaded_dict = torch.load(b)
        for key in state_dict:
            self.assertEqual(state_dict[key], loaded_dict[key])

def _get_buffer_ids(module):
    """
    Object addresses stay constant if and only if all modifications are in-place
    """
    return [id(v) for k, v in module._buffers.items()]

class TestDistributed(QuantizationTestCase):

    def test_observers_preserve_buffers(self):
        """
        Tests that observers only modify buffers in place. Note: this is important
        because nn.DataParallel depends on this assumption to work correctly.
        However, DataParallel does not expose IDs of the replicas, so we test it
        without DataParallel in order to easily access the object IDs.
        """
        observer_types = [
            torch.ao.quantization.MinMaxObserver.with_args(dtype=torch.qint8),
            torch.ao.quantization.MovingAverageMinMaxObserver.with_args(dtype=torch.qint8),
            torch.ao.quantization.PerChannelMinMaxObserver.with_args(dtype=torch.qint8),
            torch.ao.quantization.MovingAveragePerChannelMinMaxObserver.with_args(dtype=torch.qint8),
            torch.ao.quantization.HistogramObserver.with_args(dtype=torch.qint8),
            torch.ao.quantization.RecordingObserver.with_args(dtype=torch.qint8),
            torch.ao.quantization.PlaceholderObserver.with_args(dtype=torch.float16),
        ]

        for observer_type in observer_types:
            observer = observer_type()
            buffer_ids_before = _get_buffer_ids(observer)
            for _i in range(5):
                inputs = torch.rand((4, 4, 4))
                observer(inputs)
            buffer_ids_after = _get_buffer_ids(observer)
            self.assertEqual(
                buffer_ids_before,
                buffer_ids_after,
                msg="{}: Buffers must be modified in place".format(str(observer)))

    def test_fake_quant_preserves_buffers(self):
        """
        Tests that fake quant only modifies buffers in place. Note: this is important
        because nn.DataParallel depends on this assumption to work correctly.
        However, DataParallel does not expose IDs of the replicas, so we test it
        without DataParallel in order to easily access the object IDs.
        """
        model = torch.ao.quantization.FakeQuantize()
        buffer_ids_before = _get_buffer_ids(model)
        for _i in range(5):
            inputs = torch.rand((4, 4, 4))
            model(inputs)
        model.apply(torch.ao.quantization.enable_fake_quant)
        model.apply(torch.ao.quantization.disable_fake_quant)
        model.apply(torch.ao.quantization.enable_observer)
        model.apply(torch.ao.quantization.disable_observer)
        buffer_ids_after = _get_buffer_ids(model)
        self.assertEqual(
            buffer_ids_before,
            buffer_ids_after,
            msg="FakeQuant: Buffers must be modified in place")

    @unittest.skipIf(not TEST_MULTIGPU, "multi-GPU not supported")
    @unittest.skipIf(not TEST_CUDA, "CUDA unavailable")
    def test_qat_data_parallel(self):
        """
        Tests that doing QAT in nn.DataParallel does not crash.
        """
        if 'fbgemm' not in torch.backends.quantized.supported_engines:
            return
        with override_quantized_engine('fbgemm'):
            device = torch.device('cuda')

            model = nn.Sequential(
                torch.ao.quantization.QuantStub(),
                nn.Conv2d(3, 1, 1, bias=False),
                nn.BatchNorm2d(1),
                nn.ReLU(),
                nn.Conv2d(1, 2, 3, stride=2, padding=1, bias=False),
                nn.BatchNorm2d(2),
                nn.AvgPool2d(14),
                nn.Sigmoid(),
                torch.ao.quantization.DeQuantStub(),
            )

            torch.ao.quantization.fuse_modules(model, [['1', '2', '3'], ['4', '5']], inplace=True)

            model.qconfig = torch.ao.quantization.get_default_qat_qconfig('fbgemm')
            torch.ao.quantization.prepare_qat(model, inplace=True)
            model = nn.DataParallel(model, device_ids=[0, 1])
            model.to(device)
            model.train()

            for epoch in range(3):
                inputs = torch.rand(2, 3, 28, 28).to(device)
                model(inputs)
                if epoch >= 1:
                    model.apply(torch.ao.quantization.disable_observer)
                if epoch >= 2:
                    model.apply(torch.nn.intrinsic.qat.freeze_bn_stats)
                quant_model = copy.deepcopy(model.module)
                quant_model = torch.ao.quantization.convert(quant_model.eval().cpu(), inplace=False)
                with torch.no_grad():
                    out = quant_model(torch.rand(1, 3, 28, 28))

    def test_qat_convbn_fused_syncbn_replacement(self):
        """
        Tests that SyncBatchNorm replacement works for fused ConvBN.
        """
        if 'fbgemm' not in torch.backends.quantized.supported_engines:
            return
        with override_quantized_engine('fbgemm'):
            # create conv-bn
            class Model(nn.Module):
                def __init__(self):
                    super(Model, self).__init__()
                    self.conv = nn.Conv2d(4, 1, 3, padding=1)
                    self.bn = nn.BatchNorm2d(1)

                def forward(self, x):
                    x = self.conv(x)
                    x = self.bn(x)
                    return x

            model = Model()
            # fuse it
            fused_model = torch.ao.quantization.fuse_modules(
                model,
                [['conv', 'bn']],
            )
            # convert to QAT
            fused_model.qconfig = torch.ao.quantization.get_default_qconfig('fbgemm')
            torch.ao.quantization.prepare_qat(fused_model, inplace=True)
            # replace with DDP
            fused_model = nn.SyncBatchNorm.convert_sync_batchnorm(fused_model)
            self.assertTrue(
                isinstance(fused_model.conv.bn, nn.SyncBatchNorm),
                "Expected BN to be converted to SyncBN")

    def test_syncbn_preserves_qconfig(self):
        """
        Makes sure that if a BatchNorm is not fused and a qconfig exists,
        convering the module to SyncBatchNorm preserves the qconfig.
        """
        m = nn.Sequential(
            nn.Conv2d(1, 1, 1),
            nn.BatchNorm2d(1),
        )
        m[1].qconfig = torch.ao.quantization.default_qconfig
        m = torch.nn.SyncBatchNorm.convert_sync_batchnorm(m)
        self.assertTrue(
            hasattr(m[1], "qconfig"),
            "missing qconfig after SyncBatchNorm conversion")

    @unittest.skipIf(not TEST_MULTIGPU, "multi-GPU not supported")
    @unittest.skipIf(not TEST_CUDA, "CUDA unavailable")
    @override_qengines
    def test_device_affinity(self):
        """
        Tests that converting a model to QAT respects device affinity
        """
        class Model(nn.Module):

            def __init__(self):
                super(Model, self).__init__()
                self.conv = nn.Conv2d(1, 1, 1)
                self.bn = nn.BatchNorm2d(1)
                self.relu = nn.ReLU()

            def forward(self, x):
                x = self.conv(x)
                x = self.bn(x)
                x = self.relu(x)
                return x

        model = Model()
        model.qconfig = torch.ao.quantization.get_default_qat_qconfig(torch.backends.quantized.engine)
        device = torch.device('cuda:0')
        model.to(device)
        torch.ao.quantization.prepare_qat(model, inplace=True)
        model_devices = {p.device for p in model.parameters()} | \
            {p.device for p in model.buffers()}
        self.assertEqual(len(model_devices), 1)
        model_device = next(iter(model_devices))
        self.assertEqual(model_device, device)

        # ensure that running an input on CUDA works without any needed changes
        input = torch.randn(4, 1, 4, 4, device=device)
        model(input)

class TestFusedObsFakeQuantModule(TestCase):
    @given(
        device=st.sampled_from(
            ["cpu", "cuda"] if torch.cuda.is_available() else ["cpu"]
        )
    )
    @settings(deadline=None)
    def test_fused_obs_fq_module(self, device):
        # Set up the parameters
        x = torch.randn(5, 5, device=device)
        running_min_op = torch.tensor(float("inf"), device=device)
        running_max_op = torch.tensor(float("-inf"), device=device)
        avg_const = 0.01
        scale = torch.tensor([1.0], device=device)
        zero_point = torch.tensor([0], dtype=torch.int, device=device)

        # Run the forward on the Module
        mod = FusedMovingAvgObsFakeQuantize()
        torch.ao.quantization.enable_fake_quant(mod)
        torch.ao.quantization.enable_observer(mod)
        mod.to(device)
        out = mod(x)

        # Run the operator directly
        pt_op = torch.fused_moving_avg_obs_fake_quant

        out_ref = pt_op(
            x,
            mod.observer_enabled,
            mod.fake_quant_enabled,
            running_min_op,
            running_max_op,
            scale,
            zero_point,
            avg_const,
            0,
            255,
            0,
            False,
        )

        # Compare params with reference
        torch.testing.assert_allclose(out, out_ref)
        torch.testing.assert_allclose(
            running_min_op, mod.activation_post_process.min_val
        )
        torch.testing.assert_allclose(
            running_max_op, mod.activation_post_process.max_val
        )

    @given(
        device=st.sampled_from(
            ["cpu", "cuda"] if torch.cuda.is_available() else ["cpu"]
        )
    )
    @settings(deadline=None)
    def test_fused_obs_fq_moving_avg_module(self, device):
        # Set up the parameters
        running_min_op = torch.tensor(float("inf"), device=device)
        running_max_op = torch.tensor(float("-inf"), device=device)
        avg_const = 0.001
        scale = torch.tensor([1.0], device=device)
        zero_point = torch.tensor([0], dtype=torch.int, device=device)

        mod = FusedMovingAvgObsFakeQuantize(averaging_constant=0.001)
        mod.to(device)
        mod.observer_enabled[0] = 0
        mod.fake_quant_enabled[0] = 0

        for i in range(10):
            x = torch.randn(5, 5, device=device)
            if i > 2:
                mod.observer_enabled[0] = 1
            if i > 4:
                mod.fake_quant_enabled[0] = 1
            # Run the forward on the Module
            out = mod(x)

            # Run the operator directly
            pt_op = torch.fused_moving_avg_obs_fake_quant

            out_ref = pt_op(
                x,
                mod.observer_enabled,
                mod.fake_quant_enabled,
                running_min_op,
                running_max_op,
                scale,
                zero_point,
                avg_const,
                0,
                255,
                0,
                False,
            )

            # Compare params with reference
            torch.testing.assert_allclose(out, out_ref)
            torch.testing.assert_allclose(
                running_min_op, mod.activation_post_process.min_val
            )
            torch.testing.assert_allclose(
                running_max_op, mod.activation_post_process.max_val
            )

    @given(
        device=st.sampled_from(
            ["cpu", "cuda"] if torch.cuda.is_available() else ["cpu"]
        )
    )
    @settings(deadline=None)
    def test_compare_fused_obs_fq_oss_module(self, device):
        mod = FusedMovingAvgObsFakeQuantize()
        torch.ao.quantization.enable_fake_quant(mod)
        torch.ao.quantization.enable_observer(mod)
        mod.to(device)

        mod_ref = FakeQuantize()
        torch.ao.quantization.enable_fake_quant(mod_ref)
        torch.ao.quantization.enable_observer(mod_ref)
        mod_ref.to(device)

        for i in range(10):
            x = torch.randn(5, 5, device=device)
            out = mod(x)
            out_ref = mod_ref(x)
            torch.testing.assert_allclose(out, out_ref)
            torch.testing.assert_allclose(
                mod_ref.activation_post_process.min_val,
                mod.activation_post_process.min_val,
            )
            torch.testing.assert_allclose(
                mod_ref.activation_post_process.max_val,
                mod.activation_post_process.max_val,
            )

    def test_fused_mod_per_channel(self):
        devices = ["cpu", "cuda"] if torch.cuda.is_available() else ["cpu"]
        m = 5
        n = 10
        for device in devices:
            running_min_op = torch.empty(m, device=device).fill_(float("inf"))
            running_max_op = torch.empty(m, device=device).fill_(float("-inf"))
            avg_const = 0.001
            scale = torch.empty(m, device=device).fill_(0.1)
            zero_point = torch.empty(m, dtype=torch.int, device=device).fill_(0)
            obs = FusedMovingAvgObsFakeQuantize.with_args(
                averaging_constant=avg_const,
                observer=MovingAveragePerChannelMinMaxObserver,
            )
            mod = obs()
            mod = torch.jit.script(mod)
            mod.to(device)

            for i in range(10):
                x = torch.randn(m, n, device=device)
                if i > 2:
                    mod.observer_enabled[0] = 1
                if i > 4:
                    mod.fake_quant_enabled[0] = 1
                # Run the forward on the Module
                out = mod(x)

                # Run the operator directly
                pt_op = torch.fused_moving_avg_obs_fake_quant

                out_ref = pt_op(
                    x,
                    mod.observer_enabled,
                    mod.fake_quant_enabled,
                    running_min_op,
                    running_max_op,
                    scale,
                    zero_point,
                    avg_const,
                    0,
                    255,
                    0,
                    True,
                    False,
                )
                # Compare params with reference
                torch.testing.assert_allclose(out, out_ref)
                if mod.observer_enabled[0]:
                    torch.testing.assert_allclose(
                        running_min_op, mod.activation_post_process.min_val
                    )
                    torch.testing.assert_allclose(
                        running_max_op, mod.activation_post_process.max_val
                    )
                if mod.fake_quant_enabled:
                    torch.testing.assert_allclose(scale, mod.scale)
                    torch.testing.assert_allclose(zero_point, mod.zero_point)

            torch.testing.assert_allclose(mod.state_dict()['activation_post_process.min_val'], running_min_op)
            torch.testing.assert_allclose(mod.state_dict()['activation_post_process.max_val'], running_max_op)

    def test_fused_mod_reduce_range(self):
        obs = FusedMovingAvgObsFakeQuantize(quant_min=0, quant_max=255, dtype=torch.quint8, reduce_range=True)

        self.assertEqual(obs.quant_min, 0)
        self.assertEqual(obs.quant_max, 127)

    def test_embedding_bag_qat_config(self):
        class Model(nn.Module):
            def __init__(self):
                super(Model, self).__init__()
                self.emb1 = torch.nn.EmbeddingBag(num_embeddings=10, embedding_dim=12,
                                                  include_last_offset=True, scale_grad_by_freq=False, mode='sum')
                self.emb2 = torch.nn.EmbeddingBag(num_embeddings=10, embedding_dim=12,
                                                  include_last_offset=True, scale_grad_by_freq=False, mode='sum')

            def forward(self, indices):
                return torch.cat((self.emb1(indices), self.emb2(indices)))


        qconfigs = [torch.ao.quantization.default_embedding_qat_qconfig,
                    torch.ao.quantization.default_embedding_qat_qconfig_4bit]
        for qconfig in qconfigs:
            model = Model().train()
            indices = torch.randint(0, 10, (5, 12))

            model.qconfig = qconfig

            quant_model = prepare_qat(model,
                                      mapping=get_embedding_qat_module_mappings())

            count_fake_quant = 0
            for name, mod in quant_model.named_modules():
                if name.endswith('weight_fake_quant'):
                    count_fake_quant += 1
                    self.assertEqual(type(mod), FakeQuantize)
            self.assertEqual(count_fake_quant, 2)

            quant_model(indices)
<<<<<<< HEAD

            # Ensure that EmbeddingBags have float zero_point values
            self.assertEqual(quant_model.emb1.weight_fake_quant.zero_point.dtype, torch.float32)
            self.assertEqual(quant_model.emb2.weight_fake_quant.zero_point.dtype, torch.float32)

=======
>>>>>>> f9ef807f
            inference_gm = convert(quant_model.eval().cpu(),
                                   mapping=get_embedding_static_quant_module_mappings())

            # Ensure that EmbeddingBags are now quantized with the appropriate bitwidth.
            self.assertEqual(type(inference_gm.emb1), torch.nn.quantized.EmbeddingBag)
            self.assertEqual(type(inference_gm.emb2), torch.nn.quantized.EmbeddingBag)
            self.assertEqual(inference_gm.emb1.dtype, qconfig.weight().dtype)
            self.assertEqual(inference_gm.emb2.dtype, qconfig.weight().dtype)

    def test_embedding_qat_config(self):
        for qengine in supported_qengines:
            with override_quantized_engine(qengine):
                model = DeFusedEmbeddingBagLinear()
                indices = torch.randint(0, 10, (5, 12))
                quant_model = prepare_qat(model,
                                          mapping=get_embedding_qat_module_mappings())

                count_fake_quant = 0
                count_activation_postproc = 0
                for name, mod in quant_model.named_modules():
                    if name.endswith('weight_fake_quant'):
                        count_fake_quant += 1
                    if name.count('activation_post_process') == 1 and 'weight_fake_quant' not in name:
                        count_activation_postproc += 1
                # One for embeddings, one for linear layer.
                self.assertEqual(count_fake_quant, 2)
                # One for embeddings (but it is a NoOp), One for quantize, one for linear layer.
                self.assertEqual(count_activation_postproc, 3)

                self.assertEqual(type(quant_model.emb.weight_fake_quant), FakeQuantize)
<<<<<<< HEAD
                self.assertEqual(quant_model.emb.weight_fake_quant.zero_point.dtype, torch.float32)
=======
>>>>>>> f9ef807f
                self.assertEqual(type(quant_model.emb.activation_post_process), NoopObserver)
                self.assertEqual(type(quant_model.linear.weight_fake_quant), FusedMovingAvgObsFakeQuantize)
                self.assertEqual(type(quant_model.linear.activation_post_process), FusedMovingAvgObsFakeQuantize)

                quant_model(indices)
                inference_gm = convert(quant_model,
                                       mapping=get_embedding_static_quant_module_mappings())
                # Ensure that Embedding is now quantized
                self.assertEqual(type(inference_gm.emb), torch.nn.quantized.Embedding)
                # Ensure that Linear is now quantized
                self.assertEqual(type(inference_gm.linear), torch.nn.quantized.Linear)



    def test_default_fused_qat_config(self):
        class Model(nn.Module):
            def __init__(self):
                super(Model, self).__init__()
                self.linear = nn.Linear(2, 2)
                self.relu = nn.ReLU()

            def forward(self, x):
                x = self.linear(x)
                x = self.relu(x)
                return x

        for qengine in ["fbgemm", "qnnpack"]:
            model = Model()
            model.linear.weight = torch.nn.Parameter(torch.randn(2, 2))
            sample_input = torch.randn(2, 2)
            model.qconfig = torch.ao.quantization.get_default_qat_qconfig(qengine, version=1)
            ref_model = torch.ao.quantization.QuantWrapper(model)
            ref_model = torch.ao.quantization.prepare_qat(ref_model)
            ref_model(sample_input)
            count_fake_quant = 0
            for name, mod in ref_model.named_modules():
                if name.endswith('weight_fake_quant'):
                    count_fake_quant += 1
                    self.assertEqual(type(mod), FusedMovingAvgObsFakeQuantize)

                if name.count('activation_post_process') == 1 and 'weight_fake_quant' not in name:
                    count_fake_quant += 1
                    self.assertEqual(type(mod), FusedMovingAvgObsFakeQuantize)

            self.assertEqual(count_fake_quant, 3)

            if qengine == "fbgemm":
                self.assertEqual(ref_model.quant.activation_post_process.quant_min, 0)
                self.assertEqual(ref_model.quant.activation_post_process.quant_max, 127)
                self.assertEqual(type(ref_model.module.linear.weight_fake_quant.activation_post_process),
                                 MovingAveragePerChannelMinMaxObserver)
            else:
                self.assertEqual(ref_model.quant.activation_post_process.quant_min, 0)
                self.assertEqual(ref_model.quant.activation_post_process.quant_max, 255)
                self.assertEqual(type(ref_model.module.linear.weight_fake_quant.activation_post_process),
                                 MovingAverageMinMaxObserver)


if __name__ == '__main__':
    raise RuntimeError("This test file is not meant to be run directly, use:\n\n"
                       "\tpython test/test_quantization.py TESTNAME\n\n"
                       "instead.")<|MERGE_RESOLUTION|>--- conflicted
+++ resolved
@@ -1160,14 +1160,11 @@
             self.assertEqual(count_fake_quant, 2)
 
             quant_model(indices)
-<<<<<<< HEAD
 
             # Ensure that EmbeddingBags have float zero_point values
             self.assertEqual(quant_model.emb1.weight_fake_quant.zero_point.dtype, torch.float32)
             self.assertEqual(quant_model.emb2.weight_fake_quant.zero_point.dtype, torch.float32)
 
-=======
->>>>>>> f9ef807f
             inference_gm = convert(quant_model.eval().cpu(),
                                    mapping=get_embedding_static_quant_module_mappings())
 
@@ -1198,10 +1195,7 @@
                 self.assertEqual(count_activation_postproc, 3)
 
                 self.assertEqual(type(quant_model.emb.weight_fake_quant), FakeQuantize)
-<<<<<<< HEAD
                 self.assertEqual(quant_model.emb.weight_fake_quant.zero_point.dtype, torch.float32)
-=======
->>>>>>> f9ef807f
                 self.assertEqual(type(quant_model.emb.activation_post_process), NoopObserver)
                 self.assertEqual(type(quant_model.linear.weight_fake_quant), FusedMovingAvgObsFakeQuantize)
                 self.assertEqual(type(quant_model.linear.activation_post_process), FusedMovingAvgObsFakeQuantize)
@@ -1213,8 +1207,6 @@
                 self.assertEqual(type(inference_gm.emb), torch.nn.quantized.Embedding)
                 # Ensure that Linear is now quantized
                 self.assertEqual(type(inference_gm.linear), torch.nn.quantized.Linear)
-
-
 
     def test_default_fused_qat_config(self):
         class Model(nn.Module):
