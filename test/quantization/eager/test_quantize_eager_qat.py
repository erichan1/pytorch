# Owner(s): ["oncall: quantization"]

import math
import itertools
import torch
import torch.nn as nn
import torch.backends.mkldnn
from torch.nn import Conv2d, BatchNorm2d, ReLU, init
import torch.nn.functional as F
from torch.nn.intrinsic.qat import ConvBn2d, ConvBnReLU2d
from torch.nn.modules.utils import _pair
import torch.nn.quantized as nnq
import torch.nn.qat as nnqat
from torch.ao.quantization import (
    fuse_modules,
    prepare,
    convert,
    prepare_qat,
    quantize_qat,
    QuantStub,
    DeQuantStub,
    default_qconfig,
    default_qat_qconfig,
    get_default_qat_qconfig,
    FixedQParamsFakeQuantize,
)
from torch.testing._internal.common_utils import TestCase

from torch.testing._internal.common_quantization import (
    QuantizationTestCase,
    QuantStubModel,
    ManualLinearQATModel,
    ManualConvLinearQATModel,
    ManualEmbeddingBagLinear,
    TwoLayerLinearModel,
    test_only_eval_fn,
    test_only_train_fn,
)

from torch.testing._internal.common_quantized import (
    override_quantized_engine,
    supported_qengines,
    override_qengines,
)

from hypothesis import given
from hypothesis import strategies as st
import torch.testing._internal.hypothesis_utils as hu
hu.assert_deadline_disabled()
from functools import reduce
from copy import deepcopy

class TestQuantizationAwareTraining(QuantizationTestCase):
    def test_manual(self):
        for qengine in supported_qengines:
            with override_quantized_engine(qengine):
                model = ManualLinearQATModel(qengine)
                model = prepare_qat(model)
                self.checkObservers(model)
                test_only_train_fn(model, self.train_data)
                model = convert(model)

                def checkQuantized(model):
                    self.assertEqual(type(model.fc1), nnq.Linear)
                    self.assertEqual(type(model.fc2), nnq.Linear)
                    test_only_eval_fn(model, self.calib_data)
                    self.checkScriptable(model, self.calib_data)
                    self.checkNoQconfig(model)

                checkQuantized(model)

                model = quantize_qat(ManualLinearQATModel(qengine), test_only_train_fn,
                                     [self.train_data])
                checkQuantized(model)

    def test_eval_only_fake_quant(self):
        r"""Using FakeQuant in evaluation only mode,
        this is useful for estimating accuracy loss when we quantize the
        network
        """
        for qengine in supported_qengines:
            with override_quantized_engine(qengine):
                model = ManualLinearQATModel(qengine)

                model = prepare_qat(model)
                self.checkObservers(model)

                model.eval()
                test_only_eval_fn(model, self.calib_data)

    def test_conv_linear(self):
        for qengine in supported_qengines:
            with override_quantized_engine(qengine):
                model = ManualConvLinearQATModel()

                model = prepare_qat(model)
                self.checkObservers(model)

                test_only_train_fn(model, self.img_data_2d_train)
                model = convert(model)

                def checkQuantized(model):
                    self.assertEqual(type(model.conv), nnq.Conv2d)
                    self.assertEqual(type(model.fc1), nnq.Linear)
                    self.assertEqual(type(model.fc2), nnq.Linear)
                    test_only_eval_fn(model, self.img_data_2d)
                    self.checkScriptable(model, self.img_data_2d)
                    self.checkNoQconfig(model)

                checkQuantized(model)

                model = ManualConvLinearQATModel()
                model = quantize_qat(model, test_only_train_fn, [self.img_data_2d_train])
                checkQuantized(model)

    def test_embedding_bag_linear(self):
        for qengine in supported_qengines:
            with override_quantized_engine(qengine):
                model = ManualEmbeddingBagLinear().train()
                model = prepare_qat(model)
                self.checkObservers(model)

                train_indices = [[torch.randint(0, 10, (12, 12)), torch.randn((12, 1))] for _ in range(2)]
                eval_output = [[torch.randint(0, 10, (12, 1))]]

                test_only_train_fn(model, train_indices)
                # make sure not activation_post_process is inserted for EmbeddingBag
                self.assertFalse(hasattr(model, "activation_post_process"))
                model = convert(model)

                def checkQuantized(model):
                    # Make sure EmbeddingBag is now a quantized EmbeddingBag.
                    self.assertTrue(type(model.emb), nn.quantized.EmbeddingBag)
                    # Also test that Linear has been quantized.
                    self.assertTrue(type(model.linear), nnq.Linear)

                    test_only_eval_fn(model, eval_output)
                    self.checkScriptable(model, eval_output)
                    self.checkNoQconfig(model)

                checkQuantized(model)

                model = ManualEmbeddingBagLinear()
                model = quantize_qat(model, test_only_train_fn, [train_indices])
                checkQuantized(model)

    def test_train_save_load_eval(self):
        r"""Test QAT flow of creating a model, doing QAT and saving the quantized state_dict
        During eval, we first call prepare_qat and conver on the model and then load the state_dict
        and compare results against original model
        """
        for qengine in supported_qengines:
            with override_quantized_engine(qengine):
                model = TwoLayerLinearModel()
                model = torch.ao.quantization.QuantWrapper(model)
                model.qconfig = torch.ao.quantization.get_default_qat_qconfig(qengine)
                model = prepare_qat(model)

                fq_state_dict = model.state_dict()

                test_only_train_fn(model, self.train_data)
                model = convert(model)

                quant_state_dict = model.state_dict()

                x = torch.rand(2, 5, dtype=torch.float)
                ref = model(x)

                # Create model again for eval. Check result using quantized state_dict
                model = TwoLayerLinearModel()
                model = torch.ao.quantization.QuantWrapper(model)
                model.qconfig = torch.ao.quantization.get_default_qat_qconfig(qengine)
                torch.ao.quantization.prepare_qat(model, inplace=True)
                new_state_dict = model.state_dict()

                # Check to make sure the model after prepare_qat has the same state_dict as original.
                self.assertEqual(set(fq_state_dict.keys()), set(new_state_dict.keys()))

                torch.ao.quantization.convert(model, inplace=True)
                model.eval()
                model.load_state_dict(quant_state_dict)
                out = model(x)
                self.assertEqual(ref, out)

                # Check model created using prepare has same state dict as quantized state_dict
                model = TwoLayerLinearModel()
                model.eval()
                model = torch.ao.quantization.QuantWrapper(model)
                model.qconfig = torch.ao.quantization.get_default_qconfig(qengine)
                torch.ao.quantization.prepare(model, inplace=True)
                torch.ao.quantization.convert(model, inplace=True)
                self.assertEqual(set(model.state_dict().keys()), set(quant_state_dict.keys()))
                model.eval()
                model.load_state_dict(quant_state_dict)
                out = model(x)
                self.assertEqual(ref, out)

    @override_qengines
    def test_forward_hooks_preserved(self):
        r"""Test QAT on preserving pre forward and post forward hooks of original model
        """
        qengine = torch.backends.quantized.engine
        model = QuantStubModel()
        counter = {
            'pre_forwards': 0,
            'forwards': 0,
        }

        def fw_pre_hook(h_module, input):
            counter['pre_forwards'] += 1

        def fw_hook(h_module, input, output):
            counter['forwards'] += 1

        model.fc.register_forward_pre_hook(fw_pre_hook)
        model.fc.register_forward_hook(fw_hook)

        model.qconfig = torch.ao.quantization.get_default_qat_qconfig(qengine)
        model = prepare_qat(model)

        def checkHooksIsPresent(model, before_convert=True):
            forward_hooks = 1
            if before_convert:
                self.assertEqual(len(model.quant._forward_hooks.values()), 1,
                                 "Quantization observer hook has disappeared")
                forward_hooks = 2
            self.assertObjectIn(fw_pre_hook, model.fc._forward_pre_hooks.values())
            self.assertObjectIn(fw_hook, model.fc._forward_hooks.values())
            self.assertEqual(len(model.fc._forward_pre_hooks.values()), 1,
                             "Extra pre forward hooks have appeared on a layer")
            self.assertEqual(len(model.fc._forward_hooks.values()), forward_hooks,
                             "Extra post forward hooks have appeared on a layer")

        checkHooksIsPresent(model, True)
        x = torch.rand(2, 5, dtype=torch.float)
        model(x)
        torch.ao.quantization.convert(model, inplace=True)
        checkHooksIsPresent(model, False)

    def test_add_scalar_uses_input_qparams(self):
        class M(torch.nn.Module):
            def __init__(self):
                super().__init__()
                self.quant = torch.ao.quantization.QuantStub()
                self.ff = torch.nn.quantized.FloatFunctional()

            def forward(self, x):
                x = self.quant(x)
                x = self.ff.add_scalar(x, 1.0)
                return x

        m = M()
        m.qconfig = torch.ao.quantization.default_qconfig
        mp = torch.ao.quantization.prepare_qat(m)
        mp(torch.randn(4, 4))
        mq = torch.ao.quantization.convert(mp)
        res = mq(torch.randn(4, 4))
        eps = 1e-5
        self.assertTrue(torch.abs(mq.quant.scale - res.q_scale()) < eps)

    def test_mul_scalar_uses_input_qparams(self):
        class M(torch.nn.Module):
            def __init__(self):
                super().__init__()
                self.quant = torch.ao.quantization.QuantStub()
                self.ff = torch.nn.quantized.FloatFunctional()

            def forward(self, x):
                x = self.quant(x)
                x = self.ff.mul_scalar(x, 2.0)
                return x

        m = M()
        m.qconfig = torch.ao.quantization.default_qconfig
        mp = torch.ao.quantization.prepare_qat(m)
        mp(torch.randn(4, 4))
        mq = torch.ao.quantization.convert(mp)
        res = mq(torch.randn(4, 4))
        eps = 1e-5
        self.assertTrue(torch.abs(mq.quant.scale * 2 - res.q_scale()) < eps)

class TestQATActivationOps(QuantizationTestCase):
    def _test_activation_convert_numerics_impl(self, Act, data):
        class M(torch.nn.Module):
            def __init__(self):
                super().__init__()
                self.act = Act()
                self.quant = QuantStub()
                self.dequant = DeQuantStub()

            def forward(self, x):
                x = self.quant(x)
                x = self.act(x)
                x = self.dequant(x)
                return x

        m = M().train()
        m.qconfig = default_qat_qconfig
        m = prepare_qat(m)
        before_convert = m(data)
        m = convert(m)
        after_convert = m(data)
        self.assertEqual(before_convert, after_convert)

    def test_fixed_qparam_ops(self):
        class M(torch.nn.Module):
            def __init__(self):
                super().__init__()
                self.sigmoid = torch.nn.Sigmoid()
                self.hardsigmoid = torch.nn.Hardsigmoid()
                self.tanh = torch.nn.Tanh()
                self.quant = QuantStub()
                self.dequant = DeQuantStub()

            def forward(self, x):
                x = self.quant(x)
                x = self.sigmoid(x)
                x = self.hardsigmoid(x)
                x = self.tanh(x)
                x = self.dequant(x)
                return x

        m = M().train()
        m.qconfig = default_qat_qconfig
        m = prepare_qat(m)
        for attr in ['sigmoid', 'hardsigmoid', 'tanh']:
            self.assertEqual(type(getattr(m, attr).activation_post_process), FixedQParamsFakeQuantize)
        data = torch.randn(1, 3, 2, 4)
        before_convert = m(data)
        m = convert(m)
        after_convert = m(data)
        self.assertEqual(before_convert, after_convert)
        # make sure activation post process is removed
        for attr in ['sigmoid', 'hardsigmoid', 'tanh']:
            # verify fake quant module is removd
            self.assertFalse(hasattr(getattr(m, attr), 'activation_post_process'))
            # verify that hooks are removed
            self.assertTrue(len(getattr(m, attr)._forward_hooks.items()) == 0)

        # make sure no fake quantize module is inserted for eval mode

        def checkNoFQModule(m):
            for attr in ['sigmoid', 'hardsigmoid', 'tanh']:
                self.assertFalse(hasattr(getattr(m, attr), "activation_post_process"))
                self.assertTrue(len(getattr(m, attr)._forward_hooks.items()) == 0)

        m = M().eval()
        m.qconfig = default_qconfig
        m = prepare(m)
        checkNoFQModule(m)
        m = convert(m)
        checkNoFQModule(m)

    def test_leaky_relu(self):
        data = torch.randn(1, 3, 2, 4)
        self._test_activation_convert_numerics_impl(nn.LeakyReLU, data)

    def test_relu(self):
        class M(torch.nn.Module):
            def __init__(self):
                super().__init__()
                self.relu = nn.ReLU()

            def forward(self, x):
                x = self.relu(x)
                return x

        m = M().train()
        m.qconfig = default_qconfig
        m = prepare_qat(m)
        # make sure no activation_post_process is inserted for relu
        self.assertFalse(hasattr(m, "activation_post_process"))
        m = convert(m)
        # make sure ReLU module is not changed
        self.assertTrue(type(m.relu), nn.ReLU)


class _ReferenceConvBnNd(torch.nn.Conv2d, torch.nn.modules.conv._ConvNd):
    """
    Conv-BN fusion implemented with explicit folding. Useful
    to verify numerical equivalency with non-folded version.
    """
    def __init__(self,
                 # ConvNd args
                 in_channels, out_channels, kernel_size, stride,
                 padding, dilation, transposed, output_padding,
                 groups,
                 bias,
                 padding_mode,
                 # BatchNormNd args
                 # num_features: out_channels
                 eps=1e-05, momentum=0.1,
                 # affine: True
                 # track_running_stats: True
                 # Args for this module
                 freeze_bn=False,
                 qconfig=None):
        nn.modules.conv._ConvNd.__init__(self, in_channels, out_channels, kernel_size,
                                         stride, padding, dilation, transposed,
                                         output_padding, groups, False, padding_mode)
        assert qconfig, 'qconfig must be provided for QAT module'
        self.qconfig = qconfig
        self.eps = eps
        self.momentum = momentum
        self.freeze_bn = freeze_bn if self.training else True
        self.num_features = out_channels
        self.gamma = nn.Parameter(torch.empty(out_channels))
        self.beta = nn.Parameter(torch.empty(out_channels))
        self.affine = True
        self.track_running_stats = True
        self.register_buffer('running_mean', torch.zeros(out_channels))
        self.register_buffer('running_var', torch.ones(out_channels))
        self.register_buffer('num_batches_tracked', torch.tensor(0, dtype=torch.long))
        self.activation_post_process = self.qconfig.activation()
        self.weight_fake_quant = self.qconfig.weight()
        if bias:
            self.bias = nn.Parameter(torch.empty(out_channels))
        else:
            self.register_parameter('bias', None)
        self.reset_bn_parameters()

    def reset_running_stats(self):
        self.running_mean.zero_()
        self.running_var.fill_(1)
        self.num_batches_tracked.zero_()

    def reset_bn_parameters(self):
        self.reset_running_stats()
        init.uniform_(self.gamma)
        init.zeros_(self.beta)
        if self.bias is not None:
            fan_in, _ = init._calculate_fan_in_and_fan_out(self.weight)
            bound = 1 / math.sqrt(fan_in)
            init.uniform_(self.bias, -bound, bound)

    def reset_parameters(self):
        super(_ReferenceConvBnNd, self).reset_parameters()
        # A hack to avoid resetting on undefined parameters
        if hasattr(self, 'gamma'):
            self.reset_bn_parameters()

    def update_bn_stats(self):
        self.freeze_bn = False
        return self

    def freeze_bn_stats(self):
        self.freeze_bn = True
        return self

    def _forward(self, input):
        # exponential_average_factor is self.momentum set to
        # (when it is available) only so that if gets updated
        # in ONNX graph when this node is exported to ONNX.
        if self.momentum is None:
            exponential_average_factor = 0.0
        else:
            exponential_average_factor = self.momentum

        if self.training and not self.freeze_bn and self.track_running_stats:
            # TODO: if statement only here to tell the jit to skip emitting this when it is None
            if self.num_batches_tracked is not None:
                self.num_batches_tracked += 1
                if self.momentum is None:  # use cumulative moving average
                    exponential_average_factor = 1.0 / float(self.num_batches_tracked)
                else:  # use exponential moving average
                    exponential_average_factor = self.momentum

        # we use running statistics from the previous batch, so this is an
        # approximation of the approach mentioned in the whitepaper, but we only
        # need to do one convolution in this case instead of two
        running_std = torch.sqrt(self.running_var + self.eps)
        scale_factor = self.gamma / running_std
        scaled_weight = self.weight * scale_factor.reshape([-1, 1, 1, 1])
        if self.bias is not None:
            zero_bias = torch.zeros_like(self.bias)
        else:
            zero_bias = torch.zeros(self.out_channels, device=scaled_weight.device)
        conv = self._conv_forward(input, self.weight_fake_quant(scaled_weight), zero_bias)

        if self.training and not self.freeze_bn:
            # recovering original conv to get original batch_mean and batch_var
            if self.bias is not None:
                conv_orig = conv / scale_factor.reshape([1, -1, 1, 1]) + self.bias.reshape([1, -1, 1, 1])
            else:
                conv_orig = conv / scale_factor.reshape([1, -1, 1, 1])
            batch_mean = torch.mean(conv_orig, dim=[0, 2, 3])
            batch_var = torch.var(conv_orig, dim=[0, 2, 3], unbiased=False)
            n = float(conv_orig.numel() / conv_orig.size()[1])
            unbiased_batch_var = batch_var * (n / (n - 1))
            batch_rstd = torch.ones_like(batch_var, memory_format=torch.contiguous_format) / torch.sqrt(batch_var + self.eps)

            conv = (self.gamma * batch_rstd).reshape([1, -1, 1, 1]) * conv_orig + \
                (self.beta - self.gamma * batch_rstd * batch_mean).reshape([1, -1, 1, 1])
            self.running_mean = exponential_average_factor * batch_mean.detach() + \
                (1 - exponential_average_factor) * self.running_mean
            self.running_var = exponential_average_factor * unbiased_batch_var.detach() + \
                (1 - exponential_average_factor) * self.running_var
        else:
            if self.bias is None:
                conv = conv + (self.beta - self.gamma * self.running_mean /
                               running_std).reshape([1, -1, 1, 1])
            else:
                conv = conv + (self.gamma * (self.bias - self.running_mean) / running_std + self.beta).reshape([1, -1, 1, 1])
        return conv

    def extra_repr(self):
        # TODO(jerryzh): extend
        return super(_ReferenceConvBnNd, self).extra_repr()

    def forward(self, input):
        return self.activation_post_process(self._forward(input))

    @classmethod
    def from_float(cls, mod, qconfig=None):
        r"""Create a qat module from a float module or qparams_dict
            Args: `mod` a float module, either produced by torch.ao.quantization utilities
            or directly from user
        """
        assert type(mod) == cls._FLOAT_MODULE, 'qat.' + cls.__name__ + '.from_float only works for ' + \
            cls._FLOAT_MODULE.__name__
        if not qconfig:
            assert hasattr(mod, 'qconfig'), 'Input float module must have qconfig defined'
            assert mod.qconfig, 'Input float module must have a valid qconfig'
            qconfig = mod.qconfig
        conv, bn = mod[0], mod[1]
        qat_convbn = cls(conv.in_channels, conv.out_channels, conv.kernel_size,
                         conv.stride, conv.padding, conv.dilation,
                         conv.groups, conv.bias is not None,
                         conv.padding_mode,
                         bn.eps, bn.momentum,
                         False,
                         qconfig)
        qat_convbn.weight = conv.weight
        qat_convbn.bias = conv.bias
        qat_convbn.gamma = bn.weight
        qat_convbn.beta = bn.bias
        qat_convbn.running_mean = bn.running_mean
        qat_convbn.running_var = bn.running_var
        qat_convbn.num_batches_tracked = bn.num_batches_tracked
        return qat_convbn

class _ReferenceConvBn2d(_ReferenceConvBnNd, nn.Conv2d):
    _FLOAT_MODULE = torch.nn.intrinsic.ConvBn2d

    def __init__(self,
                 # ConvNd args
                 in_channels, out_channels, kernel_size, stride=1,
                 padding=0, dilation=1, groups=1,
                 bias=None,
                 padding_mode='zeros',
                 # BatchNorm2d args
                 # num_features: out_channels
                 eps=1e-05, momentum=0.1,
                 # affine: True
                 # track_running_stats: True
                 # Args for this module
                 freeze_bn=False,
                 qconfig=None):
        kernel_size = _pair(kernel_size)
        stride = _pair(stride)
        padding = _pair(padding)
        dilation = _pair(dilation)
        _ReferenceConvBnNd.__init__(self, in_channels, out_channels, kernel_size, stride,
                                    padding, dilation, False, _pair(0), groups, bias, padding_mode,
                                    eps, momentum, freeze_bn, qconfig)

class TestConvBNQATModule(TestCase):

    @given(batch_size=st.integers(2, 4),
           input_channels_per_group=st.sampled_from([2, 3, 4]),
           height=st.integers(5, 10),
           width=st.integers(5, 10),
           output_channels_per_group=st.sampled_from([2, 3]),
           groups=st.integers(1, 3),
           kernel_h=st.integers(1, 3),
           kernel_w=st.integers(1, 3),
           stride_h=st.integers(1, 2),
           stride_w=st.integers(1, 2),
           pad_h=st.integers(0, 2),
           pad_w=st.integers(0, 2),
           dilation=st.integers(1, 1),
           padding_mode=st.sampled_from(['zeros', 'circular']),
           use_relu=st.booleans(),
           eps=st.sampled_from([1e-5, 1e-4, 1e-3]),
           momentum=st.sampled_from([0.1, 0.2, 0.3]),
           freeze_bn=st.booleans())
    def test_conv_bn_relu(
            self,
            batch_size,
            input_channels_per_group,
            height,
            width,
            output_channels_per_group,
            groups,
            kernel_h,
            kernel_w,
            stride_h,
            stride_w,
            pad_h,
            pad_w,
            dilation,
            padding_mode,
            use_relu,
            eps,
            momentum,
            freeze_bn
    ):
        input_channels = input_channels_per_group * groups
        output_channels = output_channels_per_group * groups
        dilation_h = dilation_w = dilation

        conv_op = Conv2d(
            input_channels,
            output_channels,
            (kernel_h, kernel_w),
            (stride_h, stride_w),
            (pad_h, pad_w),
            (dilation_h, dilation_w),
            groups,
            False,  # No bias
            padding_mode
        ).to(dtype=torch.double)
        bn_op = BatchNorm2d(output_channels, eps, momentum).to(dtype=torch.double)
        relu_op = ReLU()

        cls = ConvBnReLU2d if use_relu else ConvBn2d
        qat_op = cls(
            input_channels,
            output_channels,
            (kernel_h, kernel_w),
            (stride_h, stride_w),
            (pad_h, pad_w),
            (dilation_h, dilation_w),
            groups,
            None,  # bias
            padding_mode,
            eps,
            momentum,
            freeze_bn=True,
            qconfig=default_qat_qconfig
        ).to(dtype=torch.double)
        qat_op.apply(torch.ao.quantization.disable_fake_quant)
        if freeze_bn:
            qat_op.apply(torch.nn.intrinsic.qat.freeze_bn_stats)
        else:
            qat_op.apply(torch.nn.intrinsic.qat.update_bn_stats)

        # align inputs and internal parameters
        input = torch.randn(batch_size, input_channels, height, width, dtype=torch.double, requires_grad=True)
        conv_op.weight = torch.nn.Parameter(qat_op.weight.detach())
        bn_op.running_mean = qat_op.bn.running_mean.clone()
        bn_op.running_var = qat_op.bn.running_var.clone()
        bn_op.weight = torch.nn.Parameter(qat_op.bn.weight.detach())
        bn_op.bias = torch.nn.Parameter(qat_op.bn.bias.detach())

        def compose(functions):
            # functions are reversed for natural reading order
            return reduce(lambda f, g: lambda x: f(g(x)), functions[::-1], lambda x: x)

        if not use_relu:
            def relu_op(x):
                return x

        if freeze_bn:
            def ref_op(x):
                x = conv_op(x)
                x = (x - bn_op.running_mean.reshape([1, -1, 1, 1])) * \
                    (bn_op.weight / torch.sqrt(bn_op.running_var + bn_op.eps)) \
                    .reshape([1, -1, 1, 1]) + bn_op.bias.reshape([1, -1, 1, 1])
                x = relu_op(x)
                return x
        else:
            ref_op = compose([conv_op, bn_op, relu_op])

        input_clone = input.clone().detach().requires_grad_()
        for i in range(2):
            result_ref = ref_op(input)
            result_actual = qat_op(input_clone)
            self.assertEqual(result_ref, result_actual)

            # backward
            dout = torch.randn(result_ref.size(), dtype=torch.double)
            loss = (result_ref - dout).sum()
            loss.backward()
            input_grad_ref = input.grad.cpu()
            weight_grad_ref = conv_op.weight.grad.cpu()
            gamma_grad_ref = bn_op.weight.grad.cpu()
            beta_grad_ref = bn_op.bias.grad.cpu()
            running_mean_ref = bn_op.running_mean
            running_var_ref = bn_op.running_var
            num_batches_tracked_ref = bn_op.num_batches_tracked
            loss = (result_actual - dout).sum()
            loss.backward()
            input_grad_actual = input_clone.grad.cpu()
            weight_grad_actual = qat_op.weight.grad.cpu()
            gamma_grad_actual = qat_op.bn.weight.grad.cpu()
            beta_grad_actual = qat_op.bn.bias.grad.cpu()
            running_mean_actual = qat_op.bn.running_mean
            running_var_actual = qat_op.bn.running_var
            num_batches_tracked_actual = qat_op.bn.num_batches_tracked
            precision = 1e-10
            self.assertEqual(input_grad_ref, input_grad_actual, atol=precision, rtol=0)
            self.assertEqual(weight_grad_ref, weight_grad_actual, atol=precision, rtol=0)
            self.assertEqual(gamma_grad_ref, gamma_grad_actual, atol=precision, rtol=0)
            self.assertEqual(beta_grad_ref, beta_grad_actual, atol=precision, rtol=0)
            self.assertEqual(num_batches_tracked_ref, num_batches_tracked_actual, atol=precision, rtol=0)
            self.assertEqual(running_mean_ref, running_mean_actual, atol=precision, rtol=0)
            self.assertEqual(running_var_ref, running_var_actual, atol=precision, rtol=0)

    @given(batch_size=st.integers(2, 4),
           input_channels_per_group=st.sampled_from([2, 3, 4]),
           height=st.integers(5, 10),
           width=st.integers(5, 10),
           output_channels_per_group=st.sampled_from([2, 3]),
           groups=st.integers(1, 3),
           kernel_h=st.integers(1, 3),
           kernel_w=st.integers(1, 3),
           stride_h=st.integers(1, 2),
           stride_w=st.integers(1, 2),
           pad_h=st.integers(0, 2),
           pad_w=st.integers(0, 2),
           dilation=st.integers(1, 1),
           padding_mode=st.sampled_from(['zeros', 'circular']),
           eps=st.sampled_from([1e-5, 1e-4, 1e-3]),
           momentum=st.sampled_from([0.1, 0.2, 0.3]),
           freeze_bn=st.booleans(),
           bias=st.booleans())
    def test_conv_bn_folded_vs_unfolded(
            self,
            batch_size,
            input_channels_per_group,
            height,
            width,
            output_channels_per_group,
            groups,
            kernel_h,
            kernel_w,
            stride_h,
            stride_w,
            pad_h,
            pad_w,
            dilation,
            padding_mode,
            eps,
            momentum,
            freeze_bn,
            bias,
    ):
        input_channels = input_channels_per_group * groups
        output_channels = output_channels_per_group * groups
        dilation_h = dilation_w = dilation

        qat_op = ConvBn2d(
            input_channels,
            output_channels,
            (kernel_h, kernel_w),
            (stride_h, stride_w),
            (pad_h, pad_w),
            (dilation_h, dilation_w),
            groups,
            bias,  # bias
            padding_mode,
            eps,
            momentum,
            freeze_bn=freeze_bn,
            qconfig=default_qat_qconfig
        ).to(dtype=torch.double)

        qat_ref_op = _ReferenceConvBn2d(
            input_channels,
            output_channels,
            (kernel_h, kernel_w),
            (stride_h, stride_w),
            (pad_h, pad_w),
            (dilation_h, dilation_w),
            groups,
            bias,  # bias
            padding_mode,
            eps,
            momentum,
            freeze_bn=freeze_bn,
            qconfig=default_qat_qconfig
        ).to(dtype=torch.double)

        qat_op.apply(torch.ao.quantization.disable_fake_quant)
        qat_ref_op.apply(torch.quantization.disable_fake_quant)

        # align inputs and internal parameters
        qat_ref_op.weight = torch.nn.Parameter(qat_op.weight.detach().clone())
        qat_ref_op.running_mean = qat_op.bn.running_mean.clone()
        qat_ref_op.running_var = qat_op.bn.running_var.clone()
        qat_ref_op.gamma = torch.nn.Parameter(qat_op.bn.weight.detach().clone())
        qat_ref_op.beta = torch.nn.Parameter(qat_op.bn.bias.detach().clone())
        if qat_op.bias is not None:
            qat_ref_op.bias = torch.nn.Parameter(qat_op.bias.detach().clone())

        lr = 0.01
        qat_op_optim = torch.optim.SGD(qat_op.parameters(), lr=lr)
        qat_ref_op_optim = torch.optim.SGD(qat_ref_op.parameters(), lr=lr)

        for i in range(5):

            # make sure that calling model.train() does not override the
            # bn freeze setting
            qat_op.train()
            qat_ref_op.train()

            qat_op_optim.zero_grad()
            qat_ref_op_optim.zero_grad()

            input = torch.randn(batch_size, input_channels, height, width, dtype=torch.double, requires_grad=True)
            input_clone = input.clone().detach().requires_grad_()

            if i > 2:
                qat_op.apply(torch.nn.intrinsic.qat.freeze_bn_stats)
                qat_ref_op.freeze_bn_stats()

            if i > 3:
                qat_op.apply(torch.ao.quantization.disable_observer)
                qat_ref_op.apply(torch.ao.quantization.disable_observer)

            result_ref = qat_ref_op(input)
            result_actual = qat_op(input_clone)
            self.assertEqual(result_ref, result_actual)

            # backward
            dout = torch.randn(result_ref.size(), dtype=torch.double) + 10.0

            loss = (result_ref - dout).sum()
            loss.backward()
            input_grad_ref = input.grad.cpu()
            weight_grad_ref = qat_ref_op.weight.grad.cpu()
            gamma_grad_ref = qat_ref_op.gamma.grad.cpu()
            beta_grad_ref = qat_ref_op.beta.grad.cpu()
            running_mean_ref = qat_ref_op.running_mean
            running_var_ref = qat_ref_op.running_var
            num_batches_tracked_ref = qat_ref_op.num_batches_tracked

            loss = (result_actual - dout).sum()
            loss.backward()
            input_grad_actual = input_clone.grad.cpu()
            weight_grad_actual = qat_op.weight.grad.cpu()
            gamma_grad_actual = qat_op.bn.weight.grad.cpu()
            beta_grad_actual = qat_op.bn.bias.grad.cpu()
            running_mean_actual = qat_op.bn.running_mean
            running_var_actual = qat_op.bn.running_var
            num_batches_tracked_actual = qat_op.bn.num_batches_tracked

            precision = 1e-5
            self.assertEqual(input_grad_ref, input_grad_actual, atol=precision, rtol=0)
            self.assertEqual(weight_grad_ref, weight_grad_actual, atol=precision, rtol=0)
            self.assertEqual(gamma_grad_ref, gamma_grad_actual, atol=precision, rtol=0)
            self.assertEqual(beta_grad_ref, beta_grad_actual, atol=precision, rtol=0)
            self.assertEqual(num_batches_tracked_ref, num_batches_tracked_actual, atol=precision, rtol=0)
            self.assertEqual(running_mean_ref, running_mean_actual, atol=precision, rtol=0)
            self.assertEqual(running_var_ref, running_var_actual, atol=precision, rtol=0)

            qat_op_optim.step()
            qat_ref_op_optim.step()

<<<<<<< HEAD
class ReferenceLinearBatchNorm1d(nn.Module):
    def __init__(self, linear, bn, qconfig):
        super().__init__()
        self.linear_weight = nn.Parameter(linear.weight.clone().detach())
        self.linear_bias = nn.Parameter(linear.bias.clone().detach())
        self.bn = deepcopy(bn)
        self.weight_fq = qconfig.weight()
        self.output_fq = qconfig.activation()

    def forward(self, x):
        weight_fq = self.weight_fq(self.linear_weight)
        x = F.linear(x, weight_fq, self.linear_bias)
        x = self.bn(x)
        x = self.output_fq(x)
        return x

class TestLinearBNQATModule(TestCase):
    def test_linear_bn_numerics(self):
        test_cases = itertools.product(
            [2, 4],     # batch_size
            [2, 3, 4],  # in_features
            [2, 3]      # out_features
        )

        for test_case in test_cases:
            batch_size, in_features, out_features = test_case

            data = torch.randn(batch_size, out_features, in_features)

            m = nn.Sequential(nn.Linear(in_features, out_features), nn.BatchNorm1d(out_features)).train()
            m.qconfig = torch.quantization.get_default_qat_qconfig()
            m_ref = ReferenceLinearBatchNorm1d(m[0], m[1], m.qconfig)
            m_fused = fuse_modules(m, [['0', '1']])
            m_fused = torch.quantization.prepare_qat(m_fused)

            result_fused = m_fused(data)
            result_ref = m_ref(data)
            self.assertEqual(result_ref, result_fused)

            m_fused.apply(torch.ao.quantization.disable_fake_quant)
            m_ref.apply(torch.ao.quantization.disable_fake_quant)

            result_fused = m_fused(data)
            result_unfused = m(data)
            result_ref = m_ref(data)
            self.assertEqual(result_ref, result_unfused)
            self.assertEqual(result_ref, result_fused)
=======
class TestEmbeddingBagQATModule(TestCase):
    def test_qat_embedding_bag_errors(self):
        default_qat_qconfig = get_default_qat_qconfig(torch.backends.quantized.engine)

        # Test constructor parameters checks here.
        with self.assertRaisesRegex(AssertionError,
                                    "qconfig must be provided for QAT module"):
            nnqat.EmbeddingBag(10, 5, qconfig=None)

        with self.assertRaisesRegex(AssertionError,
                                    "Embedding Bag weights requires a qscheme of " +
                                    "torch.per_channel_affine_float_qparams"):
            nnqat.EmbeddingBag(10, 5, qconfig=default_qat_qconfig)

        # Test from_float checks here.
        embed = nn.Embedding(10, 5)
        with self.assertRaisesRegex(AssertionError,
                                    "qat.EmbeddingBag.from_float only works for EmbeddingBag"):
            nnqat.EmbeddingBag.from_float(embed)
        embed_bag = nn.EmbeddingBag(10, 5)
        with self.assertRaisesRegex(AssertionError,
                                    "Input float module must have qconfig defined"):
            nnqat.EmbeddingBag.from_float(embed_bag)
        embed_bag.qconfig = None
        with self.assertRaisesRegex(AssertionError,
                                    "Input float module must have a valid qconfig"):
            nnqat.EmbeddingBag.from_float(embed_bag)
        embed_bag.qconfig = default_qat_qconfig
        with self.assertRaisesRegex(AssertionError,
                                    "Embedding Bag weights requires a qscheme of " +
                                    "torch.per_channel_affine_float_qparams"):
            nnqat.EmbeddingBag.from_float(embed_bag)

>>>>>>> 4f61cb59

if __name__ == '__main__':
    raise RuntimeError("This test file is not meant to be run directly, use:\n\n"
                       "\tpython test/test_quantization.py TESTNAME\n\n"
                       "instead.")<|MERGE_RESOLUTION|>--- conflicted
+++ resolved
@@ -858,55 +858,6 @@
             qat_op_optim.step()
             qat_ref_op_optim.step()
 
-<<<<<<< HEAD
-class ReferenceLinearBatchNorm1d(nn.Module):
-    def __init__(self, linear, bn, qconfig):
-        super().__init__()
-        self.linear_weight = nn.Parameter(linear.weight.clone().detach())
-        self.linear_bias = nn.Parameter(linear.bias.clone().detach())
-        self.bn = deepcopy(bn)
-        self.weight_fq = qconfig.weight()
-        self.output_fq = qconfig.activation()
-
-    def forward(self, x):
-        weight_fq = self.weight_fq(self.linear_weight)
-        x = F.linear(x, weight_fq, self.linear_bias)
-        x = self.bn(x)
-        x = self.output_fq(x)
-        return x
-
-class TestLinearBNQATModule(TestCase):
-    def test_linear_bn_numerics(self):
-        test_cases = itertools.product(
-            [2, 4],     # batch_size
-            [2, 3, 4],  # in_features
-            [2, 3]      # out_features
-        )
-
-        for test_case in test_cases:
-            batch_size, in_features, out_features = test_case
-
-            data = torch.randn(batch_size, out_features, in_features)
-
-            m = nn.Sequential(nn.Linear(in_features, out_features), nn.BatchNorm1d(out_features)).train()
-            m.qconfig = torch.quantization.get_default_qat_qconfig()
-            m_ref = ReferenceLinearBatchNorm1d(m[0], m[1], m.qconfig)
-            m_fused = fuse_modules(m, [['0', '1']])
-            m_fused = torch.quantization.prepare_qat(m_fused)
-
-            result_fused = m_fused(data)
-            result_ref = m_ref(data)
-            self.assertEqual(result_ref, result_fused)
-
-            m_fused.apply(torch.ao.quantization.disable_fake_quant)
-            m_ref.apply(torch.ao.quantization.disable_fake_quant)
-
-            result_fused = m_fused(data)
-            result_unfused = m(data)
-            result_ref = m_ref(data)
-            self.assertEqual(result_ref, result_unfused)
-            self.assertEqual(result_ref, result_fused)
-=======
 class TestEmbeddingBagQATModule(TestCase):
     def test_qat_embedding_bag_errors(self):
         default_qat_qconfig = get_default_qat_qconfig(torch.backends.quantized.engine)
@@ -940,7 +891,53 @@
                                     "torch.per_channel_affine_float_qparams"):
             nnqat.EmbeddingBag.from_float(embed_bag)
 
->>>>>>> 4f61cb59
+class ReferenceLinearBatchNorm1d(nn.Module):
+    def __init__(self, linear, bn, qconfig):
+        super().__init__()
+        self.linear_weight = nn.Parameter(linear.weight.clone().detach())
+        self.linear_bias = nn.Parameter(linear.bias.clone().detach())
+        self.bn = deepcopy(bn)
+        self.weight_fq = qconfig.weight()
+        self.output_fq = qconfig.activation()
+
+    def forward(self, x):
+        weight_fq = self.weight_fq(self.linear_weight)
+        x = F.linear(x, weight_fq, self.linear_bias)
+        x = self.bn(x)
+        x = self.output_fq(x)
+        return x
+
+class TestLinearBNQATModule(TestCase):
+    def test_linear_bn_numerics(self):
+        test_cases = itertools.product(
+            [2, 4],     # batch_size
+            [2, 3, 4],  # in_features
+            [2, 3]      # out_features
+        )
+
+        for test_case in test_cases:
+            batch_size, in_features, out_features = test_case
+
+            data = torch.randn(batch_size, out_features, in_features)
+
+            m = nn.Sequential(nn.Linear(in_features, out_features), nn.BatchNorm1d(out_features)).train()
+            m.qconfig = torch.quantization.get_default_qat_qconfig()
+            m_ref = ReferenceLinearBatchNorm1d(m[0], m[1], m.qconfig)
+            m_fused = fuse_modules(m, [['0', '1']])
+            m_fused = torch.quantization.prepare_qat(m_fused)
+
+            result_fused = m_fused(data)
+            result_ref = m_ref(data)
+            self.assertEqual(result_ref, result_fused)
+
+            m_fused.apply(torch.ao.quantization.disable_fake_quant)
+            m_ref.apply(torch.ao.quantization.disable_fake_quant)
+
+            result_fused = m_fused(data)
+            result_unfused = m(data)
+            result_ref = m_ref(data)
+            self.assertEqual(result_ref, result_unfused)
+            self.assertEqual(result_ref, result_fused)
 
 if __name__ == '__main__':
     raise RuntimeError("This test file is not meant to be run directly, use:\n\n"
