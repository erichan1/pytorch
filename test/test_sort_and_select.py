# Owner(s): ["module: tests"]

import torch
import numpy as np

import random
from torch._six import nan
from itertools import permutations, product

from torch.testing import make_tensor
from torch.testing._internal.common_dtype import (
    all_types, all_types_and, floating_types_and, get_all_dtypes, get_all_int_dtypes, get_all_fp_dtypes,
)
from torch.testing._internal.common_utils import \
    (TEST_WITH_ROCM, TestCase, run_tests, slowTest)
from torch.testing._internal.common_device_type import \
    (instantiate_device_type_tests, dtypes, onlyNativeDeviceTypes,
     skipCUDAIfRocm, onlyCUDA, dtypesIfCUDA, dtypesIfCPU, onlyCPU, largeTensorTest)

# TODO: remove this
SIZE = 100

class TestSortAndSelect(TestCase):

    def assertIsOrdered(self, order, x, mxx, ixx, task):
        SIZE = x.size(1)
        if order == 'descending':
            def check_order(a, b):
                # `a != a` because we put NaNs
                # at the end of ascending sorted lists,
                # and the beginning of descending ones.
                return ((a != a) | (a >= b)).all().item()
        elif order == 'ascending':
            def check_order(a, b):
                # see above
                return ((b != b) | (a <= b)).all().item()
        else:
            error('unknown order "{}", must be "ascending" or "descending"'.format(order))

        are_ordered = True
        for k in range(1, SIZE):
            self.assertTrue(check_order(mxx[:, k - 1], mxx[:, k]),
                            'torch.sort ({}) values unordered for {}'.format(order, task))

        seen = set()
        indicesCorrect = True
        size0 = x.size(0)
        size = x.size(x.dim() - 1)
        x = x.tolist()
        mxx = mxx.tolist()
        ixx = ixx.tolist()
        for k in range(size0):
            seen.clear()
            for j in range(size):
                self.assertEqual(x[k][ixx[k][j]], mxx[k][j],
                                 msg='torch.sort ({}) indices wrong for {}'.format(order, task))
                seen.add(ixx[k][j])
            self.assertEqual(len(seen), size)

    def test_sort(self, device):
        # on CUDA 2048 vs >2048 have different code path for the dim being sorted
        for SIZE in (4, 2049):
            x = torch.rand(4, SIZE, device=device)
            res1val, res1ind = torch.sort(x)

            # Test inplace
            y = x.clone()
            y_inds = torch.tensor((), dtype=torch.int64, device=device)
            torch.sort(y, out=(y, y_inds))
            x_vals, x_inds = torch.sort(x)
            self.assertEqual(x_vals, y)
            self.assertEqual(x_inds, y_inds)

            # Test use of result tensor
            res2val = torch.tensor((), device=device)
            res2ind = torch.tensor((), device=device, dtype=torch.long)
            torch.sort(x, out=(res2val, res2ind))
            self.assertEqual(res1val, res2val, atol=0, rtol=0)
            self.assertEqual(res1ind, res2ind, atol=0, rtol=0)
            self.assertEqual(torch.argsort(x), res1ind)
            self.assertEqual(x.argsort(), res1ind)

            # Test sorting of random numbers
            self.assertIsOrdered('ascending', x, res2val, res2ind, 'random')

            # Test simple sort
            self.assertEqual(
                torch.sort(torch.tensor((50, 40, 30, 20, 10), device=device))[0],
                torch.tensor((10, 20, 30, 40, 50), device=device),
                atol=0, rtol=0
            )

            # Test that we still have proper sorting with duplicate keys
            x = torch.floor(torch.rand(4, SIZE, device=device) * 10)
            torch.sort(x, out=(res2val, res2ind))
            self.assertIsOrdered('ascending', x, res2val, res2ind, 'random with duplicate keys')

            # DESCENDING SORT
            x = torch.rand(4, SIZE, device=device)
            res1val, res1ind = torch.sort(x, x.dim() - 1, True)

            # Test use of result tensor
            res2val = torch.tensor((), device=device)
            res2ind = torch.tensor((), device=device, dtype=torch.long)
            torch.sort(x, x.dim() - 1, True, out=(res2val, res2ind))
            self.assertEqual(res1val, res2val, atol=0, rtol=0)
            self.assertEqual(res1ind, res2ind, atol=0, rtol=0)
            self.assertEqual(torch.argsort(x, x.dim() - 1, True), res1ind)
            self.assertEqual(x.argsort(x.dim() - 1, True), res1ind)

            # Test sorting of random numbers
            self.assertIsOrdered('descending', x, res2val, res2ind, 'random')

            # Test simple sort task
            self.assertEqual(
                torch.sort(torch.tensor((10, 20, 30, 40, 50), device=device), 0, True)[0],
                torch.tensor((50, 40, 30, 20, 10), device=device),
                atol=0, rtol=0
            )

            # Test that we still have proper sorting with duplicate keys
            self.assertIsOrdered('descending', x, res2val, res2ind, 'random with duplicate keys')

            # Test sorting with NaNs
            x = torch.rand(4, SIZE, device=device)
            x[1][2] = float('NaN')
            x[3][0] = float('NaN')
            torch.sort(x, out=(res2val, res2ind))
            self.assertIsOrdered('ascending', x, res2val, res2ind,
                                 'random with NaNs')
            torch.sort(x, out=(res2val, res2ind), descending=True)
            self.assertIsOrdered('descending', x, res2val, res2ind,
                                 'random with NaNs')

    # FIXME: remove torch.bool from unsupported types once support is added for cub sort
    @dtypes(*set(get_all_dtypes()) - {torch.bool, torch.complex64, torch.complex128})
    def test_stable_sort(self, device, dtype):
        if TEST_WITH_ROCM and dtype == torch.bfloat16:
            return
        sizes = (100, 1000, 10000)
        for ncopies in sizes:
            x = torch.tensor([0, 1] * ncopies, dtype=dtype, device=device)
            _, idx = x.sort(stable=True)
            self.assertEqual(
                idx[:ncopies],
                torch.arange(start=0, end=2 * ncopies, step=2, device=device)
            )
            self.assertEqual(
                idx[ncopies:],
                torch.arange(start=1, end=2 * ncopies, step=2, device=device)
            )

    @onlyCUDA
    @dtypes(torch.uint8)
    @largeTensorTest('200GB')  # Unfortunately 80GB A100 is not large enough
    def test_sort_large(self, device, dtype):
        t0 = torch.randperm(8192, device=device).to(dtype)
        t = t0.view(1, 8192).expand(2 ** 18 + 1, -1).contiguous()
        v, i = t.sort()
        del t
        iv, im = i.var_mean(dim=0)
        del i
        vv, vm = v.var_mean(dim=0)
        del v
        self.assertEqual(vv, torch.zeros_like(vv))
        self.assertEqual(iv, torch.zeros_like(iv))
        self.assertEqual(vm, torch.arange(255, dtype=dtype, device=device))
        self.assertEqual(im, t0.sort().indices)

    def _test_sort_discontiguous(self, device, dtype):
        # on CUDA 2048 vs >2048 have different code path for the dim being sorted
        sizes = (5, 7, 2049)
        for shape in permutations(sizes):
            for perm in permutations((0, 1, 2)):
                for dim in range(3):
                    t = torch.randn(shape, device=device, dtype=dtype).permute(perm)
                    r1 = t.sort(dim=dim)
                    r2 = t.contiguous().sort(dim=dim)
                    self.assertEqual(r1, r2)
                    n = t.size(dim)

                    # assert ordered
                    self.assertTrue((r1.values.narrow(dim, 1, n - 1) >= r1.values.narrow(dim, 0, n - 1)).all())

                    # assert that different segments does not mix, which can easily happen
                    # if the stride is not handled correctly
                    self.assertTrue((t.unsqueeze(-1).transpose(dim, -1) == r1.values.unsqueeze(-1)).any(dim=dim).any(dim=-1).all())

                    # assert stride is preserved
                    if self.device_type == 'cuda':
                        # FIXME: this behavior should be true for all cases, not
                        # just the one specified in if condition
                        self.assertEqual(r1.values.stride(), t.stride())
                        self.assertEqual(r1.indices.stride(), t.stride())

    @onlyCUDA
    @dtypes(torch.float32)
    def test_sort_discontiguous(self, device, dtype):
        self._test_sort_discontiguous(device, dtype)

    @slowTest  # this test is slow on CPU, but not on CUDA
    @onlyCPU
    @dtypes(torch.float32)
    def test_sort_discontiguous_slow(self, device, dtype):
        self._test_sort_discontiguous(device, dtype)

    @dtypes(torch.float32)
    def test_sort_1d_output_discontiguous(self, device, dtype):
        tensor = torch.randn(12, device=device, dtype=dtype)[:6]
        values = torch.empty_like(tensor)[::2]
        indices = torch.empty(18, device=device, dtype=torch.long)[::3]
        torch.sort(tensor, out=(values, indices))
        values_cont, indices_cont = tensor.sort()
        self.assertEqual(indices, indices_cont)
        self.assertEqual(values, values_cont)

    @dtypes(torch.float32)
    def test_topk_1d_output_discontiguous(self, device, dtype):
        tensor = torch.randn(12, device=device, dtype=dtype)
        values = torch.empty_like(tensor)[::2]
        indices = torch.empty(18, device=device, dtype=torch.long)[::3]
        for sorted in (True, False):
            # outputs of `sorted=False` test are not guaranteed to be the same,
            # but with current implementation they are
            torch.topk(tensor, 6, sorted=sorted, out=(values, indices))
            values_cont, indices_cont = tensor.topk(6, sorted=sorted)
            self.assertEqual(indices, indices_cont)
            self.assertEqual(values, values_cont)

    # FIXME: remove torch.bool from unsupported types once support is added for cub sort
    @dtypes(*set(get_all_dtypes()) - {torch.bool, torch.complex64, torch.complex128})
    def test_stable_sort_against_numpy(self, device, dtype):
        if TEST_WITH_ROCM and dtype == torch.bfloat16:
            return
        if dtype in floating_types_and(torch.float16, torch.bfloat16):
            inf = float('inf')
            neg_inf = -float('inf')
            nan = float('nan')
        else:
            if dtype != torch.bool:
                # no torch.iinfo support for torch.bool
                inf = torch.iinfo(dtype).max
                neg_inf = torch.iinfo(dtype).min
            else:
                inf = True
                neg_inf = ~inf
            # no nan for integral types, we use inf instead for simplicity
            nan = inf

        def generate_samples():
            from itertools import chain, combinations

            for sizes in [(1025,), (10000,)]:
                size = sizes[0]
                # binary strings
                yield (torch.tensor([0, 1] * size, dtype=dtype, device=device), 0)

            if self.device_type == 'cuda':
                return

            yield (torch.tensor([0, 1] * 100, dtype=dtype, device=device), 0)

            def repeated_index_fill(t, dim, idxs, vals):
                res = t
                for idx, val in zip(idxs, vals):
                    res = res.index_fill(dim, idx, val)
                return res

            for sizes in [(1, 10), (10, 1), (10, 10), (10, 10, 10)]:
                size = min(*sizes)
                x = (torch.randn(*sizes, device=device) * size).to(dtype)
                yield (x, 0)

                # Generate tensors which are being filled at random locations
                # with values from the non-empty subsets of the set (inf, neg_inf, nan)
                # for each dimension.
                n_fill_vals = 3  # cardinality of (inf, neg_inf, nan)
                for dim in range(len(sizes)):
                    idxs = (torch.randint(high=size, size=(size // 10,)) for i in range(n_fill_vals))
                    vals = (inf, neg_inf, nan)
                    subsets = chain.from_iterable(combinations(list(zip(idxs, vals)), r)
                                                  for r in range(1, n_fill_vals + 1))
                    for subset in subsets:
                        idxs_subset, vals_subset = zip(*subset)
                        yield (repeated_index_fill(x, dim, idxs_subset, vals_subset), dim)

        for sample, dim in generate_samples():
            _, idx_torch = sample.sort(dim=dim, stable=True)
            if dtype is torch.bfloat16:
                sample_numpy = sample.float().cpu().numpy()
            else:
                sample_numpy = sample.cpu().numpy()
            idx_numpy = np.argsort(sample_numpy, axis=dim, kind='stable')
            self.assertEqual(idx_torch, idx_numpy)

    @dtypes(*(get_all_int_dtypes() + get_all_fp_dtypes()))
    def test_msort(self, device, dtype):
        if TEST_WITH_ROCM and dtype == torch.bfloat16:
            return

        def test(shape):
            tensor = make_tensor(shape, device, dtype, low=-9, high=9)
            if tensor.size() != torch.Size([]):
                if dtype is torch.bfloat16:
                    expected = torch.from_numpy(np.msort(tensor.float().cpu().numpy())).bfloat16()
                else:
                    expected = torch.from_numpy(np.msort(tensor.cpu().numpy()))
            else:
                expected = tensor  # numpy.msort() does not support empty shapes tensor

            result = torch.msort(tensor)
            self.assertEqual(result, expected)

            out = torch.empty_like(result)
            torch.msort(tensor, out=out)
            self.assertEqual(out, expected)

        shapes = (
            [],
            [0, ],
            [20, ],
            [1, 20],
            [30, 30],
            [10, 20, 30]
        )
        for shape in shapes:
            test(shape)

    def test_topk(self, device):
        def topKViaSort(t, k, dim, dir):
            sorted, indices = t.sort(dim, dir)
            return sorted.narrow(dim, 0, k), indices.narrow(dim, 0, k)

        def compareTensors(t, res1, ind1, res2, ind2, dim):
            # Values should be exactly equivalent
            self.assertEqual(res1, res2, atol=0, rtol=0)

            # Indices might differ based on the implementation, since there is
            # no guarantee of the relative order of selection
            if not ind1.eq(ind2).all():
                # To verify that the indices represent equivalent elements,
                # gather from the input using the topk indices and compare against
                # the sort indices
                vals = t.gather(dim, ind2)
                self.assertEqual(res1, vals, atol=0, rtol=0)

        def compare(t, k, dim, dir):
            topKVal, topKInd = t.topk(k, dim, dir, True)
            sortKVal, sortKInd = topKViaSort(t, k, dim, dir)
            compareTensors(t, sortKVal, sortKInd, topKVal, topKInd, dim)

        t = torch.rand(random.randint(1, SIZE),
                       random.randint(1, SIZE),
                       random.randint(1, SIZE), device=device)

        for _kTries in range(3):
            for _dimTries in range(3):
                for transpose in (True, False):
                    for dir in (True, False):
                        testTensor = t
                        if transpose:
                            dim1 = random.randrange(t.ndimension())
                            dim2 = dim1
                            while dim1 == dim2:
                                dim2 = random.randrange(t.ndimension())

                            testTensor = t.transpose(dim1, dim2)

                        dim = random.randrange(testTensor.ndimension())
                        k = random.randint(1, testTensor.size(dim))
                        compare(testTensor, k, dim, dir)

    def test_topk_arguments(self, device):
        q = torch.randn(10, 2, 10, device=device)
        # Make sure True isn't mistakenly taken as the 2nd dimension (interpreted as 1)
        self.assertRaises(TypeError, lambda: q.topk(4, True))

    @skipCUDAIfRocm
    def test_unique_dim(self, device):
        self.assertFalse(hasattr(torch, 'unique_dim'))

        def run_test(device, dtype):
            x = torch.tensor([[[1., 1.],
                               [0., 1.],
                               [2., 1.],
                               [0., 1.]],
                              [[1., 1.],
                               [0., 1.],
                               [2., 1.],
                               [0., 1.]]],
                             dtype=dtype,
                             device=device)
            x_empty = torch.empty(5, 0, dtype=dtype, device=device)
            x_ill_formed_empty = torch.empty(5, 0, 0, dtype=dtype, device=device)
            x_ill_formed_empty_another = torch.empty(5, 0, 5, dtype=dtype, device=device)
            expected_unique_dim0 = torch.tensor([[[1., 1.],
                                                  [0., 1.],
                                                  [2., 1.],
                                                  [0., 1.]]],
                                                dtype=dtype,
                                                device=device)
            expected_inverse_dim0 = torch.tensor([0, 0])
            expected_counts_dim0 = torch.tensor([2])
            expected_unique_dim1 = torch.tensor([[[0., 1.],
                                                  [1., 1.],
                                                  [2., 1.]],
                                                 [[0., 1.],
                                                  [1., 1.],
                                                  [2., 1.]]],
                                                dtype=dtype,
                                                device=device)
            expected_unique_dim1_bool = torch.tensor([[[False, True], [True, True]],
                                                      [[False, True], [True, True]]],
                                                     dtype=torch.bool,
                                                     device=device)
            expected_inverse_dim1 = torch.tensor([1, 0, 2, 0])
            expected_inverse_dim1_bool = torch.tensor([1, 0, 1, 0])
            expected_counts_dim1 = torch.tensor([2, 1, 1])
            expected_counts_dim1_bool = torch.tensor([2, 2])
            expected_unique_dim2 = torch.tensor([[[1., 1.],
                                                  [0., 1.],
                                                  [2., 1.],
                                                  [0., 1.]],
                                                 [[1., 1.],
                                                  [0., 1.],
                                                  [2., 1.],
                                                  [0., 1.]]],
                                                dtype=dtype,
                                                device=device)
            expected_inverse_dim2 = torch.tensor([0, 1])
            expected_counts_dim2 = torch.tensor([1, 1])
            expected_unique_empty = torch.tensor([], dtype=dtype, device=device)
            expected_inverse_empty = torch.tensor([], dtype=torch.long, device=device)
            expected_counts_empty = torch.tensor([], dtype=torch.long, device=device)
            # dim0
            x_unique = torch.unique(x, dim=0)
            self.assertEqual(expected_unique_dim0, x_unique)

            x_unique, x_inverse = torch.unique(
                x,
                return_inverse=True,
                dim=0)
            self.assertEqual(expected_unique_dim0, x_unique)
            self.assertEqual(expected_inverse_dim0, x_inverse)

            x_unique, x_counts = torch.unique(
                x,
                return_inverse=False,
                return_counts=True,
                dim=0)
            self.assertEqual(expected_unique_dim0, x_unique)
            self.assertEqual(expected_counts_dim0, x_counts)

            x_unique, x_inverse, x_counts = torch.unique(
                x,
                return_inverse=True,
                return_counts=True,
                dim=0)
            self.assertEqual(expected_unique_dim0, x_unique)
            self.assertEqual(expected_inverse_dim0, x_inverse)
            self.assertEqual(expected_counts_dim0, x_counts)

            # dim1
            x_unique = torch.unique(x, dim=1)
            if x.dtype == torch.bool:
                self.assertEqual(expected_unique_dim1_bool, x_unique)
            else:
                self.assertEqual(expected_unique_dim1, x_unique)

            x_unique, x_inverse = torch.unique(
                x,
                return_inverse=True,
                dim=1)
            if x.dtype == torch.bool:
                self.assertEqual(expected_unique_dim1_bool, x_unique)
                self.assertEqual(expected_inverse_dim1_bool, x_inverse)
            else:
                self.assertEqual(expected_unique_dim1, x_unique)
                self.assertEqual(expected_inverse_dim1, x_inverse)

            x_unique, x_counts = torch.unique(
                x,
                return_inverse=False,
                return_counts=True,
                dim=1)
            if x.dtype == torch.bool:
                self.assertEqual(expected_unique_dim1_bool, x_unique)
                self.assertEqual(expected_counts_dim1_bool, x_counts)
            else:
                self.assertEqual(expected_unique_dim1, x_unique)
                self.assertEqual(expected_counts_dim1, x_counts)

            x_unique, x_inverse, x_counts = torch.unique(
                x,
                return_inverse=True,
                return_counts=True,
                dim=1)
            if x.dtype == torch.bool:
                self.assertEqual(expected_unique_dim1_bool, x_unique)
                self.assertEqual(expected_inverse_dim1_bool, x_inverse)
                self.assertEqual(expected_counts_dim1_bool, x_counts)
            else:
                self.assertEqual(expected_unique_dim1, x_unique)
                self.assertEqual(expected_inverse_dim1, x_inverse)
                self.assertEqual(expected_counts_dim1, x_counts)

            # dim2
            x_unique = torch.unique(x, dim=2)
            self.assertEqual(expected_unique_dim2, x_unique)

            x_unique, x_inverse = torch.unique(
                x,
                return_inverse=True,
                dim=2)
            self.assertEqual(expected_unique_dim2, x_unique)
            self.assertEqual(expected_inverse_dim2, x_inverse)

            x_unique, x_counts = torch.unique(
                x,
                return_inverse=False,
                return_counts=True,
                dim=2)
            self.assertEqual(expected_unique_dim2, x_unique)
            self.assertEqual(expected_counts_dim2, x_counts)

            x_unique, x_inverse, x_counts = torch.unique(
                x,
                return_inverse=True,
                return_counts=True,
                dim=2)
            self.assertEqual(expected_unique_dim2, x_unique)
            self.assertEqual(expected_inverse_dim2, x_inverse)
            self.assertEqual(expected_counts_dim2, x_counts)

            # test empty tensor
            x_unique, x_inverse, x_counts = torch.unique(
                x_empty,
                return_inverse=True,
                return_counts=True,
                dim=1)
            self.assertEqual(expected_unique_empty, x_unique)
            self.assertEqual(expected_inverse_empty, x_inverse)
            self.assertEqual(expected_counts_empty, x_counts)

            # test not a well formed tensor
            # Checking for runtime error, as this is the expected behaviour
            with self.assertRaises(RuntimeError):
                torch.unique(
                    x_ill_formed_empty,
                    return_inverse=True,
                    return_counts=True,
                    dim=1)

            # test along dim2
            with self.assertRaises(RuntimeError):
                torch.unique(
                    x_ill_formed_empty_another,
                    return_inverse=True,
                    return_counts=True,
                    dim=2)

            # test consecutive version
            y = torch.tensor(
                [[0, 1],
                 [0, 1],
                 [0, 1],
                 [1, 2],
                 [1, 2],
                 [3, 4],
                 [0, 1],
                 [0, 1],
                 [3, 4],
                 [1, 2]],
                dtype=dtype,
                device=device
            )
            expected_y_unique = torch.tensor(
                [[0, 1],
                 [1, 2],
                 [3, 4],
                 [0, 1],
                 [3, 4],
                 [1, 2]],
                dtype=dtype,
                device=device
            )
            expected_y_inverse = torch.tensor([0, 0, 0, 1, 1, 2, 3, 3, 4, 5], dtype=torch.int64, device=device)
            expected_y_counts = torch.tensor([3, 2, 1, 2, 1, 1], dtype=torch.int64, device=device)
            expected_y_inverse_bool = torch.tensor([0, 0, 0, 1, 1, 1, 2, 2, 3, 3], dtype=torch.int64, device=device)
            expected_y_counts_bool = torch.tensor([3, 3, 2, 2], dtype=torch.int64, device=device)
            y_unique, y_inverse, y_counts = torch.unique_consecutive(y, return_inverse=True, return_counts=True, dim=0)
            if x.dtype == torch.bool:
                self.assertEqual(expected_y_inverse_bool, y_inverse)
                self.assertEqual(expected_y_counts_bool, y_counts)
            else:
                self.assertEqual(expected_y_inverse, y_inverse)
                self.assertEqual(expected_y_counts, y_counts)

        run_test(device, torch.float)
        run_test(device, torch.double)
        run_test(device, torch.long)
        run_test(device, torch.uint8)
        run_test(device, torch.bool)

    @onlyCUDA
    def test_topk_noncontiguous_gpu(self, device):
        t = torch.randn(20, device=device)[::2]
        top1, idx1 = t.topk(5)
        top2, idx2 = t.contiguous().topk(5)
        self.assertEqual(top1, top2)
        self.assertEqual(idx1, idx2)

    def _test_topk_dtype(self, device, dtype, integral, size):
        if integral:
            a = torch.randint(torch.iinfo(dtype).min, torch.iinfo(dtype).max,
                              size=(size,), dtype=dtype, device=device)
        else:
            a = torch.randn(size=(size,), dtype=dtype, device=device)

        sort_topk = a.sort()[0][-(size // 2):].flip(0)
        topk = a.topk(size // 2)
        self.assertEqual(sort_topk, topk[0])      # check values
        self.assertEqual(sort_topk, a[topk[1]])   # check indices

    @dtypes(torch.int8, torch.uint8, torch.int16, torch.int32, torch.int64)
    def test_topk_integral(self, device, dtype):
        small = 10
        large = 4096
        for curr_size in (small, large):
            self._test_topk_dtype(device, dtype, True, curr_size)

    @onlyCUDA
    @dtypes(torch.bfloat16)
    @skipCUDAIfRocm
    def test_topk_bfloat16(self, device, dtype):

        small = 10
        large = 8192
        for curr_size in (small, large):
            self._test_topk_dtype(device, dtype, False, curr_size)

    @dtypesIfCUDA(*get_all_fp_dtypes())
    @dtypes(torch.float, torch.double, torch.bfloat16)
    def test_topk_nonfinite(self, device, dtype):
        if TEST_WITH_ROCM and dtype == torch.bfloat16:
            return

        x = torch.tensor([float('nan'), float('inf'), 1e4, 0, -1e4, -float('inf')], device=device, dtype=dtype)
        val, idx = x.topk(4)
        expect = torch.tensor([float('nan'), float('inf'), 1e4, 0], device=device, dtype=dtype)
        self.assertEqual(val, expect)
        self.assertEqual(idx, [0, 1, 2, 3])

        val, idx = x.topk(4, largest=False)
        expect = torch.tensor([-float('inf'), -1e4, 0, 1e4], device=device, dtype=dtype)
        self.assertEqual(val, expect)
        self.assertEqual(idx, [5, 4, 3, 2])

    def test_topk_4d(self, device):
        x = torch.ones(2, 3072, 2, 2, device=device)
        x[:, 1, :, :] *= 2.
        x[:, 10, :, :] *= 1.5
        val, ind = torch.topk(x, k=2, dim=1)
        expected_ind = torch.ones(2, 2, 2, 2, dtype=torch.long, device=device)
        expected_ind[:, 1, :, :] = 10
        expected_val = torch.ones(2, 2, 2, 2, device=device)
        expected_val[:, 0, :, :] *= 2.
        expected_val[:, 1, :, :] *= 1.5
        self.assertEqual(val, expected_val, atol=0, rtol=0)
        self.assertEqual(ind, expected_ind, atol=0, rtol=0)

    @onlyNativeDeviceTypes
    @dtypesIfCUDA(*(get_all_dtypes(include_complex=False,
                                   include_bool=False,
                                   include_half=False,
                                   include_bfloat16=True)))
    @dtypes(*(get_all_dtypes(include_complex=False, include_bool=False, include_half=False, include_bfloat16=False)))
    def test_topk_zero(self, device, dtype):
        if TEST_WITH_ROCM and dtype == torch.bfloat16:
            return

        # https://github.com/pytorch/pytorch/issues/49205
        t = torch.rand(2, 2, device=device).to(dtype=dtype)
        val, idx = torch.topk(t, k=0, largest=False)
        self.assertEqual(val.size(), torch.Size([2, 0]))
        self.assertEqual(idx.size(), torch.Size([2, 0]))

    def _test_unique_scalar_empty(self, dtype, device, f):
        # test scalar
        x = torch.tensor(0, dtype=dtype, device=device)
        unique, inverse, counts = f(x, return_inverse=True, return_counts=True)
        expected_unique = torch.tensor([0], dtype=dtype, device=device)
        expected_inverse = torch.tensor(0, device=device)
        expected_counts = torch.tensor([1], device=device)
        self.assertEqual(unique, expected_unique)
        self.assertEqual(inverse, expected_inverse)
        self.assertEqual(counts, expected_counts)

        # test zero sized tensor
        x = torch.zeros((0, 0, 3), dtype=dtype, device=device)
        unique, inverse, counts = f(x, return_inverse=True, return_counts=True)
        expected_unique = torch.tensor([], dtype=dtype, device=device)
        expected_inverse = torch.empty((0, 0, 3), dtype=torch.long, device=device)
        expected_counts = torch.tensor([], dtype=torch.long, device=device)
        self.assertEqual(unique, expected_unique)
        self.assertEqual(inverse, expected_inverse)
        self.assertEqual(counts, expected_counts)

    def _test_unique_with_expects(self, device, dtype, f, x, expected_unique, expected_inverse, expected_counts, additional_shape):
        def ensure_tuple(x):
            if isinstance(x, torch.Tensor):
                return (x,)
            return x

        for return_inverse in [True, False]:
            for return_counts in [True, False]:
                # test with expected
                ret = ensure_tuple(f(x, return_inverse=return_inverse, return_counts=return_counts))
                self.assertEqual(len(ret), 1 + int(return_inverse) + int(return_counts))
                self.assertEqual(expected_unique, ret[0])
                if return_inverse:
                    self.assertEqual(expected_inverse, ret[1])
                if return_counts:
                    count_index = 1 + int(return_inverse)
                    self.assertEqual(expected_counts, ret[count_index])

                # tests per-element unique on a higher rank tensor.
                y = x.view(additional_shape)
                y_unique, y_inverse, y_counts = f(y, return_inverse=True, return_counts=True)
                self.assertEqual(expected_unique, y_unique)
                self.assertEqual(expected_inverse.view(additional_shape), y_inverse)
                self.assertEqual(expected_counts, y_counts)

    @dtypesIfCPU(*set(get_all_dtypes()) - {torch.complex64, torch.complex128})
    @dtypes(*set(get_all_dtypes()) - {torch.bfloat16, torch.complex64, torch.complex128})
    def test_unique(self, device, dtype):
        if dtype is torch.half and self.device_type == 'cpu':
            return  # CPU does not have half support

        def ensure_tuple(x):
            if isinstance(x, torch.Tensor):
                return (x,)
            return x

        if dtype is torch.bool:
            x = torch.tensor([True, False, False, False, True, False, True, False], dtype=torch.bool, device=device)
            expected_unique = torch.tensor([False, True], dtype=torch.bool, device=device)
            expected_inverse = torch.tensor([1, 0, 0, 0, 1, 0, 1, 0], dtype=torch.long, device=device)
            expected_counts = torch.tensor([5, 3], dtype=torch.long, device=device)
        else:
            x = torch.tensor([1, 2, 3, 2, 8, 5, 2, 3], dtype=dtype, device=device)
            expected_unique = torch.tensor([1, 2, 3, 5, 8], dtype=dtype, device=device)
            expected_inverse = torch.tensor([0, 1, 2, 1, 4, 3, 1, 2], device=device)
            expected_counts = torch.tensor([1, 3, 2, 1, 1], device=device)

        # test sorted unique
        fs = (
            lambda x, **kwargs: torch.unique(x, sorted=True, **kwargs),
            lambda x, **kwargs: x.unique(sorted=True, **kwargs),
        )
        x_sliced = torch.empty(x.size(0) * 2, dtype=dtype, device=device)[::2].copy_(x)
        xs = (x, x_sliced)
        for f, x in product(fs, xs):
            self._test_unique_with_expects(device, dtype, f, x, expected_unique, expected_inverse, expected_counts, (2, 2, 2))
            self._test_unique_scalar_empty(dtype, device, f)

        # test unsorted unique
        fs = (
            lambda x, **kwargs: torch.unique(x, sorted=False, **kwargs),
            lambda x, **kwargs: x.unique(sorted=False, **kwargs)
        )
        for f, x in product(fs, xs):
            self._test_unique_scalar_empty(dtype, device, f)
            for return_inverse, return_counts in product((True, False), repeat=2):
                ret = ensure_tuple(f(x, return_inverse=return_inverse, return_counts=return_counts))
                self.assertEqual(len(ret), 1 + int(return_inverse) + int(return_counts))
                x_list = x.tolist()
                x_unique_list = ret[0].tolist()
                self.assertEqual(expected_unique.tolist(), sorted(x_unique_list))
                if return_inverse:
                    x_inverse_list = ret[1].tolist()
                    for i, j in enumerate(x_inverse_list):
                        self.assertEqual(x_list[i], x_unique_list[j])
                if return_counts:
                    count_index = 1 + int(return_inverse)
                    x_counts_list = ret[count_index].tolist()
                    for i, j in zip(x_unique_list, x_counts_list):
                        count = 0
                        for k in x_list:
                            if k == i:
                                count += 1
                        self.assertEqual(j, count)

    @dtypesIfCPU(*set(get_all_dtypes()) - {torch.complex64, torch.complex128})
    @dtypes(*set(get_all_dtypes()) - {torch.bfloat16, torch.complex64, torch.complex128})
    def test_unique_consecutive(self, device, dtype):
        if dtype is torch.half and self.device_type == 'cpu':
            return  # CPU does not have half support

        if dtype is torch.bool:
            x = torch.tensor([True, False, False, False, True, True, False, False, False], dtype=torch.bool, device=device)
            expected_unique = torch.tensor([True, False, True, False], dtype=torch.bool, device=device)
            expected_inverse = torch.tensor([0, 1, 1, 1, 2, 2, 3, 3, 3], dtype=torch.long, device=device)
            expected_counts = torch.tensor([1, 3, 2, 3], dtype=torch.long, device=device)
        else:
            x = torch.tensor([1, 2, 2, 2, 5, 5, 2, 2, 3], dtype=dtype, device=device)
            expected_unique = torch.tensor([1, 2, 5, 2, 3], dtype=dtype, device=device)
            expected_inverse = torch.tensor([0, 1, 1, 1, 2, 2, 3, 3, 4], device=device)
            expected_counts = torch.tensor([1, 3, 2, 2, 1], device=device)

        for f in [torch.unique_consecutive, lambda x, **kwargs: x.unique_consecutive(**kwargs)]:
            self._test_unique_with_expects(device, dtype, f, x, expected_unique, expected_inverse, expected_counts, (3, 3))
            self._test_unique_scalar_empty(dtype, device, f)

    @dtypes(torch.double)
    def test_kthvalue(self, device, dtype):
        SIZE = 50
        x = torch.rand(SIZE, SIZE, SIZE, dtype=dtype, device=device)
        x0 = x.clone()

        k = random.randint(1, SIZE)
        res1val, res1ind = torch.kthvalue(x, k, keepdim=False)
        res2val, res2ind = torch.sort(x)

        self.assertEqual(res1val[:, :], res2val[:, :, k - 1], atol=0, rtol=0)
        self.assertEqual(res1ind[:, :], res2ind[:, :, k - 1], atol=0, rtol=0)
        # test use of result tensors
        k = random.randint(1, SIZE)
        res1val = torch.tensor([], dtype=dtype, device=device)
        res1ind = torch.tensor([], dtype=torch.long, device=device)
        torch.kthvalue(x, k, keepdim=False, out=(res1val, res1ind))
        res2val, res2ind = torch.sort(x)
        self.assertEqual(res1val[:, :], res2val[:, :, k - 1], atol=0, rtol=0)
        self.assertEqual(res1ind[:, :], res2ind[:, :, k - 1], atol=0, rtol=0)

        # test non-default dim
        k = random.randint(1, SIZE)
        res1val, res1ind = torch.kthvalue(x, k, 0, keepdim=False)
        res2val, res2ind = torch.sort(x, 0)
        self.assertEqual(res1val, res2val[k - 1], atol=0, rtol=0)
        self.assertEqual(res1ind, res2ind[k - 1], atol=0, rtol=0)

        # non-contiguous
        y = x.narrow(1, 0, 1)
        y0 = y.contiguous()
        k = random.randint(1, SIZE)
        res1val, res1ind = torch.kthvalue(y, k)
        res2val, res2ind = torch.kthvalue(y0, k)
        self.assertEqual(res1val, res2val, atol=0, rtol=0)
        self.assertEqual(res1ind, res2ind, atol=0, rtol=0)

        # non-contiguous [Reference: https://github.com/pytorch/pytorch/issues/45721]
        non_contig_t = torch.tensor([0, -1, 1, -2, 2], dtype=dtype, device=device)[::2]
        expected_val, expected_ind = non_contig_t.contiguous().kthvalue(2)
        non_contig_cpu_t = non_contig_t.cpu()
        expected_val_cpu, expected_ind_cpu = non_contig_cpu_t.kthvalue(2)

        out_val, out_ind = non_contig_t.kthvalue(2)
        self.assertEqual(expected_val, out_val, atol=0, rtol=0)
        self.assertEqual(expected_ind, out_ind, atol=0, rtol=0)
        self.assertEqual(expected_val_cpu, out_val, atol=0, rtol=0)
        self.assertEqual(expected_ind_cpu, out_ind, atol=0, rtol=0)

        # check that the input wasn't modified
        self.assertEqual(x, x0, atol=0, rtol=0)

        # simple test case (with repetitions)
        y = torch.tensor((3., 5, 4, 1, 1, 5), dtype=dtype, device=device)
        self.assertEqual(torch.kthvalue(y, 3)[0], 3, atol=0, rtol=0)
        self.assertEqual(torch.kthvalue(y, 2)[0], 1, atol=0, rtol=0)

        # simple test case (with NaN)
        SIZE = 50
        x = torch.rand(SIZE, SIZE, SIZE, dtype=dtype, device=device)
        x[torch.arange(SIZE), :, torch.randint(50, (50,))] = nan
        ks = [random.randint(1, SIZE), 1, SIZE, SIZE - 1]
        res2val, res2ind = torch.sort(x)
        for k in ks:
            res1val, res1ind = torch.kthvalue(x, k, keepdim=False)
            self.assertEqual(res1val[:, :], res2val[:, :, k - 1], atol=0, rtol=0)
            self.assertEqual(res1ind[:, :], res2ind[:, :, k - 1], atol=0, rtol=0)

<<<<<<< HEAD
=======
    # test overlapping output
    @dtypes(torch.double)
    @onlyNativeDeviceTypes   # Fails on XLA
    def test_kthvalue_overlap(self, device, dtype):
        S = 10
        k = 5
        a = torch.randn(S, device=device)
        indices = torch.empty((), device=device, dtype=torch.long)
        with self.assertRaisesRegex(RuntimeError, "unsupported operation:"):
            torch.kthvalue(a, k, out=(a, indices))

>>>>>>> ecd5b1a8
    @dtypes(torch.float)
    @onlyNativeDeviceTypes   # Fails on XLA
    def test_kthvalue_scalar(self, device, dtype):
        # Test scalar input (test case from https://github.com/pytorch/pytorch/issues/30818)
        # Tests that passing a scalar tensor or 1D tensor with 1 element work either way
        res = torch.tensor(2, device=device, dtype=dtype).kthvalue(1)
        ref = torch.tensor([2], device=device, dtype=dtype).kthvalue(1)
        self.assertEqual(res[0], ref[0].squeeze())
        self.assertEqual(res[1], ref[1].squeeze())

    @dtypes(*all_types())
    @dtypesIfCUDA(*all_types_and(torch.half))
    def test_isin(self, device, dtype):
        def assert_isin_equal(a, b):
            # Compare to the numpy reference implementation.
            x = torch.isin(a, b)
            a = a.cpu().numpy() if torch.is_tensor(a) else np.array(a)
            b = b.cpu().numpy() if torch.is_tensor(b) else np.array(b)
            y = np.isin(a, b)
            self.assertEqual(x, y)

        # multi-dim tensor, multi-dim tensor
        a = torch.arange(24, device=device, dtype=dtype).reshape([2, 3, 4])
        b = torch.tensor([[10, 20, 30], [0, 1, 3], [11, 22, 33]], device=device, dtype=dtype)
        assert_isin_equal(a, b)

        # zero-dim tensor
        zero_d = torch.tensor(3, device=device, dtype=dtype)
        assert_isin_equal(zero_d, b)
        assert_isin_equal(a, zero_d)
        assert_isin_equal(zero_d, zero_d)

        # empty tensor
        empty = torch.tensor([], device=device, dtype=dtype)
        assert_isin_equal(empty, b)
        assert_isin_equal(a, empty)
        assert_isin_equal(empty, empty)

        # scalar
        assert_isin_equal(a, 6)
        assert_isin_equal(5, b)

        def define_expected(lst, invert=False):
            expected = torch.tensor(lst, device=device)
            if invert:
                expected = expected.logical_not()
            return expected

        # Adapted from numpy's in1d tests
        for mult in [1, 10]:
            for invert in [False, True]:
                a = torch.tensor([5, 7, 1, 2], device=device, dtype=dtype)
                b = torch.tensor([2, 4, 3, 1, 5] * mult, device=device, dtype=dtype)
                ec = define_expected([True, False, True, True], invert=invert)
                c = torch.isin(a, b, assume_unique=True, invert=invert)
                self.assertEqual(c, ec)

                a[0] = 8
                ec = define_expected([False, False, True, True], invert=invert)
                c = torch.isin(a, b, assume_unique=True, invert=invert)
                self.assertEqual(c, ec)

                a[0], a[3] = 4, 8
                ec = define_expected([True, False, True, False], invert=invert)
                c = torch.isin(a, b, assume_unique=True, invert=invert)
                self.assertEqual(c, ec)

                a = torch.tensor([5, 4, 5, 3, 4, 4, 3, 4, 3, 5, 2, 1, 5, 5], device=device, dtype=dtype)
                b = torch.tensor([2, 3, 4] * mult, device=device, dtype=dtype)
                ec = define_expected([False, True, False, True, True, True, True, True, True,
                                      False, True, False, False, False], invert=invert)
                c = torch.isin(a, b, invert=invert)
                self.assertEqual(c, ec)

                b = torch.tensor([2, 3, 4] * mult + [5, 5, 4] * mult, device=device, dtype=dtype)
                ec = define_expected([True, True, True, True, True, True, True, True, True, True,
                                      True, False, True, True], invert=invert)
                c = torch.isin(a, b, invert=invert)
                self.assertEqual(c, ec)

                a = torch.tensor([5, 7, 1, 2], device=device, dtype=dtype)
                b = torch.tensor([2, 4, 3, 1, 5] * mult, device=device, dtype=dtype)
                ec = define_expected([True, False, True, True], invert=invert)
                c = torch.isin(a, b, invert=invert)
                self.assertEqual(c, ec)

                a = torch.tensor([5, 7, 1, 1, 2], device=device, dtype=dtype)
                b = torch.tensor([2, 4, 3, 3, 1, 5] * mult, device=device, dtype=dtype)
                ec = define_expected([True, False, True, True, True], invert=invert)
                c = torch.isin(a, b, invert=invert)
                self.assertEqual(c, ec)

                a = torch.tensor([5, 5], device=device, dtype=dtype)
                b = torch.tensor([2, 2] * mult, device=device, dtype=dtype)
                ec = define_expected([False, False], invert=invert)
                c = torch.isin(a, b, invert=invert)
                self.assertEqual(c, ec)

                # multi-dimensional input case using sort-based algo
                for assume_unique in [False, True]:
                    a = torch.arange(6, device=device, dtype=dtype).reshape([2, 3])
                    b = torch.arange(3, 30, device=device, dtype=dtype)
                    ec = define_expected([[False, False, False], [True, True, True]], invert=invert)
                    c = torch.isin(a, b, invert=invert, assume_unique=assume_unique)
                    self.assertEqual(c, ec)

    def test_isin_different_dtypes(self, device):
        supported_types = all_types() if device == 'cpu' else all_types_and(torch.half)
        for mult in [1, 10]:
            for assume_unique in [False, True]:
                for dtype1, dtype2 in product(supported_types, supported_types):
                    a = torch.tensor([1, 2, 3], device=device, dtype=dtype1)
                    b = torch.tensor([3, 4, 5] * mult, device=device, dtype=dtype2)
                    ec = torch.tensor([False, False, True], device=device)
                    c = torch.isin(a, b, assume_unique=assume_unique)
                    self.assertEqual(c, ec)

    @onlyCUDA
    @dtypes(*all_types())
    def test_isin_different_devices(self, device, dtype):
        a = torch.arange(6, device=device, dtype=dtype).reshape([2, 3])
        b = torch.arange(3, 30, device='cpu', dtype=dtype)
        with self.assertRaises(RuntimeError):
            torch.isin(a, b)

        c = torch.arange(6, device='cpu', dtype=dtype).reshape([2, 3])
        d = torch.arange(3, 30, device=device, dtype=dtype)
        with self.assertRaises(RuntimeError):
            torch.isin(c, d)


instantiate_device_type_tests(TestSortAndSelect, globals())

if __name__ == '__main__':
    run_tests()<|MERGE_RESOLUTION|>--- conflicted
+++ resolved
@@ -880,20 +880,6 @@
             self.assertEqual(res1val[:, :], res2val[:, :, k - 1], atol=0, rtol=0)
             self.assertEqual(res1ind[:, :], res2ind[:, :, k - 1], atol=0, rtol=0)
 
-<<<<<<< HEAD
-=======
-    # test overlapping output
-    @dtypes(torch.double)
-    @onlyNativeDeviceTypes   # Fails on XLA
-    def test_kthvalue_overlap(self, device, dtype):
-        S = 10
-        k = 5
-        a = torch.randn(S, device=device)
-        indices = torch.empty((), device=device, dtype=torch.long)
-        with self.assertRaisesRegex(RuntimeError, "unsupported operation:"):
-            torch.kthvalue(a, k, out=(a, indices))
-
->>>>>>> ecd5b1a8
     @dtypes(torch.float)
     @onlyNativeDeviceTypes   # Fails on XLA
     def test_kthvalue_scalar(self, device, dtype):
